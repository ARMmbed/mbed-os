"""
mbed SDK
Copyright (c) 2011-2016 ARM Limited

Licensed under the Apache License, Version 2.0 (the "License");
you may not use this file except in compliance with the License.
You may obtain a copy of the License at

http://www.apache.org/licenses/LICENSE-2.0

Unless required by applicable law or agreed to in writing, software
distributed under the License is distributed on an "AS IS" BASIS,
WITHOUT WARRANTIES OR CONDITIONS OF ANY KIND, either express or implied.
See the License for the specific language governing permissions and
limitations under the License.
"""

CORE_LABELS = {
    "ARM7TDMI-S": ["ARM7", "LIKE_CORTEX_ARM7"],
    "Cortex-M0" : ["M0", "CORTEX_M", "LIKE_CORTEX_M0"],
    "Cortex-M0+": ["M0P", "CORTEX_M", "LIKE_CORTEX_M0"],
    "Cortex-M1" : ["M1", "CORTEX_M", "LIKE_CORTEX_M1"],
    "Cortex-M3" : ["M3", "CORTEX_M", "LIKE_CORTEX_M3"],
    "Cortex-M4" : ["M4", "CORTEX_M", "RTOS_M4_M7", "LIKE_CORTEX_M4"],
    "Cortex-M4F" : ["M4", "CORTEX_M", "RTOS_M4_M7", "LIKE_CORTEX_M4"],
    "Cortex-M7" : ["M7", "CORTEX_M", "RTOS_M4_M7", "LIKE_CORTEX_M7"],
    "Cortex-M7F" : ["M7", "CORTEX_M", "RTOS_M4_M7", "LIKE_CORTEX_M7"],
    "Cortex-A9" : ["A9", "CORTEX_A", "LIKE_CORTEX_A9"]
}

import os
import binascii
import struct
import shutil
from workspace_tools.patch import patch
from paths import TOOLS_BOOTLOADERS

class Target:
    def __init__(self):
        # ARM Core
        self.core = None

        # Is the disk provided by the interface chip of this board virtual?
        self.is_disk_virtual = False

        # list of toolchains that are supported by the mbed SDK for this target
        self.supported_toolchains = None

        # list of extra specific labels
        self.extra_labels = []

        # list of macros (-D)
        self.macros = []

        # Default online compiler:
        self.default_toolchain = "ARM"

        self.name = self.__class__.__name__

        # Code used to determine devices' platform
        # This code is prefix in URL link provided in mbed.htm (in mbed disk)
        self.detect_code = []

    def program_cycle_s(self):
        return 4 if self.is_disk_virtual else 1.5

    def get_labels(self):
        return [self.name] + CORE_LABELS[self.core] + self.extra_labels

    def init_hooks(self, hook, toolchain_name):
        pass


### MCU Support ###

class CM4_UARM(Target):
    def __init__(self):
        Target.__init__(self)
        self.core = "Cortex-M4"
        self.supported_toolchains = ["uARM"]
        self.default_toolchain = "uARM"

class CM4_ARM(Target):
    def __init__(self):
        Target.__init__(self)
        self.core = "Cortex-M4"
        self.supported_toolchains = ["ARM"]
        self.default_toolchain = "ARM"

class CM4F_UARM(Target):
    def __init__(self):
        Target.__init__(self)
        self.core = "Cortex-M4F"
        self.supported_toolchains = ["uARM"]
        self.default_toolchain = "uARM"

class CM4F_ARM(Target):
    def __init__(self):
        Target.__init__(self)
        self.core = "Cortex-M4F"
        self.supported_toolchains = ["ARM"]
        self.default_toolchain = "ARM"


### NXP ###

# This class implements the post-link patching step needed by LPC targets
class LPCTarget(Target):
    def __init__(self):
        Target.__init__(self)

    def init_hooks(self, hook, toolchain_name):
        hook.hook_add_binary("post", self.lpc_patch)

    @staticmethod
    def lpc_patch(t_self, resources, elf, binf):
        t_self.debug("LPC Patch: %s" % os.path.split(binf)[1])
        patch(binf)

class LPC11C24(LPCTarget):
    def __init__(self):
        LPCTarget.__init__(self)
        self.core = "Cortex-M0"
        self.extra_labels = ['NXP', 'LPC11XX_11CXX', 'LPC11CXX']
        self.supported_toolchains = ["ARM", "uARM", "GCC_ARM", "IAR"]
        self.progen_target = 'lpc11c24_301'

class LPC1114(LPCTarget):
    def __init__(self):
        LPCTarget.__init__(self)
        self.core = "Cortex-M0"
        self.extra_labels = ['NXP', 'LPC11XX_11CXX', 'LPC11XX']
        self.supported_toolchains = ["ARM", "uARM", "GCC_ARM", "GCC_CR", "IAR"]
        self.default_toolchain = "uARM"
        self.progen_target = 'lpc1114_102'

class LPC11U24(LPCTarget):
    def __init__(self):
        LPCTarget.__init__(self)
        self.core = "Cortex-M0"
        self.extra_labels = ['NXP', 'LPC11UXX', 'LPC11U24_401']
        self.supported_toolchains = ["ARM", "uARM", "GCC_ARM", "IAR"]
        self.default_toolchain = "uARM"
        self.detect_code = ["1040"]
        self.progen_target = 'lpc11u24_201'

class OC_MBUINO(LPC11U24):
    def __init__(self):
        LPC11U24.__init__(self)
        self.core = "Cortex-M0"
        self.extra_labels = ['NXP', 'LPC11UXX']
        self.macros = ['TARGET_LPC11U24']
        self.supported_toolchains = ["ARM", "uARM", "GCC_ARM", "IAR"]
        self.default_toolchain = "uARM"
        self.progen_target = 'lpc11u24_201'

class LPC11U24_301(LPCTarget):
    def __init__(self):
        LPCTarget.__init__(self)
        self.core = "Cortex-M0"
        self.extra_labels = ['NXP', 'LPC11UXX']
        self.supported_toolchains = ["ARM", "uARM", "GCC_ARM", "IAR"]

class LPC11U34_421(LPCTarget):
    def __init__(self):
        LPCTarget.__init__(self)
        self.core = "Cortex-M0"
        self.extra_labels = ['NXP', 'LPC11UXX']
        self.supported_toolchains = ["ARM", "uARM", "GCC_ARM"]
        self.default_toolchain = "uARM"

class MICRONFCBOARD(LPC11U34_421):
    def __init__(self):
        LPC11U34_421.__init__(self)
        self.macros = ['LPC11U34_421', 'APPNEARME_MICRONFCBOARD']
        self.extra_labels = ['NXP', 'LPC11UXX', 'APPNEARME_MICRONFCBOARD']
        self.supported_toolchains = ["ARM", "uARM", "GCC_ARM"]
        self.default_toolchain = "uARM"

class LPC11U35_401(LPCTarget):
    def __init__(self):
        LPCTarget.__init__(self)
        self.core = "Cortex-M0"
        self.extra_labels = ['NXP', 'LPC11UXX']
        self.supported_toolchains = ["ARM", "uARM", "GCC_ARM", "GCC_CR", "IAR"]
        self.default_toolchain = "uARM"
        self.progen_target = 'lpc11u35_401'

class LPC11U35_501(LPCTarget):
    def __init__(self):
        LPCTarget.__init__(self)
        self.core = "Cortex-M0"
        self.extra_labels = ['NXP', 'LPC11UXX', 'MCU_LPC11U35_501']
        self.supported_toolchains = ["ARM", "uARM", "GCC_ARM", "GCC_CR" , "IAR"]
        self.default_toolchain = "uARM"
        self.progen_target ='lpc11u35_501'

class LPC11U35_501_IBDAP(LPCTarget):
    def __init__(self):
        LPCTarget.__init__(self)
        self.core = "Cortex-M0"
        self.extra_labels = ['NXP', 'LPC11UXX', 'MCU_LPC11U35_501']
        self.supported_toolchains = ["ARM", "uARM", "GCC_ARM", "GCC_CR" , "IAR"]
        self.default_toolchain = "uARM"

class XADOW_M0(LPCTarget):
    def __init__(self):
        LPCTarget.__init__(self)
        self.core = "Cortex-M0"
        self.extra_labels = ['NXP', 'LPC11UXX', 'MCU_LPC11U35_501']
        self.supported_toolchains = ["ARM", "uARM", "GCC_ARM", "GCC_CR", "IAR"]
        self.default_toolchain = "uARM"

class LPC11U35_Y5_MBUG(LPCTarget):
    def __init__(self):
        LPCTarget.__init__(self)
        self.core = "Cortex-M0"
        self.extra_labels = ['NXP', 'LPC11UXX', 'MCU_LPC11U35_501']
        self.supported_toolchains = ["ARM", "uARM", "GCC_ARM", "GCC_CR" , "IAR"]
        self.default_toolchain = "uARM"

class LPC11U37_501(LPCTarget):
    def __init__(self):
        LPCTarget.__init__(self)
        self.core = "Cortex-M0"
        self.extra_labels = ['NXP', 'LPC11UXX']
        self.supported_toolchains = ["ARM", "uARM", "GCC_ARM", "GCC_CR", "IAR"]
        self.default_toolchain = "uARM"

class LPCCAPPUCCINO(LPC11U37_501):
    def __init__(self):
        LPC11U37_501.__init__(self)

class ARCH_GPRS(LPCTarget):
    def __init__(self):
        LPCTarget.__init__(self)
        self.core = "Cortex-M0"
        self.extra_labels = ['NXP', 'LPC11UXX', 'LPC11U37_501']
        self.supported_toolchains = ["ARM", "uARM", "GCC_ARM", "GCC_CR", "IAR"]
        self.default_toolchain = "uARM"
        self.supported_form_factors = ["ARDUINO"]

class LPC11U68(LPCTarget):
    def __init__(self):
        LPCTarget.__init__(self)
        self.core = "Cortex-M0+"
        self.extra_labels = ['NXP', 'LPC11U6X']
        self.supported_toolchains = ["ARM", "uARM", "GCC_CR", "GCC_ARM", "IAR"]
        self.default_toolchain = "uARM"
        self.supported_form_factors = ["ARDUINO"]
        self.detect_code = ["1168"]
        self.progen_target ='lpc11u68'

class LPC1347(LPCTarget):
    def __init__(self):
        LPCTarget.__init__(self)
        self.core = "Cortex-M3"
        self.extra_labels = ['NXP', 'LPC13XX']
        self.supported_toolchains = ["ARM", "GCC_ARM","IAR"]
        self.progen_target = 'lpc1347'

class LPC1549(LPCTarget):
    def __init__(self):
        LPCTarget.__init__(self)
        self.core = "Cortex-M3"
        self.extra_labels = ['NXP', 'LPC15XX']
        self.supported_toolchains = ["uARM", "GCC_CR", "GCC_ARM", "IAR"]
        self.default_toolchain = "uARM"
        self.supported_form_factors = ["ARDUINO"]
        self.detect_code = ["1549"]
        self.progen_target ='lpc1549'

class LPC1768(LPCTarget):
    def __init__(self):
        LPCTarget.__init__(self)
        self.core = "Cortex-M3"
        self.extra_labels = ['NXP', 'LPC176X', 'MBED_LPC1768']
        self.supported_toolchains = ["ARM", "uARM", "GCC_ARM", "GCC_CS", "GCC_CR", "IAR"]
        self.detect_code = ["1010"]
        self.progen_target = 'mbed-lpc1768'

class ARCH_PRO(LPCTarget):
    def __init__(self):
        LPCTarget.__init__(self)
        self.core = "Cortex-M3"
        self.extra_labels = ['NXP', 'LPC176X']
        self.supported_toolchains = ["ARM", "uARM", "GCC_ARM", "GCC_CS", "GCC_CR", "IAR"]
        self.macros = ['TARGET_LPC1768']
        self.supported_form_factors = ["ARDUINO"]
        self.progen_target ='arch-pro'

class UBLOX_C027(LPCTarget):
    def __init__(self):
        LPCTarget.__init__(self)
        self.core = "Cortex-M3"
        self.extra_labels = ['NXP', 'LPC176X']
        self.supported_toolchains = ["ARM", "uARM", "GCC_ARM", "GCC_CS", "GCC_CR", "IAR"]
        self.macros = ['TARGET_LPC1768']
        self.supported_form_factors = ["ARDUINO"]
        self.progen_target ='ublox-c027'

class XBED_LPC1768(LPCTarget):
    def __init__(self):
        LPCTarget.__init__(self)
        self.core = "Cortex-M3"
        self.extra_labels = ['NXP', 'LPC176X', 'XBED_LPC1768']
        self.supported_toolchains = ["ARM", "uARM", "GCC_ARM", "GCC_CS", "GCC_CR", "IAR"]
        self.macros = ['TARGET_LPC1768']
        self.detect_code = ["1010"]

class LPC2368(LPCTarget):
    def __init__(self):
        LPCTarget.__init__(self)
        self.core = "ARM7TDMI-S"
        self.extra_labels = ['NXP', 'LPC23XX']
        self.supported_toolchains = ["ARM", "GCC_ARM", "GCC_CR"]

class LPC2460(LPCTarget):
    def __init__(self):
        LPCTarget.__init__(self)
        self.core = "ARM7TDMI-S"
        self.extra_labels = ['NXP', 'LPC2460']
        self.supported_toolchains = ["GCC_ARM"]

class LPC810(LPCTarget):
    def __init__(self):
        LPCTarget.__init__(self)
        self.core = "Cortex-M0+"
        self.extra_labels = ['NXP', 'LPC81X']
        self.supported_toolchains = ["uARM", "IAR", "GCC_ARM"]
        self.default_toolchain = "uARM"
        self.is_disk_virtual = True

class LPC812(LPCTarget):
    def __init__(self):
        LPCTarget.__init__(self)
        self.core = "Cortex-M0+"
        self.extra_labels = ['NXP', 'LPC81X']
        self.supported_toolchains = ["uARM", "IAR", "GCC_ARM"]
        self.default_toolchain = "uARM"
        self.supported_form_factors = ["ARDUINO"]
        self.is_disk_virtual = True
        self.detect_code = ["1050"]
        self.progen_target = 'lpc812m101'

class LPC824(LPCTarget):
    def __init__(self):
        LPCTarget.__init__(self)
        self.core = "Cortex-M0+"
        self.extra_labels = ['NXP', 'LPC82X']
        self.supported_toolchains = ["uARM", "GCC_ARM","GCC_CR", "IAR"]
        self.default_toolchain = "uARM"
        self.supported_form_factors = ["ARDUINO"]
        self.is_disk_virtual = True
        self.progen_target = 'lpc824m201'

class SSCI824(LPCTarget):
    def __init__(self):
        LPCTarget.__init__(self)
        self.core = "Cortex-M0+"
        self.extra_labels = ['NXP', 'LPC82X']
        self.supported_toolchains = ["uARM", "GCC_ARM"]
        self.default_toolchain = "uARM"
        self.is_disk_virtual = True

class LPC4088(LPCTarget):
    def __init__(self):
        LPCTarget.__init__(self)
        self.core = "Cortex-M4F"
        self.extra_labels = ['NXP', 'LPC408X']
        self.supported_toolchains = ["ARM", "GCC_CR", "GCC_ARM", "IAR"]
        self.is_disk_virtual = True
        self.progen_target = 'lpc4088'

    def init_hooks(self, hook, toolchain_name):
        if toolchain_name in ['ARM_STD', 'ARM_MICRO']:
            hook.hook_add_binary("post", self.binary_hook)

    @staticmethod
    def binary_hook(t_self, resources, elf, binf):
        if not os.path.isdir(binf):
            # Regular binary file, nothing to do
            LPCTarget.lpc_patch(t_self, resources, elf, binf)
            return
        outbin = open(binf + ".temp", "wb")
        partf = open(os.path.join(binf, "ER_IROM1"), "rb")
        # Pad the fist part (internal flash) with 0xFF to 512k
        data = partf.read()
        outbin.write(data)
        outbin.write('\xFF' * (512*1024 - len(data)))
        partf.close()
        # Read and append the second part (external flash) in chunks of fixed size
        chunksize = 128 * 1024
        partf = open(os.path.join(binf, "ER_IROM2"), "rb")
        while True:
            data = partf.read(chunksize)
            outbin.write(data)
            if len(data) < chunksize:
                break
        partf.close()
        outbin.close()
        # Remove the directory with the binary parts and rename the temporary
        # file to 'binf'
        shutil.rmtree(binf, True)
        os.rename(binf + '.temp', binf)
        t_self.debug("Generated custom binary file (internal flash + SPIFI)")
        LPCTarget.lpc_patch(t_self, resources, elf, binf)

class LPC4088_DM(LPC4088):
    pass

class LPC4330_M4(LPCTarget):
    def __init__(self):
        LPCTarget.__init__(self)
        self.core = "Cortex-M4F"
        self.extra_labels = ['NXP', 'LPC43XX', 'LPC4330']
        self.supported_toolchains = ["ARM", "GCC_CR", "IAR", "GCC_ARM"]
        self.progen_target = 'lpc4330'

class LPC4330_M0(LPCTarget):
    def __init__(self):
        LPCTarget.__init__(self)
        self.core = "Cortex-M0"
        self.extra_labels = ['NXP', 'LPC43XX', 'LPC4330']
        self.supported_toolchains = ["ARM", "GCC_CR", "IAR"]

class LPC4337(LPCTarget):
    def __init__(self):
        Target.__init__(self)
        self.core = "Cortex-M4F"
        self.extra_labels = ['NXP', 'LPC43XX', 'LPC4337']
        self.supported_toolchains = ["ARM"]
        self.progen_target = 'lpc4337'
class LPC1800(LPCTarget):
    def __init__(self):
        LPCTarget.__init__(self)
        self.core = "Cortex-M3"
        self.extra_labels = ['NXP', 'LPC43XX']
        self.supported_toolchains = ["ARM", "GCC_CR", "IAR"]

class LPC11U37H_401(LPCTarget):
    def __init__(self):
        LPCTarget.__init__(self)
        self.core = "Cortex-M0"
        self.extra_labels = ['NXP', 'LPC11UXX']
        self.supported_toolchains = ["ARM", "uARM", "GCC_ARM", "GCC_CR"]
        self.default_toolchain = "uARM"
        self.supported_form_factors = ["ARDUINO"]
        self.progen_target ='lpc11u37_401'

### Freescale ###

class KL05Z(Target):
    def __init__(self):
        Target.__init__(self)
        self.core = "Cortex-M0+"
        self.extra_labels = ['Freescale', 'KLXX']
        self.supported_toolchains = ["ARM", "uARM", "GCC_ARM", "IAR"]
        self.default_toolchain = "uARM"
        self.supported_form_factors = ["ARDUINO"]
        self.is_disk_virtual = True
        self.progen_target ='frdm-kl05z'

class KL25Z(Target):
    def __init__(self):
        Target.__init__(self)
        self.core = "Cortex-M0+"
        self.extra_labels = ['Freescale', 'KLXX']
        self.supported_toolchains = ["ARM", "GCC_CW_EWL", "GCC_CW_NEWLIB", "GCC_ARM","IAR"]
        self.supported_form_factors = ["ARDUINO"]
        self.is_disk_virtual = True
        self.detect_code = ["0200"]
        self.progen_target ='frdm-kl25z'

class KL26Z(Target):
    def __init__(self):
        Target.__init__(self)
        self.core = "Cortex-M0+"
        self.extra_labels = ['Freescale', 'KLXX']
        self.supported_toolchains = ["ARM","GCC_ARM","IAR"]
        self.supported_form_factors = ["ARDUINO"]
        self.is_disk_virtual = True

class KL43Z(Target):
    def __init__(self):
        Target.__init__(self)
        self.core = "Cortex-M0+"
        self.extra_labels = ['Freescale', 'KLXX']
        self.supported_toolchains = ["GCC_ARM", "ARM"]
        self.supported_form_factors = ["ARDUINO"]
        self.is_disk_virtual = True
        self.progen_target ='frdm-kl43z'

class KL46Z(Target):
    def __init__(self):
        Target.__init__(self)
        self.core = "Cortex-M0+"
        self.extra_labels = ['Freescale', 'KLXX']
        self.supported_toolchains = ["GCC_ARM", "ARM", "IAR"]
        self.supported_form_factors = ["ARDUINO"]
        self.is_disk_virtual = True
        self.detect_code = ["0220"]
        self.progen_target ='frdm-kl46z'

class K20D50M(Target):
    def __init__(self):
        Target.__init__(self)
        self.core = "Cortex-M4"
        self.extra_labels = ['Freescale', 'K20XX']
        self.supported_toolchains = ["GCC_ARM", "ARM", "IAR"]
        self.is_disk_virtual = True
        self.detect_code = ["0230"]
        self.progen_target = 'frdm-k20d50m'

class TEENSY3_1(Target):
    OUTPUT_EXT = 'hex'

    def __init__(self):
        Target.__init__(self)
        self.core = "Cortex-M4"
        self.extra_labels = ['Freescale', 'K20XX', 'K20DX256']
        self.supported_toolchains = ["GCC_ARM", "ARM"]
        self.is_disk_virtual = True
        self.detect_code = ["0230"]
        self.progen_target ='teensy-31'

    def init_hooks(self, hook, toolchain_name):
        if toolchain_name in ['ARM_STD', 'ARM_MICRO', 'GCC_ARM']:
            hook.hook_add_binary("post", self.binary_hook)

    @staticmethod
    def binary_hook(t_self, resources, elf, binf):
        from intelhex import IntelHex
        binh = IntelHex()
        binh.loadbin(binf, offset = 0)

        with open(binf.replace(".bin", ".hex"), "w") as f:
            binh.tofile(f, format='hex')

class K22F(Target):
    def __init__(self):
        Target.__init__(self)
        self.core = "Cortex-M4F"
        self.extra_labels = ['Freescale', 'KPSDK_MCUS', 'KPSDK_CODE']
        self.macros = ["CPU_MK22FN512VLH12", "FSL_RTOS_MBED"]
        self.supported_toolchains = ["ARM", "GCC_ARM", "IAR"]
        self.supported_form_factors = ["ARDUINO"]
        self.is_disk_virtual = True
        self.detect_code = ["0201"]
        self.progen_target = 'frdm-k22f'

class K64F(Target):
    def __init__(self):
        Target.__init__(self)
        self.core = "Cortex-M4F"
        self.extra_labels = ['Freescale', 'KPSDK_MCUS', 'KPSDK_CODE', 'MCU_K64F', 'FRDM']
        self.macros = ["CPU_MK64FN1M0VMD12", "FSL_RTOS_MBED"]
        self.supported_toolchains = ["ARM", "GCC_ARM", "IAR"]
        self.supported_form_factors = ["ARDUINO"]
        self.is_disk_virtual = True
        self.default_toolchain = "ARM"
        self.detect_code = ["0240"]
        self.progen_target = 'frdm-k64f'

class MTS_GAMBIT(Target):
    def __init__(self):
        Target.__init__(self)
        self.core = "Cortex-M4F"
        self.extra_labels = ['Freescale', 'KPSDK_MCUS', 'KPSDK_CODE', 'MCU_K64F']
        self.supported_toolchains = ["ARM", "GCC_ARM"]
        self.macros = ["CPU_MK64FN1M0VMD12", "FSL_RTOS_MBED", "TARGET_K64F"]
        self.is_disk_virtual = True
        self.default_toolchain = "ARM"
        self.progen_target ='mts-gambit'

### STMicro ###

class NUCLEO_F030R8(Target):
    def __init__(self):
        Target.__init__(self)
        self.core = "Cortex-M0"
        self.extra_labels = ['STM', 'STM32F0', 'STM32F030R8']
        self.supported_toolchains = ["ARM", "uARM", "IAR", "GCC_ARM"]
        self.default_toolchain = "uARM"
        self.supported_form_factors = ["ARDUINO", "MORPHO"]
        self.detect_code = ["0725"]
        self.progen_target ='nucleo-f030r8'

class NUCLEO_F031K6(Target):
    def __init__(self):
        Target.__init__(self)
        self.core = "Cortex-M0"
        self.extra_labels = ['STM', 'STM32F0', 'STM32F031K6']
        self.supported_toolchains = ["ARM", "uARM", "IAR", "GCC_ARM"]
        self.default_toolchain = "uARM"
        self.supported_form_factors = ["ARDUINO"]
        self.detect_code = ["0791"]
        self.progen_target ='nucleo-f031k6'

class NUCLEO_F042K6(Target):
    def __init__(self):
        Target.__init__(self)
        self.core = "Cortex-M0"
        self.extra_labels = ['STM', 'STM32F0', 'STM32F042K6']
        self.supported_toolchains = ["ARM", "uARM", "IAR", "GCC_ARM"]
        self.default_toolchain = "uARM"
        self.supported_form_factors = ["ARDUINO"]
        self.detect_code = ["0785"]
        self.progen_target ='nucleo-f042k6'

class NUCLEO_F070RB(Target):
    def __init__(self):
        Target.__init__(self)
        self.core = "Cortex-M0"
        self.extra_labels = ['STM', 'STM32F0', 'STM32F070RB']
        self.supported_toolchains = ["ARM", "uARM", "IAR", "GCC_ARM"]
        self.default_toolchain = "uARM"
        self.supported_form_factors = ["ARDUINO", "MORPHO"]
        self.detect_code = ["0755"]
        self.progen_target ='nucleo-f070rb'

class NUCLEO_F072RB(Target):
    def __init__(self):
        Target.__init__(self)
        self.core = "Cortex-M0"
        self.extra_labels = ['STM', 'STM32F0', 'STM32F072RB']
        self.supported_toolchains = ["ARM", "uARM", "IAR", "GCC_ARM"]
        self.default_toolchain = "uARM"
        self.supported_form_factors = ["ARDUINO", "MORPHO"]
        self.detect_code = ["0730"]
        self.progen_target ='nucleo-f072rb'

class NUCLEO_F091RC(Target):
    def __init__(self):
        Target.__init__(self)
        self.core = "Cortex-M0"
        self.extra_labels = ['STM', 'STM32F0', 'STM32F091RC']
        self.supported_toolchains = ["ARM", "uARM", "IAR", "GCC_ARM"]
        self.default_toolchain = "uARM"
        self.supported_form_factors = ["ARDUINO", "MORPHO"]
        self.detect_code = ["0750"]
        self.progen_target ='nucleo-f091rc'

class NUCLEO_F103RB(Target):
    def __init__(self):
        Target.__init__(self)
        self.core = "Cortex-M3"
        self.extra_labels = ['STM', 'STM32F1', 'STM32F103RB']
        self.supported_toolchains = ["ARM", "uARM", "GCC_ARM", "IAR"]
        self.default_toolchain = "uARM"
        self.supported_form_factors = ["ARDUINO", "MORPHO"]
        self.detect_code = ["0700"]
        self.progen_target ='nucleo-f103rb'

class NUCLEO_F302R8(Target):
    def __init__(self):
        Target.__init__(self)
        self.core = "Cortex-M4F"
        self.extra_labels = ['STM', 'STM32F3', 'STM32F302R8']
        self.supported_toolchains = ["ARM", "uARM", "IAR", "GCC_ARM"]
        self.default_toolchain = "uARM"
        self.supported_form_factors = ["ARDUINO", "MORPHO"]
        self.detect_code = ["0705"]
        self.progen_target ='nucleo-f302r8'

class NUCLEO_F303K8(Target):
    def __init__(self):
        Target.__init__(self)
        self.core = "Cortex-M4F"
        self.extra_labels = ['STM', 'STM32F3', 'STM32F303K8']
        self.supported_toolchains = ["ARM", "uARM", "IAR", "GCC_ARM"]
        self.default_toolchain = "uARM"
        self.supported_form_factors = ["ARDUINO"]
        self.detect_code = ["0775"]
        self.progen_target ='nucleo-f303k8'

class NUCLEO_F303RE(Target):
    def __init__(self):
        Target.__init__(self)
        self.core = "Cortex-M4F"
        self.extra_labels = ['STM', 'STM32F3', 'STM32F303RE']
        self.supported_toolchains = ["ARM", "uARM", "IAR", "GCC_ARM"]
        self.default_toolchain = "uARM"
        self.supported_form_factors = ["ARDUINO", "MORPHO"]
        self.detect_code = ["0745"]
        self.progen_target ='nucleo-f303re'

class NUCLEO_F334R8(Target):
    def __init__(self):
        Target.__init__(self)
        self.core = "Cortex-M4F"
        self.extra_labels = ['STM', 'STM32F3', 'STM32F334R8']
        self.supported_toolchains = ["ARM", "uARM", "IAR", "GCC_ARM"]
        self.default_toolchain = "uARM"
        self.supported_form_factors = ["ARDUINO", "MORPHO"]
        self.detect_code = ["0735"]
        self.progen_target ='nucleo-f334r8'

class NUCLEO_F401RE(Target):
    def __init__(self):
        Target.__init__(self)
        self.core = "Cortex-M4F"
        self.extra_labels = ['STM', 'STM32F4', 'STM32F401RE']
        self.supported_toolchains = ["ARM", "uARM", "GCC_ARM", "IAR"]
        self.default_toolchain = "uARM"
        self.supported_form_factors = ["ARDUINO", "MORPHO"]
        self.detect_code = ["0720"]
        self.progen_target ='nucleo-f401re'

class NUCLEO_F410RB(Target):
    def __init__(self):
        Target.__init__(self)
        self.core = "Cortex-M4F"
        self.extra_labels = ['STM', 'STM32F4', 'STM32F410RB']
        self.supported_toolchains = ["ARM", "uARM", "GCC_ARM", "IAR"]
        self.default_toolchain = "uARM"
        self.supported_form_factors = ["ARDUINO", "MORPHO"]
        self.detect_code = ["0740"]
        self.progen_target ='nucleo-f410rb'

class NUCLEO_F411RE(Target):
    def __init__(self):
        Target.__init__(self)
        self.core = "Cortex-M4F"
        self.extra_labels = ['STM', 'STM32F4', 'STM32F411RE']
        self.supported_toolchains = ["ARM", "uARM", "GCC_ARM", "IAR"]
        self.default_toolchain = "uARM"
        self.supported_form_factors = ["ARDUINO", "MORPHO"]
        self.detect_code = ["0740"]
        self.progen_target ='nucleo-f411re'

class ELMO_F411RE(Target):
    def __init__(self):
        Target.__init__(self)
        self.core = "Cortex-M4F"
        self.extra_labels = ['STM', 'STM32F4', 'STM32F411RE']
        self.supported_toolchains = ["ARM", "uARM", "GCC_ARM"]
        self.default_toolchain = "uARM"
        self.supported_form_factors = ["ARDUINO"]
        self.detect_code = ["----"]

class NUCLEO_F446RE(Target):
    def __init__(self):
        Target.__init__(self)
        self.core = "Cortex-M4F"
        self.extra_labels = ['STM', 'STM32F4', 'STM32F446RE']
        self.supported_toolchains = ["ARM", "uARM", "GCC_ARM", "IAR"]
        self.default_toolchain = "uARM"
        self.supported_form_factors = ["ARDUINO", "MORPHO"]
        self.detect_code = ["0777"]
        self.progen_target ='nucleo-f446re'

class B96B_F446VE(Target):
    def __init__(self):
        Target.__init__(self)
        self.core = "Cortex-M4F"
        self.extra_labels = ['STM', 'STM32F4', 'STM32F446VE']
        self.supported_toolchains = ["ARM", "uARM", "GCC_ARM", "IAR"]
        self.default_toolchain = "uARM"
        self.supported_form_factors = ["ARDUINO", "MORPHO"]
        self.detect_code = ["0840"]

class NUCLEO_L053R8(Target):
    def __init__(self):
        Target.__init__(self)
        self.core = "Cortex-M0+"
        self.extra_labels = ['STM', 'STM32L0', 'STM32L053R8']
        self.supported_toolchains = ["ARM", "uARM", "GCC_ARM", "IAR"]
        self.default_toolchain = "uARM"
        self.supported_form_factors = ["ARDUINO", "MORPHO"]
        self.detect_code = ["0715"]
        self.progen_target ='nucleo-l053r8'

class NUCLEO_L073RZ(Target):
    def __init__(self):
        Target.__init__(self)
        self.core = "Cortex-M0+"
        self.extra_labels = ['STM', 'STM32L0', 'STM32L073RZ']
        self.supported_toolchains = ["ARM", "uARM", "GCC_ARM", "IAR"]
        self.default_toolchain = "uARM"
        self.supported_form_factors = ["ARDUINO", "MORPHO"]
        self.detect_code = ["0760"]
        self.progen_target ='nucleo-l073rz'

class NUCLEO_L152RE(Target):
    def __init__(self):
        Target.__init__(self)
        self.core = "Cortex-M3"
        self.extra_labels = ['STM', 'STM32L1', 'STM32L152RE']
        self.supported_toolchains = ["ARM", "uARM", "IAR", "GCC_ARM"]
        self.default_toolchain = "uARM"
        self.supported_form_factors = ["ARDUINO", "MORPHO"]
        self.detect_code = ["0710"]
        self.progen_target ='nucleo-l152re'

class NUCLEO_L476RG(Target):
    def __init__(self):
        Target.__init__(self)
        self.core = "Cortex-M4F"
        self.extra_labels = ['STM', 'STM32L4', 'STM32L476RG']
        self.supported_toolchains = ["ARM", "uARM", "IAR", "GCC_ARM"]
        self.default_toolchain = "uARM"
        self.supported_form_factors = ["ARDUINO", "MORPHO"]
        self.detect_code = ["0765"]
        self.progen_target ='nucleo-l476rg'

class STM32F3XX(Target):
    def __init__(self):
        Target.__init__(self)
        self.core = "Cortex-M4"
        self.extra_labels = ['STM', 'STM32F3XX']
        self.supported_toolchains = ["ARM", "uARM", "GCC_ARM"]
        self.default_toolchain = "uARM"

class STM32F407(Target):
    def __init__(self):
        Target.__init__(self)
        self.core = "Cortex-M4F"
        self.extra_labels = ['STM', 'STM32F4', 'STM32F4XX']
        self.supported_toolchains = ["ARM", "GCC_ARM", "IAR"]

class ARCH_MAX(Target):
    def __init__(self):
        Target.__init__(self)
        self.core = "Cortex-M4F"
        self.extra_labels = ['STM', 'STM32F4', 'STM32F407', 'STM32F407VG']
        self.supported_toolchains = ["ARM", "uARM", "GCC_ARM"]
        self.supported_form_factors = ["ARDUINO"]
        self.macros = ['LSI_VALUE=32000']
        self.progen_target ='lpc1768'

    def program_cycle_s(self):
        return 2

class DISCO_F051R8(Target):
    def __init__(self):
        Target.__init__(self)
        self.core = "Cortex-M0"
        self.extra_labels = ['STM', 'STM32F0', 'STM32F051', 'STM32F051R8']
        self.supported_toolchains = ["GCC_ARM"]
        self.default_toolchain = "uARM"

class DISCO_F100RB(Target):
    def __init__(self):
        Target.__init__(self)
        self.core = "Cortex-M3"
        self.extra_labels = ['STM', 'STM32F1', 'STM32F100RB']
        self.supported_toolchains = ["GCC_ARM"]
        self.default_toolchain = "uARM"

class DISCO_F303VC(Target):
    def __init__(self):
        Target.__init__(self)
        self.core = "Cortex-M4F"
        self.extra_labels = ['STM', 'STM32F3', 'STM32F303', 'STM32F303VC']
        self.supported_toolchains = ["GCC_ARM"]
        self.default_toolchain = "uARM"

class DISCO_F334C8(Target):
    def __init__(self):
        Target.__init__(self)
        self.core = "Cortex-M4F"
        self.extra_labels = ['STM', 'STM32F3', 'STM32F334C8']
        self.supported_toolchains = ["ARM", "uARM", "IAR", "GCC_ARM"]
        self.default_toolchain = "uARM"
        self.detect_code = ["0810"]
        self.progen_target ='disco-f334c8'

class DISCO_F407VG(Target):
    def __init__(self):
        Target.__init__(self)
        self.core = "Cortex-M4F"
        self.extra_labels = ['STM', 'STM32F4', 'STM32F407', 'STM32F407VG']
        self.supported_toolchains = ["ARM", "uARM", "GCC_ARM"]
        self.progen_target ='disco-f407vg'
        self.default_toolchain = "ARM"

class DISCO_F429ZI(Target):
    def __init__(self):
        Target.__init__(self)
        self.core = "Cortex-M4F"
        self.extra_labels = ['STM', 'STM32F4', 'STM32F429', 'STM32F429ZI']
        self.supported_toolchains = ["ARM", "uARM", "GCC_ARM", "IAR"]
        self.default_toolchain = "uARM"
        self.progen_target ='disco-f429zi'

class DISCO_F469NI(Target):
    def __init__(self):
        Target.__init__(self)
        self.core = "Cortex-M4F"
        self.extra_labels = ['STM', 'STM32F4', 'STM32F469', 'STM32F469NI']
        self.supported_toolchains = ["ARM", "uARM", "IAR", "GCC_ARM"]
        self.default_toolchain = "uARM"
        self.supported_form_factors = ["ARDUINO"]
        self.detect_code = ["0788"]
        self.progen_target ='disco-f469ni'

class DISCO_L053C8(Target):
    def __init__(self):
        Target.__init__(self)
        self.core = "Cortex-M0+"
        self.extra_labels = ['STM', 'STM32L0', 'STM32L053C8']
        self.supported_toolchains = ["ARM", "uARM", "IAR", "GCC_ARM"]
        self.default_toolchain = "uARM"
        self.progen_target ='disco-l053c8'

class DISCO_F746NG(Target):
    def __init__(self):
        Target.__init__(self)
        self.core = "Cortex-M7F"
        self.extra_labels = ['STM', 'STM32F7', 'STM32F746', 'STM32F746NG']
        self.supported_toolchains = ["ARM", "uARM", "IAR", "GCC_ARM"]
        self.detect_code = ["0815"]
        self.progen_target ='disco-f746ng'

class DISCO_L476VG(Target):
    def __init__(self):
        Target.__init__(self)
        self.core = "Cortex-M4F"
        self.extra_labels = ['STM', 'STM32L4', 'STM32L476VG']
        self.supported_toolchains = ["ARM", "uARM", "IAR", "GCC_ARM"]
        self.default_toolchain = "uARM"
        self.detect_code = ["0820"]
        self.progen_target ='disco-l476vg'

class MTS_MDOT_F405RG(Target):
    def __init__(self):
        Target.__init__(self)
        self.core = "Cortex-M4F"
        self.extra_labels = ['STM', 'STM32F4', 'STM32F405RG']
        self.macros = ['HSE_VALUE=26000000', 'OS_CLOCK=48000000']
        self.supported_toolchains = ["ARM", "uARM", "GCC_ARM", "IAR"]
        self.is_disk_virtual = True
        self.default_toolchain = "ARM"
        self.progen_target ='mts-mdot-f405rg'

class MTS_MDOT_F411RE(Target):
    def __init__(self):
        Target.__init__(self)
        self.core = "Cortex-M4F"
        self.extra_labels = ['STM', 'STM32F4', 'STM32F411RE']
        self.macros = ['HSE_VALUE=26000000', 'OS_CLOCK=96000000', 'USE_PLL_HSE_EXTC=0', 'VECT_TAB_OFFSET=0x00010000']
        self.supported_toolchains = ["ARM", "uARM", "GCC_ARM", "IAR"]
        self.default_toolchain = "ARM"
        self.progen_target = 'mts-mdot-f411re'

    def init_hooks(self, hook, toolchain_name):
        if toolchain_name in ['GCC_ARM', 'ARM_STD', 'ARM_MICRO']:
            hook.hook_add_binary("post", self.combine_bins)

    # combine application binary with bootloader
    # bootloader + padding to 64kB + application + md5sum (16 bytes)
    @staticmethod
    def combine_bins(t_self, resources, elf, binf):
        loader = os.path.join(TOOLS_BOOTLOADERS, "MTS_MDOT_F411RE", "bootloader.bin")
        target = binf + ".tmp"
        if not os.path.exists(loader):
            print "Can't find bootloader binary: " + loader
            return
        outbin = open(target, 'w+b')
        part = open(loader, 'rb')
        data = part.read()
        outbin.write(data)
        outbin.write('\xFF' * (64*1024 - len(data)))
        part.close()
        part = open(binf, 'rb')
        data = part.read()
        outbin.write(data)
        part.close()
        outbin.seek(0, 0)
        data = outbin.read()
        outbin.seek(0, 1)
        crc = struct.pack('<I', binascii.crc32(data) & 0xFFFFFFFF)
        outbin.write(crc)
        outbin.close()
        os.remove(binf)
        os.rename(target, binf)

class MTS_DRAGONFLY_F411RE(Target):
    def __init__(self):
        Target.__init__(self)
        self.core = "Cortex-M4F"
        self.extra_labels = ['STM', 'STM32F4', 'STM32F411RE']
        self.macros = ['HSE_VALUE=26000000', 'VECT_TAB_OFFSET=0x08010000']
        self.supported_toolchains = ["ARM", "uARM", "GCC_ARM", "IAR"]
        self.default_toolchain = "ARM"
        self.progen_target = 'mts-dragonfly-f411re'

    def init_hooks(self, hook, toolchain_name):
        if toolchain_name in ['GCC_ARM', 'ARM_STD', 'ARM_MICRO']:
            hook.hook_add_binary("post", self.combine_bins)

    # combine application binary with bootloader
    # bootloader + padding to 64kB + application + md5sum (16 bytes)
    @staticmethod
    def combine_bins(t_self, resources, elf, binf):
        loader = os.path.join(TOOLS_BOOTLOADERS, "MTS_DRAGONFLY_F411RE", "bootloader.bin")
        target = binf + ".tmp"
        if not os.path.exists(loader):
            print "Can't find bootloader binary: " + loader
            return
        outbin = open(target, 'w+b')
        part = open(loader, 'rb')
        data = part.read()
        outbin.write(data)
        outbin.write('\xFF' * (64*1024 - len(data)))
        part.close()
        part = open(binf, 'rb')
        data = part.read()
        outbin.write(data)
        part.close()
        outbin.seek(0, 0)
        data = outbin.read()
        outbin.seek(0, 1)
        crc = struct.pack('<I', binascii.crc32(data) & 0xFFFFFFFF)
        outbin.write(crc)
        outbin.close()
        os.remove(binf)
        os.rename(target, binf)

class MOTE_L152RC(Target):
    def __init__(self):
        Target.__init__(self)
        self.core = "Cortex-M3"
        self.extra_labels = ['STM', 'STM32L1', 'STM32L152RC']
        self.supported_toolchains = ["ARM", "uARM", "IAR", "GCC_ARM"]
        self.default_toolchain = "uARM"
        self.detect_code = ["4100"]
        self.progen_target ='stm32l151rc'

class DISCO_F401VC(Target):
    def __init__(self):
        Target.__init__(self)
        self.core = "Cortex-M4F"
        self.extra_labels = ['STM', 'STM32F4', 'STM32F401', 'STM32F401VC']
        self.supported_toolchains = ["GCC_ARM"]
        self.default_toolchain = "GCC_ARM"

class UBLOX_C029(Target):
    def __init__(self):
        Target.__init__(self)
        self.core = "Cortex-M4F"
        self.extra_labels = ['STM', 'STM32F4', 'STM32F439', 'STM32F439ZI']
        self.macros = ['HSE_VALUE=24000000', 'HSE_STARTUP_TIMEOUT=5000']
        self.supported_toolchains = ["ARM", "uARM", "GCC_ARM", "IAR"]
        self.default_toolchain = "uARM"
        self.supported_form_factors = ["ARDUINO"]

class NZ32SC151(Target):
    def __init__(self):
        Target.__init__(self)
        self.core = "Cortex-M3"
        self.extra_labels = ['STM', 'STM32L1', 'STM32L151RC']
        self.supported_toolchains = ["ARM", "uARM", "GCC_ARM"]
        self.default_toolchain = "uARM"
        self.progen_target ='stm32l151rc'
    # After flashing device, how long to delay until we assume program is running
    def program_cycle_s(self):
        return 1.5


### Nordic ###

class MCU_NRF51(Target):
    # the following is a list of possible Nordic softdevices in decreasing order
    # of preference.
    EXPECTED_SOFTDEVICES_WITH_OFFSETS = [
        {
            'name'   : 's130_nrf51_1.0.0_softdevice.hex',
            'boot'   : 's130_nrf51_1.0.0_bootloader.hex',
            'offset' : 0x1C000
        },
        {
            'name'   : 's110_nrf51822_8.0.0_softdevice.hex',
            'boot'   : 's110_nrf51822_8.0.0_bootloader.hex',
            'offset' : 0x18000
        },
        {
            'name'   : 's110_nrf51822_7.1.0_softdevice.hex',
            'boot'   : 's110_nrf51822_7.1.0_bootloader.hex',
            'offset' : 0x16000
        },
        {
            'name'   : 's110_nrf51822_7.0.0_softdevice.hex',
            'boot'   : 's110_nrf51822_7.0.0_bootloader.hex',
            'offset' : 0x16000
        },
        {
            'name'   : 's110_nrf51822_6.0.0_softdevice.hex',
            'boot'   : 's110_nrf51822_6.0.0_bootloader.hex',
            'offset' : 0x14000
        }
    ]
    OVERRIDE_BOOTLOADER_FILENAME = "nrf51822_bootloader.hex"
    OUTPUT_EXT = 'hex'
    MERGE_SOFT_DEVICE = True
    MERGE_BOOTLOADER = False

    def __init__(self):
        Target.__init__(self)
        self.core = "Cortex-M0"
        self.extra_labels = ["NORDIC", "MCU_NRF51", "MCU_NRF51822"]
        self.macros = ['NRF51', 'TARGET_NRF51822']
        self.supported_toolchains = ["ARM", "GCC_ARM", "IAR"]
        self.is_disk_virtual = True
        self.detect_code = ["1070"]

    def program_cycle_s(self):
        return 6

    def init_hooks(self, hook, toolchain_name):
        if toolchain_name in ['ARM_STD', 'ARM_MICRO', 'GCC_ARM', 'IAR']:
            hook.hook_add_binary("post", self.binary_hook)

    @staticmethod
    def binary_hook(t_self, resources, elf, binf):
    
        # Scan to find the actual paths of soft device
        sdf = None
        for softdeviceAndOffsetEntry in t_self.target.EXPECTED_SOFTDEVICES_WITH_OFFSETS:
            for hexf in resources.hex_files:
                if hexf.find(softdeviceAndOffsetEntry['name']) != -1:
                    t_self.debug("SoftDevice file found %s." % softdeviceAndOffsetEntry['name'])
                    sdf = hexf

                if sdf is not None: break
            if sdf is not None: break

        if sdf is None:
            t_self.debug("Hex file not found. Aborting.")
            return
            
        # Look for bootloader file that matches this soft device or bootloader override image
        blf = None
        if t_self.target.MERGE_BOOTLOADER is True:
            for hexf in resources.hex_files:
                if hexf.find(t_self.target.OVERRIDE_BOOTLOADER_FILENAME) != -1:
                    t_self.debug("Bootloader file found %s." % t_self.target.OVERRIDE_BOOTLOADER_FILENAME)
                    blf = hexf
                    break
                elif hexf.find(softdeviceAndOffsetEntry['boot']) != -1:
                    t_self.debug("Bootloader file found %s." % softdeviceAndOffsetEntry['boot'])
                    blf = hexf
                    break

        # Merge user code with softdevice
        from intelhex import IntelHex
        binh = IntelHex()
        binh.loadbin(binf, offset=softdeviceAndOffsetEntry['offset'])

        if t_self.target.MERGE_SOFT_DEVICE is True:
            t_self.debug("Merge SoftDevice file %s" % softdeviceAndOffsetEntry['name'])
            sdh = IntelHex(sdf)
            binh.merge(sdh)

        if t_self.target.MERGE_BOOTLOADER is True and blf is not None:
            t_self.debug("Merge BootLoader file %s" % blf)
            blh = IntelHex(blf)
            binh.merge(blh)

        with open(binf.replace(".bin", ".hex"), "w") as f:
            binh.tofile(f, format='hex')

            
# 16KB Nordic targets are tight on SRAM using S130 (default) so we
# introduce two possible options:
# 1) Use S130 (default) - for this derive from MCU_NRF51_16K
# 2) Use S110  - for this derive from MCU_NRF51_16K_S110
# Note that the 'default' option will track the default choice
# for other Nordic targets, and so can take advantage of other
# future SoftDevice improvements

# The *_BASE targets should *not* be inherited from, as they do not
# specify enough for building a target

# 16KB MCU version, e.g. Nordic nRF51822, Seeed Arch BLE, etc.
class MCU_NRF51_16K_BASE(MCU_NRF51):
    def __init__(self):
        MCU_NRF51.__init__(self)
        self.extra_labels += ['MCU_NORDIC_16K', 'MCU_NRF51_16K']
        self.macros += ['TARGET_MCU_NORDIC_16K', 'TARGET_MCU_NRF51_16K']

# derivative class used to create softdevice+bootloader enabled images
class MCU_NRF51_16K_BOOT_BASE(MCU_NRF51_16K_BASE):
    def __init__(self):
        MCU_NRF51_16K_BASE.__init__(self)
        self.extra_labels += ['MCU_NRF51_16K_BOOT']
        self.macros += ['TARGET_MCU_NRF51_16K_BOOT', 'TARGET_OTA_ENABLED']
        self.MERGE_SOFT_DEVICE = True
        self.MERGE_BOOTLOADER = True

# derivative class used to create program only images for use with FOTA
class MCU_NRF51_16K_OTA_BASE(MCU_NRF51_16K_BASE):
    def __init__(self):
        MCU_NRF51_16K_BASE.__init__(self)
        self.extra_labels += ['MCU_NRF51_16K_OTA']
        self.macros += ['TARGET_MCU_NRF51_16K_OTA', 'TARGET_OTA_ENABLED']
        self.MERGE_SOFT_DEVICE = False

class MCU_NRF51_16K(MCU_NRF51_16K_BASE):
    def __init__(self):
        MCU_NRF51_16K_BASE.__init__(self)
        self.extra_labels += ['MCU_NRF51_16K_S130']
        self.macros += ['TARGET_MCU_NRF51_16K_S130']

class MCU_NRF51_S110:
    """ Interface for overwriting the default SoftDevices """
    def __init__(self):
        self.EXPECTED_SOFTDEVICES_WITH_OFFSETS = [
            {
                'name'   : 's110_nrf51822_8.0.0_softdevice.hex',
                'boot'   : 's110_nrf51822_8.0.0_bootloader.hex',
                'offset' : 0x18000
            },
            {
                'name'   : 's110_nrf51822_7.1.0_softdevice.hex',
                'boot'   : 's110_nrf51822_7.1.0_bootloader.hex',
                'offset' : 0x16000
            }
        ]
        self.extra_labels += ['MCU_NRF51_16K_S110']
        self.macros += ['TARGET_MCU_NRF51_16K_S110']

class MCU_NRF51_16K_S110(MCU_NRF51_16K_BASE, MCU_NRF51_S110):
    def __init__(self):
        MCU_NRF51_16K_BASE.__init__(self)
        MCU_NRF51_S110.__init__(self)

class MCU_NRF51_16K_BOOT(MCU_NRF51_16K_BOOT_BASE):
    def __init__(self):
        MCU_NRF51_16K_BOOT_BASE.__init__(self)
        self.extra_labels += ['MCU_NRF51_16K_S130']
        self.macros += ['TARGET_MCU_NRF51_16K_S130']

class MCU_NRF51_16K_BOOT_S110(MCU_NRF51_16K_BOOT_BASE, MCU_NRF51_S110):
    def __init__(self):
        MCU_NRF51_16K_BOOT_BASE.__init__(self)
        MCU_NRF51_S110.__init__(self)

class MCU_NRF51_16K_OTA(MCU_NRF51_16K_OTA_BASE):
    def __init__(self):
        MCU_NRF51_16K_OTA_BASE.__init__(self)
        self.extra_labels += ['MCU_NRF51_16K_S130']
        self.macros += ['TARGET_MCU_NRF51_16K_S130']

class MCU_NRF51_16K_OTA_S110(MCU_NRF51_16K_OTA_BASE, MCU_NRF51_S110):
    def __init__(self):
        MCU_NRF51_16K_OTA_BASE.__init__(self)
        MCU_NRF51_S110.__init__(self)


# 32KB MCU version, e.g. Nordic nRF51-DK, nRF51-Dongle, etc.
class MCU_NRF51_32K(MCU_NRF51):
    def __init__(self):
        MCU_NRF51.__init__(self)
        self.extra_labels += ['MCU_NORDIC_32K', 'MCU_NRF51_32K']
        self.macros += ['TARGET_MCU_NORDIC_32K', 'TARGET_MCU_NRF51_32K']

class MCU_NRF51_32K_BOOT(MCU_NRF51_32K):
    def __init__(self):
        MCU_NRF51_32K.__init__(self)
        self.extra_labels += ['MCU_NRF51_32K_BOOT']
        self.macros += ['TARGET_MCU_NRF51_32K_BOOT', 'TARGET_OTA_ENABLED']
        self.MERGE_SOFT_DEVICE = True
        self.MERGE_BOOTLOADER = True

class MCU_NRF51_32K_OTA(MCU_NRF51_32K):
    def __init__(self):
        MCU_NRF51_32K.__init__(self)
        self.extra_labels += ['MCU_NRF51_32K_OTA']
        self.macros += ['TARGET_MCU_NRF51_32K_OTA', 'TARGET_OTA_ENABLED']
        self.MERGE_SOFT_DEVICE = False

#
# nRF51 based development kits
#

# This one is special for legacy reasons
class NRF51822(MCU_NRF51_16K):
    def __init__(self):
        MCU_NRF51_16K.__init__(self)
        self.extra_labels += ['NRF51822', 'NRF51822_MKIT']
        self.macros += ['TARGET_NRF51822_MKIT']
        self.progen_target ='mkit'

class NRF51822_BOOT(MCU_NRF51_16K_BOOT):
    def __init__(self):
        MCU_NRF51_16K_BOOT.__init__(self)
        self.extra_labels += ['NRF51822', 'NRF51822_MKIT']
        self.macros += ['TARGET_NRF51822_MKIT']

class NRF51822_OTA(MCU_NRF51_16K_OTA):
    def __init__(self):
        MCU_NRF51_16K_OTA.__init__(self)
        self.extra_labels += ['NRF51822', 'NRF51822_MKIT']
        self.macros += ['TARGET_NRF51822_MKIT']

class ARCH_BLE(MCU_NRF51_16K):
    def __init__(self):
        MCU_NRF51_16K.__init__(self)
        self.supported_form_factors = ["ARDUINO"]
        self.progen_target ='arch-ble'

class ARCH_BLE_BOOT(MCU_NRF51_16K_BOOT):
    def __init__(self):
        MCU_NRF51_16K_BOOT.__init__(self)
        self.extra_labels += ['ARCH_BLE']
        self.macros += ['TARGET_ARCH_BLE']
        self.supported_form_factors = ["ARDUINO"]

class ARCH_BLE_OTA(MCU_NRF51_16K_OTA):
    def __init__(self):
        MCU_NRF51_16K_OTA.__init__(self)
        self.extra_labels += ['ARCH_BLE']
        self.macros += ['TARGET_ARCH_BLE']
        self.supported_form_factors = ["ARDUINO"]

class ARCH_LINK(MCU_NRF51_16K):
    def __init__(self):
        MCU_NRF51_16K.__init__(self)
        self.extra_labels += ['ARCH_BLE']
        self.macros += ['TARGET_ARCH_BLE']
        self.supported_form_factors = ["ARDUINO"]

class ARCH_LINK_BOOT(MCU_NRF51_16K_BOOT):
    def __init__(self):
        MCU_NRF51_16K_BOOT.__init__(self)
        self.extra_labels += ['ARCH_BLE', 'ARCH_LINK']
        self.macros += ['TARGET_ARCH_BLE', 'TARGET_ARCH_LINK']
        self.supported_form_factors = ["ARDUINO"]

class ARCH_LINK_OTA(MCU_NRF51_16K_OTA):
    def __init__(self):
        MCU_NRF51_16K_OTA.__init__(self)
        self.extra_labels += ['ARCH_BLE', 'ARCH_LINK']
        self.macros += ['TARGET_ARCH_BLE', 'TARGET_ARCH_LINK']
        self.supported_form_factors = ["ARDUINO"]

class SEEED_TINY_BLE(MCU_NRF51_16K):
    def __init__(self):
        MCU_NRF51_16K.__init__(self)
        self.progen_target ='seed-tinyble'

class SEEED_TINY_BLE_BOOT(MCU_NRF51_16K_BOOT):
    def __init__(self):
        MCU_NRF51_16K_BOOT.__init__(self)
        self.extra_labels += ['SEEED_TINY_BLE']
        self.macros += ['TARGET_SEEED_TINY_BLE']

class SEEED_TINY_BLE_OTA(MCU_NRF51_16K_OTA):
    def __init__(self):
        MCU_NRF51_16K_OTA.__init__(self)
        self.extra_labels += ['SEEED_TINY_BLE']
        self.macros += ['TARGET_SEEED_TINY_BLE']

class HRM1017(MCU_NRF51_16K):
    def __init__(self):
        MCU_NRF51_16K.__init__(self)
        self.macros += ['TARGET_NRF_LFCLK_RC']
        self.progen_target ='hrm1017'

class HRM1017_BOOT(MCU_NRF51_16K_BOOT):
    def __init__(self):
        MCU_NRF51_16K_BOOT.__init__(self)
        self.extra_labels += ['HRM1017']
        self.macros += ['TARGET_HRM1017', 'TARGET_NRF_LFCLK_RC']

class HRM1017_OTA(MCU_NRF51_16K_OTA):
    def __init__(self):
        MCU_NRF51_16K_OTA.__init__(self)
        self.extra_labels += ['HRM1017']
        self.macros += ['TARGET_HRM1017', 'TARGET_NRF_LFCLK_RC']

class RBLAB_NRF51822(MCU_NRF51_16K):
    def __init__(self):
        MCU_NRF51_16K.__init__(self)
        self.supported_form_factors = ["ARDUINO"]
        self.progen_target ='rblab-nrf51822'

class RBLAB_NRF51822_BOOT(MCU_NRF51_16K_BOOT):
    def __init__(self):
        MCU_NRF51_16K_BOOT.__init__(self)
        self.extra_labels += ['RBLAB_NRF51822']
        self.macros += ['TARGET_RBLAB_NRF51822']
        self.supported_form_factors = ["ARDUINO"]

class RBLAB_NRF51822_OTA(MCU_NRF51_16K_OTA):
    def __init__(self):
        MCU_NRF51_16K_OTA.__init__(self)
        self.extra_labels += ['RBLAB_NRF51822']
        self.macros += ['TARGET_RBLAB_NRF51822']
        self.supported_form_factors = ["ARDUINO"]

class RBLAB_BLENANO(MCU_NRF51_16K):
    def __init__(self):
        MCU_NRF51_16K.__init__(self)

class RBLAB_BLENANO_BOOT(MCU_NRF51_16K_BOOT):
    def __init__(self):
        MCU_NRF51_16K_BOOT.__init__(self)
        self.extra_labels += ['RBLAB_BLENANO']
        self.macros += ['TARGET_RBLAB_BLENANO']

class RBLAB_BLENANO_OTA(MCU_NRF51_16K_OTA):
    def __init__(self):
        MCU_NRF51_16K_OTA.__init__(self)
        self.extra_labels += ['RBLAB_BLENANO']
        self.macros += ['TARGET_RBLAB_BLENANO']

class NRF51822_Y5_MBUG(MCU_NRF51_16K):
    def __init__(self):
        MCU_NRF51_16K.__init__(self)

class WALLBOT_BLE(MCU_NRF51_16K):
    def __init__(self):
        MCU_NRF51_16K.__init__(self)

class WALLBOT_BLE_BOOT(MCU_NRF51_16K_BOOT):
    def __init__(self):
        MCU_NRF51_16K_BOOT.__init__(self)
        self.extra_labels += ['WALLBOT_BLE']
        self.macros += ['TARGET_WALLBOT_BLE']

class WALLBOT_BLE_OTA(MCU_NRF51_16K_OTA):
    def __init__(self):
        MCU_NRF51_16K_OTA.__init__(self)
        self.extra_labels += ['WALLBOT_BLE']
        self.macros += ['TARGET_WALLBOT_BLE']

class DELTA_DFCM_NNN40(MCU_NRF51_32K):
    def __init__(self):
        MCU_NRF51_32K.__init__(self)
        self.supported_toolchains = ["ARM", "GCC_ARM"]
        self.macros += ['TARGET_NRF_LFCLK_RC']
        self.progen_target ='dfcm-nnn40'
    def program_cycle_s(self):
        return 10

class DELTA_DFCM_NNN40_BOOT(MCU_NRF51_32K_BOOT):
    def __init__(self):
        MCU_NRF51_32K_BOOT.__init__(self)
        self.supported_toolchains = ["ARM", "GCC_ARM"]
        self.extra_labels += ['DELTA_DFCM_NNN40']
        self.macros += ['TARGET_DELTA_DFCM_NNN40', 'TARGET_NRF_LFCLK_RC']
    def program_cycle_s(self):
        return 10

class DELTA_DFCM_NNN40_OTA(MCU_NRF51_32K_OTA):
    def __init__(self):
        MCU_NRF51_32K_OTA.__init__(self)
        self.supported_toolchains = ["ARM", "GCC_ARM"]
        self.extra_labels += ['DELTA_DFCM_NNN40']
        self.macros += ['TARGET_DELTA_DFCM_NNN40', 'TARGET_NRF_LFCLK_RC']
    def program_cycle_s(self):
        return 10

class NRF51_DK(MCU_NRF51_32K):
    def __init__(self):
        MCU_NRF51_32K.__init__(self)
        self.supported_toolchains = ["ARM", "GCC_ARM"]
        self.supported_form_factors = ["ARDUINO"]
        self.progen_target ='nrf51-dk'

class NRF51_DK_BOOT(MCU_NRF51_32K_BOOT):
    def __init__(self):
        MCU_NRF51_32K_BOOT.__init__(self)
        self.extra_labels += ['NRF51_DK']
        self.macros += ['TARGET_NRF51_DK']
        self.supported_toolchains = ["ARM", "GCC_ARM"]
        self.supported_form_factors = ["ARDUINO"]

class NRF51_DK_OTA(MCU_NRF51_32K_OTA):
    def __init__(self):
        MCU_NRF51_32K_OTA.__init__(self)
        self.extra_labels += ['NRF51_DK']
        self.macros += ['TARGET_NRF51_DK']
        self.supported_toolchains = ["ARM", "GCC_ARM"]
        self.supported_form_factors = ["ARDUINO"]

class NRF51_DONGLE(MCU_NRF51_32K):
    def __init__(self):
        MCU_NRF51_32K.__init__(self)
        self.progen_target ='nrf51-dongle'

class NRF51_DONGLE_BOOT(MCU_NRF51_32K_BOOT):
    def __init__(self):
        MCU_NRF51_32K_BOOT.__init__(self)
        self.extra_labels += ['NRF51_DONGLE']
        self.macros += ['TARGET_NRF51_DONGLE']

class NRF51_DONGLE_OTA(MCU_NRF51_32K_OTA):
    def __init__(self):
        MCU_NRF51_32K_OTA.__init__(self)
        self.extra_labels += ['NRF51_DONGLE']
        self.macros += ['TARGET_NRF51_DONGLE']

class NRF51_MICROBIT(MCU_NRF51_16K_S110):
    def __init__(self):
        MCU_NRF51_16K_S110.__init__(self)
        self.macros += ['TARGET_NRF_LFCLK_RC']

class NRF51_MICROBIT_BOOT(MCU_NRF51_16K_BOOT_S110):
    def __init__(self):
        MCU_NRF51_16K_BOOT_S110.__init__(self)
        self.extra_labels += ['NRF51_MICROBIT']
        self.macros += ['TARGET_NRF51_MICROBIT', 'TARGET_NRF_LFCLK_RC']

class NRF51_MICROBIT_OTA(MCU_NRF51_16K_OTA_S110):
    def __init__(self):
        MCU_NRF51_16K_OTA_S110.__init__(self)
        self.extra_labels += ['NRF51_MICROBIT']
        self.macros += ['TARGET_NRF51_MICROBIT', 'TARGET_NRF_LFCLK_RC']

class NRF51_MICROBIT_B(MCU_NRF51_16K):
    def __init__(self):
        MCU_NRF51_16K.__init__(self)
        self.extra_labels += ['NRF51_MICROBIT']
        self.macros += ['TARGET_NRF51_MICROBIT', 'TARGET_NRF_LFCLK_RC']

class NRF51_MICROBIT_B_BOOT(MCU_NRF51_16K_BOOT):
    def __init__(self):
        MCU_NRF51_16K_BOOT.__init__(self)
        self.extra_labels += ['NRF51_MICROBIT']
        self.macros += ['TARGET_NRF51_MICROBIT', 'TARGET_NRF_LFCLK_RC']

class NRF51_MICROBIT_B_OTA(MCU_NRF51_16K_OTA):
    def __init__(self):
        MCU_NRF51_16K_OTA.__init__(self)
        self.extra_labels += ['NRF51_MICROBIT']
        self.macros += ['TARGET_NRF51_MICROBIT', 'TARGET_NRF_LFCLK_RC']

class TY51822R3(MCU_NRF51_32K):
    def __init__(self):
        MCU_NRF51_32K.__init__(self)
        self.macros += ['TARGET_NRF_32MHZ_XTAL']
        self.supported_toolchains = ["ARM", "GCC_ARM"]

class TY51822R3_BOOT(MCU_NRF51_32K_BOOT):
    def __init__(self):
        MCU_NRF51_32K_BOOT.__init__(self)
        self.extra_labels += ['TY51822R3']
        self.macros += ['TARGET_TY51822R3', 'TARGET_NRF_32MHZ_XTAL']
        self.supported_toolchains = ["ARM", "GCC_ARM"]

class TY51822R3_OTA(MCU_NRF51_32K_OTA):
    def __init__(self):
        MCU_NRF51_32K_OTA.__init__(self)
        self.extra_labels += ['NRF51_DK']
        self.macros += ['TARGET_TY51822R3', 'TARGET_NRF_32MHZ_XTAL']
        self.supported_toolchains = ["ARM", "GCC_ARM"]

        
### ARM ###

class ARM_MPS2_Target(Target):
    def __init__(self):
        Target.__init__(self)

class ARM_MPS2_M0(ARM_MPS2_Target):
    def __init__(self):
        ARM_MPS2_Target.__init__(self)
        self.core = "Cortex-M0"
        self.extra_labels = ['ARM_SSG', 'MPS2', 'MPS2_M0']
        self.macros = ['CMSDK_CM0']
        self.supported_toolchains = ["ARM"]
        self.default_toolchain = "ARM"

class ARM_MPS2_M0P(ARM_MPS2_Target):
    def __init__(self):
        ARM_MPS2_Target.__init__(self)
        self.core = "Cortex-M0+"
        self.extra_labels = ['ARM_SSG', 'MPS2', 'MPS2_M0P']
        self.macros = ['CMSDK_CM0plus']
        self.supported_toolchains = ["ARM"]
        self.default_toolchain = "ARM"

class ARM_MPS2_M1(ARM_MPS2_Target):
    def __init__(self):
        ARM_MPS2_Target.__init__(self)
        self.core = "Cortex-M1"
        self.extra_labels = ['ARM_SSG', 'MPS2', 'MPS2_M1']
        self.macros = ['CMSDK_CM1']
        self.supported_toolchains = ["ARM"]
        self.default_toolchain = "ARM"

class ARM_MPS2_M3(ARM_MPS2_Target):
    def __init__(self):
        ARM_MPS2_Target.__init__(self)
        self.core = "Cortex-M3"
        self.extra_labels = ['ARM_SSG', 'MPS2', 'MPS2_M3']
        self.macros = ['CMSDK_CM3']
        self.supported_toolchains = ["ARM"]
        self.default_toolchain = "ARM"

class ARM_MPS2_M4(ARM_MPS2_Target):
    def __init__(self):
        ARM_MPS2_Target.__init__(self)
        self.core = "Cortex-M4F"
        self.extra_labels = ['ARM_SSG', 'MPS2', 'MPS2_M4']
        self.macros = ['CMSDK_CM4']
        self.supported_toolchains = ["ARM"]
        self.default_toolchain = "ARM"

class ARM_MPS2_M7(ARM_MPS2_Target):
    def __init__(self):
        ARM_MPS2_Target.__init__(self)
        self.core = "Cortex-M4F"
        self.extra_labels = ['ARM_SSG', 'MPS2', 'MPS2_M7']
        self.macros = ['CMSDK_CM7']
        self.supported_toolchains = ["ARM"]
        self.default_toolchain = "ARM"
        
class ARM_MPS2_BEID(ARM_MPS2_Target):
    def __init__(self):
        ARM_MPS2_Target.__init__(self)
        self.core = "Cortex-M3"
        self.extra_labels = ['ARM_SSG', 'MPS2', 'MPS2_BEID']
        self.macros = ['CMSDK_BEID']
        self.supported_toolchains = ["ARM"]
        self.default_toolchain = "ARM"

class ARM_MPS2(ARM_MPS2_M4):
    pass


### Renesas ###

class RZ_A1H(Target):
    def __init__(self):
        Target.__init__(self)
        self.core = "Cortex-A9"
        self.extra_labels = ['RENESAS', 'MBRZA1H']
        self.supported_toolchains = ["ARM", "GCC_ARM"]
        self.supported_form_factors = ["ARDUINO"]
        self.default_toolchain = "ARM"

    def program_cycle_s(self):
        return 2


### Maxim Integrated ###

class MAXWSNENV(Target):
    def __init__(self):
        Target.__init__(self)
        self.core = "Cortex-M3"
        self.extra_labels = ['Maxim', 'MAX32610']
        self.macros = ['__SYSTEM_HFX=24000000']
        self.supported_toolchains = ["GCC_ARM", "IAR", "ARM"]
        self.default_toolchain = "ARM"
        self.progen_target ='maxwsnenv'

class MAX32600MBED(Target):
    def __init__(self):
        Target.__init__(self)
        self.core = "Cortex-M3"
        self.extra_labels = ['Maxim', 'MAX32600']
        self.macros = ['__SYSTEM_HFX=24000000']
        self.supported_toolchains = ["GCC_ARM", "IAR", "ARM"]
        self.default_toolchain = "ARM"
        self.progen_target ='max32600mbed'

### Silicon Labs ###

class EFM32GG_STK3700(Target):
    def __init__(self):
        Target.__init__(self)
        self.core = "Cortex-M3"
        self.extra_labels = ['Silicon_Labs', 'EFM32']
        self.macros = ['EFM32GG990F1024']
        self.supported_toolchains = ["GCC_ARM", "ARM", "uARM"]
        self.default_toolchain = "ARM"


class EFM32LG_STK3600(Target):
    def __init__(self):
        Target.__init__(self)
        self.core = "Cortex-M3"
        self.extra_labels = ['Silicon_Labs', 'EFM32']
        self.macros = ['EFM32LG990F256']
        self.supported_toolchains = ["GCC_ARM", "ARM", "uARM"]
        self.default_toolchain = "ARM"


class EFM32WG_STK3800(Target):
    def __init__(self):
        Target.__init__(self)
        self.core = "Cortex-M4F"
        self.extra_labels = ['Silicon_Labs', 'EFM32']
        self.macros = ['EFM32WG990F256']
        self.supported_toolchains = ["GCC_ARM", "ARM", "uARM"]
        self.default_toolchain = "ARM"


class EFM32ZG_STK3200(Target):
    def __init__(self):
        Target.__init__(self)
        self.core = "Cortex-M0+"
        self.extra_labels = ['Silicon_Labs', 'EFM32']
        self.macros = ['EFM32ZG222F32']
        self.supported_toolchains = ["GCC_ARM", "uARM"]
        self.default_toolchain = "uARM"

class EFM32HG_STK3400(Target):
    def __init__(self):
        Target.__init__(self)
        self.core = "Cortex-M0+"
        self.extra_labels = ['Silicon_Labs', 'EFM32']
        self.macros = ['EFM32HG322F64']
        self.supported_toolchains = ["GCC_ARM", "uARM"]
        self.default_toolchain = "uARM"

class EFM32PG_STK3401(Target):
    def __init__(self):
        Target.__init__(self)
        self.core = "Cortex-M4F"
        self.extra_labels = ['Silicon_Labs', 'EFM32']
        self.macros = ['EFM32PG1B200F256GM48']
        self.supported_toolchains = ["GCC_ARM", "ARM", "uARM", "IAR"]
        self.default_toolchain = "ARM"



##WIZnet

class WIZWIKI_W7500(Target):
    def __init__(self):
        Target.__init__(self)
        self.core = "Cortex-M0"
        self.extra_labels = ['WIZNET', 'W7500x', 'WIZwiki_W7500']
        self.supported_toolchains = ["uARM", "ARM"]
        self.default_toolchain = "ARM"
        self.supported_form_factors = ["ARDUINO"]

class WIZWIKI_W7500P(Target):
    def __init__(self):
        Target.__init__(self)
        self.core = "Cortex-M0"
        self.extra_labels = ['WIZNET', 'W7500x', 'WIZwiki_W7500P']
        self.supported_toolchains = ["uARM", "ARM"]
        self.default_toolchain = "ARM"
        self.supported_form_factors = ["ARDUINO"]

class WIZWIKI_W7500ECO(Target):
    def __init__(self):
        Target.__init__(self)
        self.core = "Cortex-M0"
        self.extra_labels = ['WIZNET', 'W7500x', 'WIZwiki_W7500ECO']
        self.supported_toolchains = ["uARM", "ARM"]
        self.default_toolchain = "ARM"
		
class SAMR21G18A(Target):
    def __init__(self):
        Target.__init__(self)
        self.core = "Cortex-M0+"
        self.extra_labels = ['Atmel', 'SAM_CortexM0P', 'SAMR21']
        self.macros = ['__SAMR21G18A__', 'I2C_MASTER_CALLBACK_MODE=true', 'EXTINT_CALLBACK_MODE=true', 'USART_CALLBACK_MODE=true', 'TC_ASYNC=true']
        self.supported_toolchains = ["GCC_ARM", "ARM", "uARM"]
        self.default_toolchain = "ARM"
        self.progen_target ='samr21g18a'

class SAMD21J18A(Target):
    def __init__(self):
        Target.__init__(self)
        self.core = "Cortex-M0+"
        self.extra_labels = ['Atmel', 'SAM_CortexM0P', 'SAMD21']
        self.macros = ['__SAMD21J18A__', 'I2C_MASTER_CALLBACK_MODE=true', 'EXTINT_CALLBACK_MODE=true', 'USART_CALLBACK_MODE=true', 'TC_ASYNC=true']
        self.supported_toolchains = ["GCC_ARM", "ARM", "uARM"]
        self.default_toolchain = "ARM"
        self.progen_target ='samd21j18a'

class SAMD21G18A(Target):
    def __init__(self):
        Target.__init__(self)
        self.core = "Cortex-M0+"
        self.extra_labels = ['Atmel', 'SAM_CortexM0P', 'SAMD21']
        self.macros = ['__SAMD21G18A__', 'I2C_MASTER_CALLBACK_MODE=true', 'EXTINT_CALLBACK_MODE=true', 'USART_CALLBACK_MODE=true', 'TC_ASYNC=true']
        self.supported_toolchains = ["GCC_ARM", "ARM", "uARM"]
        self.default_toolchain = "ARM"
        self.progen_target ='samd21g18a'

class SAML21J18A(Target):
    def __init__(self):
        Target.__init__(self)
        self.core = "Cortex-M0+"
        self.extra_labels = ['Atmel', 'SAM_CortexM0P', 'SAML21']
        self.macros = ['__SAML21J18A__', 'I2C_MASTER_CALLBACK_MODE=true', 'EXTINT_CALLBACK_MODE=true', 'USART_CALLBACK_MODE=true', 'TC_ASYNC=true']
        self.supported_toolchains = ["GCC_ARM", "ARM", "uARM"]
        self.default_toolchain = "ARM"
<<<<<<< HEAD

class SAMG55J19(Target):
    def __init__(self):
        Target.__init__(self)
        self.core = "Cortex-M4"
        self.extra_labels = ['Atmel', 'SAM_CortexM4', 'SAMG55']
        self.macros = ['__SAMG55J19__', 'BOARD=75', 'I2C_MASTER_CALLBACK_MODE=true', 'EXTINT_CALLBACK_MODE=true', 'USART_CALLBACK_MODE=true', 'TC_ASYNC=true']
        self.supported_toolchains = ["GCC_ARM", "ARM", "uARM"]
        self.default_toolchain = "ARM"

=======
        self.progen_target ='samr21j18a'
>>>>>>> a8e52a9f

# Get a single instance for each target
TARGETS = [

    ### NXP ###
    LPC11C24(),
    LPC11U24(),
    OC_MBUINO(),        # LPC11U24
    LPC11U24_301(),
    LPC11U34_421(),
    MICRONFCBOARD(),    # LPC11U34_421
    LPC11U35_401(),
    LPC11U35_501(),     # LPC11U35_501
    LPC11U35_501_IBDAP(), # LPC11U35_501
    XADOW_M0(),         # LPC11U35_501
    LPC11U35_Y5_MBUG(), # LPC11U35_501
    LPC11U37_501(),
    LPCCAPPUCCINO(),    # LPC11U37_501
    ARCH_GPRS(),        # LPC11U37_501
    LPC11U68(),
    LPC1114(),
    LPC1347(),
    LPC1549(),
    LPC1768(),          # LPC1768
    ARCH_PRO(),         # LPC1768
    UBLOX_C027(),       # LPC1768
    XBED_LPC1768(),     # LPC1768
    LPC2368(),
    LPC2460(),
    LPC810(),
    LPC812(),
    LPC824(),
    SSCI824(),          # LPC824
    LPC4088(),
    LPC4088_DM(),
    LPC4330_M4(),
    LPC4330_M0(),
    LPC4337(),
    LPC11U37H_401(),

    ### Freescale ###
    KL05Z(),
    KL25Z(),
    KL26Z(),
    KL43Z(),
    KL46Z(),
    K20D50M(),
    TEENSY3_1(),
    K22F(),
    K64F(),
    MTS_GAMBIT(),       # FRDM K64F

    ### STMicro ###
    B96B_F446VE(),
    NUCLEO_F030R8(),
    NUCLEO_F031K6(),
    NUCLEO_F042K6(),
    NUCLEO_F070RB(),
    NUCLEO_F072RB(),
    NUCLEO_F091RC(),
    NUCLEO_F103RB(),
    NUCLEO_F302R8(),
    NUCLEO_F303K8(),
    NUCLEO_F303RE(),
    NUCLEO_F334R8(),
    NUCLEO_F401RE(),
    NUCLEO_F410RB(),
    NUCLEO_F411RE(),
    ELMO_F411RE(),
    NUCLEO_F446RE(),
    NUCLEO_L053R8(),
    NUCLEO_L073RZ(),
    NUCLEO_L152RE(),
    NUCLEO_L476RG(),
    STM32F3XX(),
    STM32F407(),
    DISCO_F051R8(),
    DISCO_F100RB(),
    DISCO_F303VC(),
    DISCO_F334C8(),
    DISCO_F746NG(),
    DISCO_F407VG(),     # STM32F407
    ARCH_MAX(),         # STM32F407
    DISCO_F429ZI(),
    DISCO_F469NI(),
    DISCO_L053C8(),
    DISCO_L476VG(),
    MTS_MDOT_F405RG(),
    MTS_MDOT_F411RE(),
    MOTE_L152RC(),
    MTS_DRAGONFLY_F411RE(),
    DISCO_F401VC(),
    UBLOX_C029(),       # STM32F439
    NZ32SC151(),        # STM32L151

    ### Nordic ###
    NRF51822(),             # nRF51_16K
    NRF51822_BOOT(),        # nRF51_16K
    NRF51822_OTA(),         # nRF51_16K
    ARCH_BLE(),             # nRF51_16K
    ARCH_BLE_BOOT(),        # nRF51_16K
    ARCH_BLE_OTA(),         # nRF51_16K
    ARCH_LINK(),            # nRF51_16K
    ARCH_LINK_BOOT(),       # nRF51_16K
    ARCH_LINK_OTA(),        # nRF51_16K
    SEEED_TINY_BLE(),       # nRF51_16K
    SEEED_TINY_BLE_BOOT(),  # nRF51_16K
    SEEED_TINY_BLE_OTA(),   # nRF51_16K
    HRM1017(),              # nRF51_16K
    HRM1017_BOOT(),         # nRF51_16K
    HRM1017_OTA(),          # nRF51_16K
    RBLAB_NRF51822(),       # nRF51_16K
    RBLAB_NRF51822_BOOT(),  # nRF51_16K
    RBLAB_NRF51822_OTA(),   # nRF51_16K
    RBLAB_BLENANO(),        # nRF51_16K
    RBLAB_BLENANO_BOOT(),   # nRF51_16K
    RBLAB_BLENANO_OTA(),    # nRF51_16K
    NRF51822_Y5_MBUG(),     # nRF51_16K
    WALLBOT_BLE(),          # nRF51_16K
    WALLBOT_BLE_BOOT(),     # nRF51_16K
    WALLBOT_BLE_OTA(),      # nRF51_16K
    DELTA_DFCM_NNN40(),     # nRF51_16K
    DELTA_DFCM_NNN40_BOOT(),# nRF51_16K
    DELTA_DFCM_NNN40_OTA(), # nRF51_16K
    NRF51_DK(),             # nRF51_32K
    NRF51_DK_BOOT(),        # nRF51_32K
    NRF51_DK_OTA(),         # nRF51_32K
    NRF51_DONGLE(),         # nRF51_32K
    NRF51_DONGLE_BOOT(),    # nRF51_32K
    NRF51_DONGLE_OTA(),     # nRF51_32K
    NRF51_MICROBIT(),       # nRF51_16K - S110
    NRF51_MICROBIT_BOOT(),  # nRF51_16K - S110
    NRF51_MICROBIT_OTA(),   # nRF51_16K - S110
    NRF51_MICROBIT_B(),     # nRF51_16K - default
    NRF51_MICROBIT_B_BOOT(),# nRF51_16K - default
    NRF51_MICROBIT_B_OTA(), # nRF51_16K - default
    TY51822R3(),            # nRF51_32K
    TY51822R3_BOOT(),       # nRF51_32K
    TY51822R3_OTA(),        # nRF51_32K


    ### ARM ###
    ARM_MPS2_M0(),
    ARM_MPS2_M0P(),
    ARM_MPS2_M1(),
    ARM_MPS2_M3(),
    ARM_MPS2_M4(),
    ARM_MPS2_M7(),
    ARM_MPS2_BEID(),
    ARM_MPS2(),

    ### Renesas ###
    RZ_A1H(),

    ### Maxim Integrated ###
    MAXWSNENV(),
    MAX32600MBED(),

    ### Silicon Labs ###
    EFM32GG_STK3700(),
    EFM32LG_STK3600(),
    EFM32WG_STK3800(),
    EFM32ZG_STK3200(),
    EFM32HG_STK3400(),
	EFM32PG_STK3401(),

    ### WIZnet ###
    WIZWIKI_W7500(),
    WIZWIKI_W7500P(),
    WIZWIKI_W7500ECO(),

    ### Atmel ###
    SAMR21G18A(),
    SAMD21J18A(),
    SAMD21G18A(),
    SAML21J18A(),
    SAMG55J19(),
    
]

# Map each target name to its unique instance
TARGET_MAP = {}
for t in TARGETS:
    TARGET_MAP[t.name] = t

TARGET_NAMES = TARGET_MAP.keys()

# Some targets with different name have the same exporters
EXPORT_MAP = { }

# Detection APIs
def get_target_detect_codes():
    """ Returns dictionary mapping detect_code -> platform_name
    """
    result = {}
    for target in TARGETS:
        for detect_code in target.detect_code:
            result[detect_code] = target.name
    return result<|MERGE_RESOLUTION|>--- conflicted
+++ resolved
@@ -1748,7 +1748,7 @@
         self.extra_labels = ['WIZNET', 'W7500x', 'WIZwiki_W7500ECO']
         self.supported_toolchains = ["uARM", "ARM"]
         self.default_toolchain = "ARM"
-		
+
 class SAMR21G18A(Target):
     def __init__(self):
         Target.__init__(self)
@@ -1787,7 +1787,6 @@
         self.macros = ['__SAML21J18A__', 'I2C_MASTER_CALLBACK_MODE=true', 'EXTINT_CALLBACK_MODE=true', 'USART_CALLBACK_MODE=true', 'TC_ASYNC=true']
         self.supported_toolchains = ["GCC_ARM", "ARM", "uARM"]
         self.default_toolchain = "ARM"
-<<<<<<< HEAD
 
 class SAMG55J19(Target):
     def __init__(self):
@@ -1797,10 +1796,7 @@
         self.macros = ['__SAMG55J19__', 'BOARD=75', 'I2C_MASTER_CALLBACK_MODE=true', 'EXTINT_CALLBACK_MODE=true', 'USART_CALLBACK_MODE=true', 'TC_ASYNC=true']
         self.supported_toolchains = ["GCC_ARM", "ARM", "uARM"]
         self.default_toolchain = "ARM"
-
-=======
         self.progen_target ='samr21j18a'
->>>>>>> a8e52a9f
 
 # Get a single instance for each target
 TARGETS = [
@@ -1965,7 +1961,7 @@
     EFM32WG_STK3800(),
     EFM32ZG_STK3200(),
     EFM32HG_STK3400(),
-	EFM32PG_STK3401(),
+    EFM32PG_STK3401(),
 
     ### WIZnet ###
     WIZWIKI_W7500(),
