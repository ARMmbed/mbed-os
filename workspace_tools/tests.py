--- conflicted
+++ resolved
@@ -639,13 +639,8 @@
                 "KL25Z", "KL05Z", "K64F", "KL46Z",
                 "RZ_A1H", "DISCO_F407VG", "DISCO_F429ZI", "NUCLEO_F411RE",
                 "NUCLEO_F401RE", "NUCLEO_F334R8", "DISCO_F334C8", "NUCLEO_F302R8",
-<<<<<<< HEAD
-                "NUCLEO_L053R8", "NUCLEO_L073RZ", "NUCLEO_F072RB", "NUCLEO_F091RC",
-                "DISCO_F401VC", "NUCLEO_F303RE", "MAXWSNENV", "MAX32600MBED"],
-=======
                 "NUCLEO_L053R8", "DISCO_L053C8", "NUCLEO_L073RZ", "NUCLEO_F072RB", "NUCLEO_F091RC",
                 "DISCO_F401VC", "NUCLEO_F303RE", "MAXWSNENV", "MAX32600MBED", "NUCLEO_L152RE", "NUCLEO_F446RE"],
->>>>>>> 7a1d25e3
     },
     {
         "id": "RTOS_2", "description": "Mutex resource lock",
@@ -657,13 +652,8 @@
                 "KL25Z", "KL05Z", "K64F", "KL46Z",
                 "RZ_A1H", "DISCO_F407VG", "DISCO_F429ZI", "NUCLEO_F411RE",
                 "NUCLEO_F401RE", "NUCLEO_F334R8", "DISCO_F334C8", "NUCLEO_F302R8",
-<<<<<<< HEAD
-                "NUCLEO_L053R8", "NUCLEO_L073RZ", "NUCLEO_F072RB", "NUCLEO_F091RC",
-                "DISCO_F401VC", "NUCLEO_F303RE", "MAXWSNENV", "MAX32600MBED"],
-=======
                 "NUCLEO_L053R8", "DISCO_L053C8", "NUCLEO_L073RZ", "NUCLEO_F072RB", "NUCLEO_F091RC",
                 "DISCO_F401VC", "NUCLEO_F303RE", "MAXWSNENV", "MAX32600MBED", "NUCLEO_L152RE", "NUCLEO_F446RE"],
->>>>>>> 7a1d25e3
     },
     {
         "id": "RTOS_3", "description": "Semaphore resource lock",
@@ -675,13 +665,8 @@
                 "KL25Z", "KL05Z", "K64F", "KL46Z",
                 "RZ_A1H", "DISCO_F407VG", "DISCO_F429ZI", "NUCLEO_F411RE",
                 "NUCLEO_F401RE", "NUCLEO_F334R8", "DISCO_F334C8", "NUCLEO_F302R8",
-<<<<<<< HEAD
-                "NUCLEO_L053R8", "NUCLEO_L073RZ", "NUCLEO_F072RB", "NUCLEO_F091RC",
-                "DISCO_F401VC", "NUCLEO_F303RE", "MAXWSNENV", "MAX32600MBED"],
-=======
                 "NUCLEO_L053R8", "DISCO_L053C8", "NUCLEO_L073RZ", "NUCLEO_F072RB", "NUCLEO_F091RC",
                 "DISCO_F401VC", "NUCLEO_F303RE", "MAXWSNENV", "MAX32600MBED", "NUCLEO_L152RE", "NUCLEO_F446RE"],
->>>>>>> 7a1d25e3
     },
     {
         "id": "RTOS_4", "description": "Signals messaging",
@@ -692,13 +677,8 @@
                 "KL25Z", "KL05Z", "K64F", "KL46Z",
                 "RZ_A1H", "DISCO_F407VG", "DISCO_F429ZI", "NUCLEO_F411RE",
                 "NUCLEO_F401RE", "NUCLEO_F334R8", "DISCO_F334C8", "NUCLEO_F302R8",
-<<<<<<< HEAD
-                "NUCLEO_L053R8", "NUCLEO_L073RZ", "NUCLEO_F072RB", "NUCLEO_F091RC",
-                "DISCO_F401VC", "NUCLEO_F303RE", "MAXWSNENV", "MAX32600MBED"],
-=======
                 "NUCLEO_L053R8", "DISCO_L053C8", "NUCLEO_L073RZ", "NUCLEO_F072RB", "NUCLEO_F091RC",
                 "DISCO_F401VC", "NUCLEO_F303RE", "MAXWSNENV", "MAX32600MBED", "NUCLEO_L152RE", "NUCLEO_F446RE"],
->>>>>>> 7a1d25e3
     },
     {
         "id": "RTOS_5", "description": "Queue messaging",
@@ -709,13 +689,8 @@
                 "KL25Z", "KL05Z", "K64F", "KL46Z",
                 "RZ_A1H", "DISCO_F407VG", "DISCO_F429ZI", "NUCLEO_F411RE",
                 "NUCLEO_F401RE", "NUCLEO_F334R8", "DISCO_F334C8", "NUCLEO_F302R8",
-<<<<<<< HEAD
-                "NUCLEO_L053R8", "NUCLEO_L073RZ", "NUCLEO_F072RB", "NUCLEO_F091RC",
-                "DISCO_F401VC", "NUCLEO_F303RE", "MAXWSNENV", "MAX32600MBED"],
-=======
                 "NUCLEO_L053R8", "DISCO_L053C8", "NUCLEO_L073RZ", "NUCLEO_F072RB", "NUCLEO_F091RC",
                 "DISCO_F401VC", "NUCLEO_F303RE", "MAXWSNENV", "MAX32600MBED", "NUCLEO_L152RE", "NUCLEO_F446RE"],
->>>>>>> 7a1d25e3
     },
     {
         "id": "RTOS_6", "description": "Mail messaging",
@@ -726,13 +701,8 @@
                 "KL25Z", "KL05Z", "K64F", "KL46Z",
                 "RZ_A1H", "DISCO_F407VG", "DISCO_F429ZI", "NUCLEO_F411RE",
                 "NUCLEO_F401RE", "NUCLEO_F334R8", "DISCO_F334C8", "NUCLEO_F302R8",
-<<<<<<< HEAD
-                "NUCLEO_L053R8", "NUCLEO_L073RZ", "NUCLEO_F072RB", "NUCLEO_F091RC",
-                "DISCO_F401VC", "NUCLEO_F303RE", "MAXWSNENV", "MAX32600MBED"],
-=======
                 "NUCLEO_L053R8", "DISCO_L053C8", "NUCLEO_L073RZ", "NUCLEO_F072RB", "NUCLEO_F091RC",
                 "DISCO_F401VC", "NUCLEO_F303RE", "MAXWSNENV", "MAX32600MBED", "NUCLEO_L152RE", "NUCLEO_F446RE"],
->>>>>>> 7a1d25e3
     },
     {
         "id": "RTOS_7", "description": "Timer",
@@ -745,13 +715,8 @@
                 "KL25Z", "KL05Z", "K64F", "KL46Z",
                 "RZ_A1H", "DISCO_F407VG", "DISCO_F429ZI", "NUCLEO_F411RE",
                 "NUCLEO_F401RE", "NUCLEO_F334R8", "DISCO_F334C8", "NUCLEO_F302R8",
-<<<<<<< HEAD
-                "NUCLEO_L053R8", "NUCLEO_L073RZ", "NUCLEO_F072RB", "NUCLEO_F091RC",
-                "DISCO_F401VC", "NUCLEO_F303RE", "MAXWSNENV", "MAX32600MBED"],
-=======
                 "NUCLEO_L053R8", "DISCO_L053C8", "NUCLEO_L073RZ", "NUCLEO_F072RB", "NUCLEO_F091RC",
                 "DISCO_F401VC", "NUCLEO_F303RE", "MAXWSNENV", "MAX32600MBED", "NUCLEO_L152RE", "NUCLEO_F446RE"],
->>>>>>> 7a1d25e3
     },
     {
         "id": "RTOS_8", "description": "ISR (Queue)",
@@ -762,13 +727,8 @@
                 "KL25Z", "KL05Z", "K64F", "KL46Z",
                 "RZ_A1H", "DISCO_F407VG", "DISCO_F429ZI", "NUCLEO_F411RE",
                 "NUCLEO_F401RE", "NUCLEO_F334R8", "DISCO_F334C8", "NUCLEO_F302R8",
-<<<<<<< HEAD
-                "NUCLEO_L053R8", "NUCLEO_L073RZ", "NUCLEO_F072RB", "NUCLEO_F091RC",
-                "DISCO_F401VC", "NUCLEO_F303RE", "MAXWSNENV", "MAX32600MBED"],
-=======
                 "NUCLEO_L053R8", "DISCO_L053C8", "NUCLEO_L073RZ", "NUCLEO_F072RB", "NUCLEO_F091RC",
                 "DISCO_F401VC", "NUCLEO_F303RE", "MAXWSNENV", "MAX32600MBED", "NUCLEO_L152RE", "NUCLEO_F446RE"],
->>>>>>> 7a1d25e3
     },
     {
         "id": "RTOS_9", "description": "SD File write-read",
