"""
mbed SDK
Copyright (c) 2011-2013 ARM Limited

Licensed under the Apache License, Version 2.0 (the "License");
you may not use this file except in compliance with the License.
You may obtain a copy of the License at

    http://www.apache.org/licenses/LICENSE-2.0

Unless required by applicable law or agreed to in writing, software
distributed under the License is distributed on an "AS IS" BASIS,
WITHOUT WARRANTIES OR CONDITIONS OF ANY KIND, either express or implied.
See the License for the specific language governing permissions and
limitations under the License.
"""
from exporters import Exporter
import re

class IAREmbeddedWorkbench(Exporter):
    NAME = 'IAR'
    TOOLCHAIN = 'IAR'

    TARGETS = [
        'LPC1768',
        'LPC1347',
        'LPC11U24',
        'LPC11U35_401',
        'LPC11U35_501',
        #Removed LPCCAPPUCCINO linker file and startup file missing
        #'LPCCAPPUCCINO',
        'LPC1114',
        'LPC1549',
        'LPC812',
        'LPC4088',
        'LPC4088_DM',
        'LPC824',
        'UBLOX_C027',
        'ARCH_PRO',
        'K20D50M',
        'KL05Z',
        'KL25Z',
        'KL46Z',
        'K22F',
        'K64F',
        'NUCLEO_F030R8',
        'NUCLEO_F070RB',
        'NUCLEO_F072RB',
        'NUCLEO_F091RC',
        'NUCLEO_F103RB',
        'NUCLEO_F302R8',
        'NUCLEO_F303RE',
        'NUCLEO_F334R8',
        'NUCLEO_F401RE',
        'NUCLEO_F411RE',
        'NUCLEO_L053R8',
        'NUCLEO_L152RE',
        #'STM32F407', Fails to build same for GCC
        'MTS_MDOT_F405RG',
        'MTS_MDOT_F411RE',
        'MTS_DRAGONFLY_F411RE',
        'NRF51822',
<<<<<<< HEAD
        'MOTE_L152RC',
=======
        'NRF51_DK',
        'NRF51_DONGLE',
        'DELTA_DFCM_NNN40',
        'SEEED_TINY_BLE',
        'HRM1017',
        'ARCH_BLE',
>>>>>>> 4b74c541
    ]

    def generate(self):
        sources = []
        sources += self.resources.c_sources
        sources += self.resources.cpp_sources
        sources += self.resources.s_sources
        
        iar_files = IAR_FOLDER("","",[])
        for source in sources:
            iar_files.insert_file(source)
          
        ctx = {
            'name': self.program_name,
            'include_paths': self.resources.inc_dirs,
            'linker_script': self.resources.linker_script,
            'object_files': self.resources.objects,
            'libraries': self.resources.libraries,
            'symbols': self.get_symbols(),
            'source_files': iar_files.__str__(),
            'binary_files': self.resources.bin_files,
        }
        self.gen_file('iar_%s.ewp.tmpl' % self.target.lower(), ctx, '%s.ewp' % self.program_name)
        self.gen_file('iar.eww.tmpl', ctx, '%s.eww' % self.program_name)
        self.gen_file('iar_%s.ewd.tmpl' % self.target.lower(), ctx, '%s.ewd' % self.program_name)

class IAR_FOLDER:
    #input:
    #folder_level : folder path to current folder
    #folder_name : name of current folder
    #source_files : list of source_files (all must be in same directory)
    def __init__(self, folder_level, folder_name, source_files):
        self.folder_level = folder_level
        self.folder_name = folder_name
        self.source_files = source_files
        self.sub_folders = {};
    
    def __str__(self):
        group_start = ""
        group_end = ""
        if self.folder_name != "":
            group_start = "<group>\n<name>%s</name>\n" %(self.folder_name)
            group_end = "</group>\n"

        str_content = group_start
        #Add files in current folder
        if self.source_files:
            for src in self.source_files:
                str_content += "<file>\n<name>$PROJ_DIR$\\%s</name>\n</file>\n" % src
        ##Add sub folders
        if self.sub_folders:
            for folder_name in self.sub_folders.iterkeys():
                str_content += self.sub_folders[folder_name].__str__()
        
        str_content += group_end
        return str_content
    
    
    def insert_file(self, source_input):
        if self.source_files:
            dir_sources = IAR_FOLDER.get_directory(self.source_files[0]) ##All source_files in a IAR_FOLDER must be in same directory.
            if not self.folder_level == dir_sources: ## Check if sources are already at their deepest level.
                _reg_exp = r"^" + re.escape(self.folder_level) + r"[/\\]?([^/\\]+)"
                folder_name = re.match( _reg_exp, dir_sources).group(1)
                self.sub_folders[folder_name] = IAR_FOLDER(self.folder_level + "\\" + folder_name, folder_name, self.source_files)
                self.source_files = []
  
        dir_input = IAR_FOLDER.get_directory(source_input)
        if dir_input == self.folder_level:
            self.source_files.append(source_input)
        else:
            _reg_exp = r"^" + re.escape(self.folder_level) + r"[/\\]?([^/\\]+)"
            folder_name = re.match( _reg_exp, dir_input).group(1)
            if self.sub_folders.has_key(folder_name):
                self.sub_folders[folder_name].insert_file(source_input)
            else:
                if self.folder_level == "": #Top level exception
                    self.sub_folders[folder_name] = IAR_FOLDER(folder_name, folder_name, [source_input])
                else:
                    self.sub_folders[folder_name] = IAR_FOLDER(self.folder_level + "\\" + folder_name, folder_name, [source_input])

    @staticmethod    
    def get_directory(file_path):
        dir_Match = re.match( r'(.*)[/\\][^/\\]+', file_path)
        if dir_Match is not None:
            return dir_Match.group(1)
        else:
            return ""
            
            <|MERGE_RESOLUTION|>--- conflicted
+++ resolved
@@ -60,16 +60,13 @@
         'MTS_MDOT_F411RE',
         'MTS_DRAGONFLY_F411RE',
         'NRF51822',
-<<<<<<< HEAD
-        'MOTE_L152RC',
-=======
         'NRF51_DK',
         'NRF51_DONGLE',
         'DELTA_DFCM_NNN40',
         'SEEED_TINY_BLE',
         'HRM1017',
         'ARCH_BLE',
->>>>>>> 4b74c541
+        'MOTE_L152RC',
     ]
 
     def generate(self):
