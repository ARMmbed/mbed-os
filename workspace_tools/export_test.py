"""
mbed SDK
Copyright (c) 2011-2013 ARM Limited

Licensed under the Apache License, Version 2.0 (the "License");
you may not use this file except in compliance with the License.
You may obtain a copy of the License at

    http://www.apache.org/licenses/LICENSE-2.0

Unless required by applicable law or agreed to in writing, software
distributed under the License is distributed on an "AS IS" BASIS,
WITHOUT WARRANTIES OR CONDITIONS OF ANY KIND, either express or implied.
See the License for the specific language governing permissions and
limitations under the License.
"""
import sys
from os.path import join, abspath, dirname, exists
ROOT = abspath(join(dirname(__file__), ".."))
sys.path.insert(0, ROOT)

from shutil import move

from workspace_tools.paths import *
from workspace_tools.utils import mkdir, cmd
from workspace_tools.export import export, setup_user_prj


USR_PRJ_NAME = "usr_prj"
USER_PRJ = join(EXPORT_WORKSPACE, USR_PRJ_NAME)
USER_SRC = join(USER_PRJ, "src")


def setup_test_user_prj():
    if exists(USER_PRJ):
        print 'Test user project already generated...'
        return

    setup_user_prj(USER_PRJ, join(TEST_DIR, "rtos", "mbed", "basic"), [join(LIB_DIR, "rtos")])

    # FAKE BUILD URL
    open(join(USER_SRC, "mbed.bld"), 'w').write("http://mbed.org/users/mbed_official/code/mbed/builds/976df7c37ad5\n")


def fake_build_url_resolver(url):
    # FAKE BUILD URL: Ignore the URL, always return the path to the mbed library
    return {'path':MBED_LIBRARIES, 'name':'mbed'}


def test_export(toolchain, target, expected_error=None):
    if toolchain is None and target is None:
        base_dir = join(EXPORT_TMP, "zip")
    else:
        base_dir = join(EXPORT_TMP, toolchain, target)
    temp_dir = join(base_dir, "temp")
    mkdir(temp_dir)

    zip_path, report = export(USER_PRJ, USR_PRJ_NAME, toolchain, target, base_dir, temp_dir, False, None, fake_build_url_resolver)

    if report['success']:
        move(zip_path, join(EXPORT_DIR, "export_%s_%s.zip" % (toolchain, target)))
        print "[OK]"
    else:
        if expected_error is None:
            print '[ERRROR] %s' % report['errormsg']
        else:
            if (zip_path is None) and (expected_error in report['errormsg']):
                print '[OK]'
            else:
                print '[ERROR]'
                print '    zip:', zip_path
                print '    msg:', report['errormsg']


if __name__ == '__main__':
    setup_test_user_prj()

    for toolchain, target in [
            ('zip', 'LPC1768'),
            
            ('emblocks', 'LPC1768'),
            ('emblocks', 'LPC1549'),
            ('emblocks', 'LPC1114'),
            ('emblocks', 'LPC11U35_401'),
            ('emblocks', 'LPC11U35_501'),
            ('emblocks', 'LPCCAPPUCCINO'),
            ('emblocks', 'LPC2368'),
            ('emblocks', 'STM32F407'),
            ('emblocks', 'DISCO_F100RB'),
            ('emblocks', 'DISCO_F051R8'),
            ('emblocks', 'DISCO_F407VG'),
            ('emblocks', 'DISCO_F303VC'),
            ('emblocks', 'NRF51822'),
            ('emblocks', 'NUCLEO_F401RE'),
            ('emblocks', 'NUCLEO_F411RE'),
            ('emblocks', 'MTS_MDOT_F405RG'),
            ('emblocks', 'MTS_MDOT_F411RE'),

            ('coide', 'KL05Z'),
            ('coide', 'KL25Z'),
            ('coide', 'LPC1768'),
            ('coide', 'ARCH_PRO'),
            ('coide', 'DISCO_F407VG'),
            ('coide', 'NUCLEO_F401RE'),
            ('coide', 'NUCLEO_F411RE'),
            ('coide', 'DISCO_F429ZI'),
            ('coide', 'NUCLEO_F334R8'),
            ('coide', 'MTS_MDOT_F405RG'),
            ('coide', 'MTS_MDOT_F411RE'),

            ('uvision', 'LPC1768'),
            ('uvision', 'LPC11U24'),
            ('uvision', 'KL25Z'),
            ('uvision', 'LPC1347'),
            ('uvision', 'LPC1114'),
            ('uvision', 'LPC4088'),
            ('uvision', 'LPC4088_DM'),
            ('uvision', 'LPC4330_M4'),
            ('uvision', 'LPC4337'),
            ('uvision', 'HRM1017'),

            ('uvision', 'NUCLEO_F030R8'),
            ('uvision', 'NUCLEO_F070RB'),
            ('uvision', 'NUCLEO_F072RB'),
            ('uvision', 'NUCLEO_F091RC'),
            ('uvision', 'NUCLEO_F103RB'),
            ('uvision', 'NUCLEO_F302R8'),
            ('uvision', 'NUCLEO_F303RE'),
            ('uvision', 'NUCLEO_F334R8'),
            ('uvision', 'NUCLEO_F401RE'),
            ('uvision', 'NUCLEO_F411RE'),
            ('uvision', 'NUCLEO_L053R8'),
            ('uvision', 'NUCLEO_L073RZ'),
            ('uvision', 'NUCLEO_L152RE'),
            ('uvision', 'MTS_MDOT_F405RG'),
            ('uvision', 'MAXWSNENV'),
            ('uvision', 'MAX32600MBED'),

            ('lpcxpresso', 'LPC1768'),
            ('lpcxpresso', 'LPC4088'),
            ('lpcxpresso', 'LPC4088_DM'),
            ('lpcxpresso', 'LPC1114'),
            ('lpcxpresso', 'LPC11U35_401'),
            ('lpcxpresso', 'LPC11U35_501'),
            ('lpcxpresso', 'LPCCAPPUCCINO'),
            ('lpcxpresso', 'LPC1549'),
            ('lpcxpresso', 'LPC11U68'),
            # Linux path: /home/emimon01/bin/gcc-cs/bin/
            # Windows path: "C:/Program Files (x86)/CodeSourcery/Sourcery_CodeBench_Lite_for_ARM_EABI/bin/"
            ('codesourcery', 'LPC1768'),

            # Linux path: /home/emimon01/bin/gcc-arm/bin/
            # Windows path: C:/arm-none-eabi-gcc-4_7/bin/
            ('gcc_arm', 'LPC1768'),
            ('gcc_arm', 'LPC4088_DM'),
            ('gcc_arm', 'LPC1549'),
            ('gcc_arm', 'LPC1114'),
            ('gcc_arm', 'LPC11U35_401'),
            ('gcc_arm', 'LPC11U35_501'),
            ('gcc_arm', 'LPCCAPPUCCINO'),
            ('gcc_arm', 'LPC2368'),
<<<<<<< HEAD
            ('gcc_arm', 'LPC4330_M4'),
=======
            ('gcc_arm', 'LPC824'),
            ('gcc_arm', 'SSCI824'),
>>>>>>> cdff09e6

            ('gcc_arm', 'STM32F407'),
            ('gcc_arm', 'DISCO_F100RB'),
            ('gcc_arm', 'DISCO_F051R8'),
            ('gcc_arm', 'DISCO_F407VG'),
            ('gcc_arm', 'DISCO_F303VC'),
            ('gcc_arm', 'NRF51822'),
            ('gcc_arm', 'HRM1017'),
            ('gcc_arm', 'NUCLEO_F401RE'),
            ('gcc_arm', 'NUCLEO_F411RE'),
            ('gcc_arm', 'DISCO_F429ZI'),
            ('gcc_arm', 'NUCLEO_F334R8'),
            ('gcc_arm', 'MAX32600MBED'),
            ('gcc_arm', 'MTS_MDOT_F405RG'),
            ('gcc_arm', 'MTS_MDOT_F411RE'),
            ('gcc_arm', 'RZ_A1H'),
            ('gcc_arm', 'MAXWSNENV'),
            ('gcc_arm', 'MAX32600MBED'),

            ('ds5_5', 'LPC1768'), ('ds5_5', 'LPC11U24'),

            ('iar', 'LPC1768'),
            ('iar', 'LPC4088_DM'),
            ('iar', 'LPC1347'),

            ('iar', 'NUCLEO_F030R8'),
            ('iar', 'NUCLEO_F070RB'),
            ('iar', 'NUCLEO_F072RB'),
            ('iar', 'NUCLEO_F091RC'),
            ('iar', 'NUCLEO_F302R8'),
            ('iar', 'NUCLEO_F303RE'),
            ('iar', 'NUCLEO_F334R8'),
            ('iar', 'NUCLEO_F401RE'),
            ('iar', 'NUCLEO_F411RE'),
            ('iar', 'NUCLEO_L053R8'),
            ('iar', 'NUCLEO_L073RZ'),
            ('iar', 'NUCLEO_L152RE'),
            ('iar', 'STM32F407'),
            ('iar', 'MTS_MDOT_F405RG'),
            ('iar', 'MTS_MDOT_F411RE'),
            ('iar', 'MAXWSNENV'),
            ('iar', 'MAX32600MBED'),

            # Removed following item to avoid script error
            #(None, None),
        ]:
        print '\n=== Exporting to "%s::%s" ===' % (toolchain, target)
        test_export(toolchain, target)

    print "\n=== Test error messages ==="
    test_export('lpcxpresso', 'LPC11U24', expected_error='lpcxpresso')<|MERGE_RESOLUTION|>--- conflicted
+++ resolved
@@ -153,19 +153,15 @@
             # Windows path: C:/arm-none-eabi-gcc-4_7/bin/
             ('gcc_arm', 'LPC1768'),
             ('gcc_arm', 'LPC4088_DM'),
+            ('gcc_arm', 'LPC4330_M4'),
             ('gcc_arm', 'LPC1549'),
             ('gcc_arm', 'LPC1114'),
             ('gcc_arm', 'LPC11U35_401'),
             ('gcc_arm', 'LPC11U35_501'),
             ('gcc_arm', 'LPCCAPPUCCINO'),
             ('gcc_arm', 'LPC2368'),
-<<<<<<< HEAD
-            ('gcc_arm', 'LPC4330_M4'),
-=======
             ('gcc_arm', 'LPC824'),
             ('gcc_arm', 'SSCI824'),
->>>>>>> cdff09e6
-
             ('gcc_arm', 'STM32F407'),
             ('gcc_arm', 'DISCO_F100RB'),
             ('gcc_arm', 'DISCO_F051R8'),
