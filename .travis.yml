language: python
python:
    '2.7'

env:
  global:
    - >
      STATUS=$'curl -so/dev/null --user "$MBED_BOT" --request POST
      https://api.github.com/repos/$TRAVIS_REPO_SLUG/statuses/${TRAVIS_PULL_REQUEST_SHA:-$TRAVIS_COMMIT}
      --data @- << DATA\n{
      "state": "$0",
      "description": "$1",
      "context": "travis-ci/$NAME",
      "target_url": "https://travis-ci.org/$TRAVIS_REPO_SLUG/jobs/$TRAVIS_JOB_ID"
      }\nDATA'

cache:
  pip: true
  directories:
    - $HOME/.cache/apt
    - $HOME/gcc-arm-none-eabi-6-2017-q2-update

before_install:
  - bash -c "$STATUS" pending "Local $NAME testing is in progress"
  # Make sure pipefail
  - set -o pipefail
  # Setup apt to cache
  - mkdir -p $HOME/.cache/apt/partial
  - sudo rm -rf /var/cache/apt/archives
  - sudo ln -s $HOME/.cache/apt /var/cache/apt/archives
  # Setup ppa to make sure arm-none-eabi-gcc is correct version
  - sudo add-apt-repository -y ppa:team-gcc-arm-embedded/ppa
  # Loop until update succeeds (timeouts can occur)
  - travis_retry $(! sudo apt-get update 2>&1 |grep Failed)

after_success:
  - bash -c "$STATUS" success "Local $NAME testing has passed"

after_failure:
  - bash -c "$STATUS" failure "Local $NAME testing has failed"

matrix:
  include:
    - env:
        - NAME=docs
      install:
        # Install dependencies
        - sudo apt-get install doxygen
        # Print versions we use
        - doxygen --version
      before_script:
        # Create BUILD directory for tests
        - mkdir BUILD
      script:
        # Assert that the Doxygen build produced no warnings.
        # The strange command below asserts that the Doxygen command had an
        # output of zero length
        - >
          doxygen doxyfile_options 2>&1 |
          tee BUILD/doxygen.out && [ ! -s BUILD/doxygen.out ]
        # Assert that all binary libraries are named correctly
        # The strange command below asserts that there are exactly 0 libraries
        # that do not start with lib
        - >
          find "(" -name "*.a" -or -name "*.ar" ")" -and -not -name "lib*" |
          tee BUILD/badlibs |
          sed -e "s/^/Bad library name found: /" && [ ! -s BUILD/badlibs ]
        # Assert that all assebler files are named correctly
        # The strange command below asserts that there are exactly 0 libraries
        # that do end with .s
        - >
          find  -name "*.s" | tee BUILD/badasm |
          sed -e "s/^/Bad Assembler file name found: /" && [ ! -s BUILD/badasm ]

    - env:
        - NAME=tools
      install:
        # Install dependencies
        - sudo apt-get install gcc-arm-embedded
        - pip install -r requirements.txt
        - pip install pytest pylint hypothesis mock coverage coveralls
        # Print versions we use
        - arm-none-eabi-gcc --version
        - python --version
      script:
        # Run local testing on tools
        - PYTHONPATH=. coverage run -a -m pytest tools/test
        - python tools/test/pylint.py
        - coverage run -a tools/project.py -S | sed -n '/^Total/p'
        - coverage html
      after_success:
        # Coverage for tools
        - coveralls
        # Report success since we have overridden default behaviour
        - bash -c "$STATUS" success "Local $NAME testing has passed"

    - env:
        - NAME=events
        - EVENTS=events
      install:
        # Install dependencies
        - sudo apt-get install gcc-arm-embedded
        - pip install -r requirements.txt
        - pip install cpp-coveralls
        # Print versions we use
        - arm-none-eabi-gcc --version
        - gcc --version
        - python --version
      script:
        # Check that example compiles
        - sed -n '/``` cpp/,/```/{/```$/Q;/```/d;p;}' $EVENTS/README.md > main.cpp
        - python tools/make.py -t GCC_ARM -m K64F --source=. --build=BUILD/K64F/GCC_ARM -j0
        # Check that example compiles without rtos
        - sed -n '/``` cpp/,/```/{/```$/Q;/```/d;p;}' $EVENTS/README.md > main.cpp
        - rm -r rtos features/cellular features/netsocket features/frameworks BUILD
        - python tools/make.py -t GCC_ARM -m DISCO_F401VC --source=. --build=BUILD/DISCO_F401VC/GCC_ARM -j0
        # Run local equeue tests
        - make -C $EVENTS/equeue test COVERAGE=1
        # Clean objects which are compiled with gcov
        - make -C $EVENTS/equeue clean
        # Run profiling tests
        - make -C $EVENTS/equeue prof | tee prof
      after_success:
        # update status if we succeeded, compare with master if possible
        - |
          CURR=$(grep -o '[0-9]\+ cycles' prof | awk '{sum += $1} END {print sum}')
          PREV=$(curl -u "$MBED_BOT" https://api.github.com/repos/$TRAVIS_REPO_SLUG/status/master \
              | jq -re "select(.sha != \"$TRAVIS_COMMIT\")
                  | .statuses[] | select(.context == \"travis-ci/$NAME\").description
                  | capture(\"runtime is (?<runtime>[0-9]+)\").runtime" \
              || echo 0)

          STATUSM="Passed, runtime is ${CURR} cycles"
          if [ "$PREV" -ne 0 ]
          then
              STATUSM="$STATUSM ($(python -c "print '%+d' % ($CURR-$PREV)") cycles)"
          fi
        # Coverage for events
        - coveralls --exclude tests --gcov-options '\-lp'  
        - bash -c "$STATUS" success "$STATUSM"

    - env:
        - NAME=littlefs
        - LITTLEFS=features/filesystem/littlefs
      install:
        # Install dependencies
        - sudo apt-get install gcc-arm-embedded fuse libfuse-dev
        - pip install -r requirements.txt
        - pip install cpp-coveralls
        - git clone https://github.com/armmbed/spiflash-driver.git
        # Print versions
        - arm-none-eabi-gcc --version
        - gcc --version
        - python --version
        - fusermount --version
      before_script:
        # Setup and patch littlefs-fuse
        - git clone https://github.com/geky/littlefs-fuse littlefs_fuse
        - git -C littlefs_fuse checkout 3f1ed6e37799e49e3710830dc6abb926d5503cf2
        - echo '*' > littlefs_fuse/.mbedignore
        - rm -rf littlefs_fuse/littlefs/*
        - cp -r $(git ls-tree --name-only HEAD $LITTLEFS/littlefs/) littlefs_fuse/littlefs
        # Create file-backed disk
        - mkdir MOUNT
        - sudo chmod a+rw /dev/loop0
        - dd if=/dev/zero bs=512 count=2048 of=DISK
        - losetup /dev/loop0 DISK
        - CFLAGS="-Werror -Wno-format"
      script:
        # Check that example compiles
        - export CFLAGS="-Werror -Wno-format"
        - sed -n '/``` c++/,/```/{/```/d;p;}' $LITTLEFS/README.md > main.cpp
        - python tools/make.py -t GCC_ARM -m K82F --source=. --build=BUILD/K82F/GCC_ARM -j0
        # Run local littlefs tests
        - make -C$LITTLEFS/littlefs test QUIET=1 COVERAGE=1
        # Clean objects which are compiled with gcov
        - make -C$LITTLEFS/littlefs clean
        # Run local littlefs tests with set of variations
        - make -C$LITTLEFS/littlefs test QUIET=1 CFLAGS+="-DLFS_READ_SIZE=64  -DLFS_PROG_SIZE=64"
        - make -C$LITTLEFS/littlefs test QUIET=1 CFLAGS+="-DLFS_READ_SIZE=1   -DLFS_PROG_SIZE=1"
        - make -C$LITTLEFS/littlefs test QUIET=1 CFLAGS+="-DLFS_READ_SIZE=512 -DLFS_PROG_SIZE=512"
        - make -C$LITTLEFS/littlefs test QUIET=1 CFLAGS+="-DLFS_BLOCK_COUNT=1023 -DLFS_LOOKAHEAD=2048"
        - make -C$LITTLEFS/littlefs clean test QUIET=1 CFLAGS+="-DLFS_NO_INTRINSICS"
        # Self-hosting littlefs fuzz test with littlefs-fuse
        - make -Clittlefs_fuse
        - littlefs_fuse/lfs --format /dev/loop0
        - littlefs_fuse/lfs /dev/loop0 MOUNT
        - ls MOUNT
        - mkdir MOUNT/littlefs
        - cp -r $(git ls-tree --name-only HEAD $LITTLEFS/littlefs/) MOUNT/littlefs
        - ls MOUNT/littlefs
        - CFLAGS="-Wno-format" make -CMOUNT/littlefs -B test_dirs test_files QUIET=1
        # Compile and find the code size with smallest configuration
        - cd $TRAVIS_BUILD_DIR/$LITTLEFS/littlefs
        - make clean size
            CC='arm-none-eabi-gcc -mthumb'
            OBJ="$(ls lfs*.o | tr '\n' ' ')"
            CFLAGS+="-DLFS_NO{ASSERT,DEBUG,WARN,ERROR}"
            | tee sizes
      after_success:
        # update status if we succeeded, compare with master if possible
        - |
          CURR=$(tail -n1 sizes | awk '{print $1}')
          PREV=$(curl -u "$MBED_BOT" https://api.github.com/repos/$TRAVIS_REPO_SLUG/status/master \
              | jq -re "select(.sha != \"$TRAVIS_COMMIT\")
                  | .statuses[] | select(.context == \"travis-ci/$NAME\").description
                  | capture(\"code size is (?<size>[0-9]+)\").size" \
              || echo 0)

          STATUSM="Passed, code size is ${CURR}B"
          if [ "$PREV" -ne 0 ]
          then
              STATUSM="$STATUSM ($(python -c "print '%+.2f' % (100*($CURR-$PREV)/$PREV.0)")%)"
          fi
<<<<<<< HEAD
        - bash -c "$STATUS" success "$STATUSM"

    - env:
        - NAME=gitattributestest
      script:
        # Check that no changes after clone. This check that .gitattributes is used right way.
        - git diff --exit-code
=======
        - coveralls --gcov-options '\-lp'
        - bash -c "$STATUS" success "$STATUSM"
>>>>>>> 8b38d046
<|MERGE_RESOLUTION|>--- conflicted
+++ resolved
@@ -212,15 +212,11 @@
           then
               STATUSM="$STATUSM ($(python -c "print '%+.2f' % (100*($CURR-$PREV)/$PREV.0)")%)"
           fi
-<<<<<<< HEAD
-        - bash -c "$STATUS" success "$STATUSM"
-
-    - env:
-        - NAME=gitattributestest
-      script:
-        # Check that no changes after clone. This check that .gitattributes is used right way.
-        - git diff --exit-code
-=======
         - coveralls --gcov-options '\-lp'
         - bash -c "$STATUS" success "$STATUSM"
->>>>>>> 8b38d046
+
+    - env:
+        - NAME=gitattributestest
+      script:
+        # Check that no changes after clone. This check that .gitattributes is used right way.
+        - git diff --exit-code