--- conflicted
+++ resolved
@@ -72,7 +72,6 @@
 
 int ThreadInterface::connect()
 {
-<<<<<<< HEAD
     if (!_interface) {
         _interface = new (nothrow) Nanostack::ThreadInterface(*_phy);
         if (!_interface) {
@@ -87,18 +86,15 @@
                                                   const char *netmask, const char *gw,
                                                   nsapi_ip_stack_t stack)
 {
-    if (stack == IPV4_STACK) {
-        return NSAPI_ERROR_UNSUPPORTED;
-    }
-=======
     if (_connect_status == NSAPI_STATUS_GLOBAL_UP || _connect_status == NSAPI_STATUS_LOCAL_UP) {
         return NSAPI_ERROR_IS_CONNECTED;
     } else if (_connect_status == NSAPI_STATUS_CONNECTING) {
         return NSAPI_ERROR_ALREADY;
     }
 
-    nanostack_lock();
->>>>>>> cabef4db
+    if (stack == IPV4_STACK) {
+        return NSAPI_ERROR_UNSUPPORTED;
+    }
 
     if (register_phy() < 0) {
         return NSAPI_ERROR_DEVICE_ERROR;
