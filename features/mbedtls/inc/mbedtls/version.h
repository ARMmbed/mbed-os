/**
 * \file version.h
 *
 * \brief Run-time version information
 *
 *  Copyright (C) 2006-2015, ARM Limited, All Rights Reserved
 *  SPDX-License-Identifier: Apache-2.0
 *
 *  Licensed under the Apache License, Version 2.0 (the "License"); you may
 *  not use this file except in compliance with the License.
 *  You may obtain a copy of the License at
 *
 *  http://www.apache.org/licenses/LICENSE-2.0
 *
 *  Unless required by applicable law or agreed to in writing, software
 *  distributed under the License is distributed on an "AS IS" BASIS, WITHOUT
 *  WARRANTIES OR CONDITIONS OF ANY KIND, either express or implied.
 *  See the License for the specific language governing permissions and
 *  limitations under the License.
 *
 *  This file is part of mbed TLS (https://tls.mbed.org)
 */
/*
 * This set of compile-time defines and run-time variables can be used to
 * determine the version number of the mbed TLS library used.
 */
#ifndef MBEDTLS_VERSION_H
#define MBEDTLS_VERSION_H

#if !defined(MBEDTLS_CONFIG_FILE)
#include "config.h"
#else
#include MBEDTLS_CONFIG_FILE
#endif

/**
 * The version number x.y.z is split into three parts.
 * Major, Minor, Patchlevel
 */
#define MBEDTLS_VERSION_MAJOR  2
#define MBEDTLS_VERSION_MINOR  4
<<<<<<< HEAD
#define MBEDTLS_VERSION_PATCH  1
=======
#define MBEDTLS_VERSION_PATCH  2
>>>>>>> cd7abc01

/**
 * The single version number has the following structure:
 *    MMNNPP00
 *    Major version | Minor version | Patch version
 */
<<<<<<< HEAD
#define MBEDTLS_VERSION_NUMBER         0x02040100
#define MBEDTLS_VERSION_STRING         "2.4.1"
#define MBEDTLS_VERSION_STRING_FULL    "mbed TLS 2.4.1"
=======
#define MBEDTLS_VERSION_NUMBER         0x02040200
#define MBEDTLS_VERSION_STRING         "2.4.2"
#define MBEDTLS_VERSION_STRING_FULL    "mbed TLS 2.4.2"
>>>>>>> cd7abc01

#if defined(MBEDTLS_VERSION_C)

#ifdef __cplusplus
extern "C" {
#endif

/**
 * Get the version number.
 *
 * \return          The constructed version number in the format
 *                  MMNNPP00 (Major, Minor, Patch).
 */
unsigned int mbedtls_version_get_number( void );

/**
 * Get the version string ("x.y.z").
 *
 * \param string    The string that will receive the value.
 *                  (Should be at least 9 bytes in size)
 */
void mbedtls_version_get_string( char *string );

/**
 * Get the full version string ("mbed TLS x.y.z").
 *
 * \param string    The string that will receive the value. The mbed TLS version
 *                  string will use 18 bytes AT MOST including a terminating
 *                  null byte.
 *                  (So the buffer should be at least 18 bytes to receive this
 *                  version string).
 */
void mbedtls_version_get_string_full( char *string );

/**
 * \brief           Check if support for a feature was compiled into this
 *                  mbed TLS binary. This allows you to see at runtime if the
 *                  library was for instance compiled with or without
 *                  Multi-threading support.
 *
 * \note            only checks against defines in the sections "System
 *                  support", "mbed TLS modules" and "mbed TLS feature
 *                  support" in config.h
 *
 * \param feature   The string for the define to check (e.g. "MBEDTLS_AES_C")
 *
 * \return          0 if the feature is present,
 *                  -1 if the feature is not present and
 *                  -2 if support for feature checking as a whole was not
 *                  compiled in.
 */
int mbedtls_version_check_feature( const char *feature );

#ifdef __cplusplus
}
#endif

#endif /* MBEDTLS_VERSION_C */

#endif /* version.h */<|MERGE_RESOLUTION|>--- conflicted
+++ resolved
@@ -39,26 +39,16 @@
  */
 #define MBEDTLS_VERSION_MAJOR  2
 #define MBEDTLS_VERSION_MINOR  4
-<<<<<<< HEAD
-#define MBEDTLS_VERSION_PATCH  1
-=======
 #define MBEDTLS_VERSION_PATCH  2
->>>>>>> cd7abc01
 
 /**
  * The single version number has the following structure:
  *    MMNNPP00
  *    Major version | Minor version | Patch version
  */
-<<<<<<< HEAD
-#define MBEDTLS_VERSION_NUMBER         0x02040100
-#define MBEDTLS_VERSION_STRING         "2.4.1"
-#define MBEDTLS_VERSION_STRING_FULL    "mbed TLS 2.4.1"
-=======
 #define MBEDTLS_VERSION_NUMBER         0x02040200
 #define MBEDTLS_VERSION_STRING         "2.4.2"
 #define MBEDTLS_VERSION_STRING_FULL    "mbed TLS 2.4.2"
->>>>>>> cd7abc01
 
 #if defined(MBEDTLS_VERSION_C)
 
