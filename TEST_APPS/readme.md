## Running Icetea tests located under `mbed-os`

### Structure

<<<<<<< HEAD
`mbed-os` has a folder called `TEST_APPS`, which contains everything related to Icetea testing.
=======
Mbed OS has a folder called `TEST_APPS` that contains everything related to Icetea testing.
>>>>>>> 082ba151

There are currently three folders:

- `device` - contains all the different test applications you can flash to your board.
<<<<<<< HEAD
- `icetea-plugins` - contains plugins that some of the test cases use, which you need for the test execution.
- `testcases` - contains Icetea testcases written in Python.

The test cases depend on the test applications.
=======
- `icetea_plugins` - contains plugins that are being used by some of the testcases, needed for the test execution.
- `testcases` - contains Icetea testcases written in Python.

The testcases depend on test applications.
>>>>>>> 082ba151

### Preparing your work environment

#### Prerequisites

<<<<<<< HEAD
You need to install Icetea and Mbed CLI, which supports Icetea.

#### Selecting the network interface to use

Depending on a device, there might be a default network interface type defined in the `mbed-os/targets/targets.json`, which you can use to locate a test-config file by default.

If there is not, or you want to use a different interface than the default, you need to provide a relevant test-config file to the mbed test with `--test-config` option.

The test-config file contains the necessary information for the test application, there are some test-config files located under `mbed-os/tools/test_configs`.

Devices whose network drivers reside inside `mbed-os` can use generic test-configs, such as `HeapBlockDeviceAndEthernetInterface.json` and `HeapBlockDeviceAndWifiInterface.json`. Otherwise, you need to use a device specific test-config.

### Running the tests

Now that you have selected the interface, you can run the Icetea tests from the `mbed-os` root on your command-line with:
=======
You need Icetea and version 1.8.0 or higher of Mbed CLI installed.

#### Selecting the network interface to use

Depending on the device, there might be a default network interface type defined in `mbed-os/targets/targets.json`, which you can use to locate a default test-config file.

If the default network interface type is not defined or you want to use a different interface than the default, you need to provide a test-config file to the mbed test with `--test-config` option.

The test-config file contains the necessary information for the test application. There are some test-config files located under `mbed-os/tools/test_configs`.

Devices that have their network drivers residing inside `mbed-os` can use generic `test_configs`, such as `HeapBlockDeviceAndEthernetInterface.json` and `HeapBlockDeviceAndWifiInterface.json`. Otherwise, you need to use a device-specific test-config.

### Running the tests

Now that you have selected the interface, you can run the Icetea tests from the `mbed-os` root on your command-line by running the following command:

`mbed test -m <target> -t <toolchain> --icetea`
>>>>>>> 082ba151

This command compiles the OS, compiles the test applications, creates a test suite and then starts running the tests.

<<<<<<< HEAD
This command compiles `mbed-os`, then compiles the test applications, creates a test suite and starts running the tests.

If you want only to run some specific tests, you can use the `-n` -option. You can list multiple tests by separating them by commas (,):
=======
If you only want to run some specific tests, you can use the `-n` option. You can choose multiple tests by separating them with a comma (`,`):

`mbed test -m <target> -t <toolchain> --icetea -n test1,test2`
>>>>>>> 082ba151

#### Running the tests with a specific test-config

Some devices may offer multiple network interfaces to operate with. For example, `UBLOX_EVK_ODIN_W2` offers ethernet and Wi-Fi capabilities.

<<<<<<< HEAD
Some devices may offer multiple network interfaces to operate with. For example, UBLOX_EVK_ODIN_W2 offers ethernet and Wi-Fi capabilities.

You can run the tests for either one of those using already existing test-config -files.

To run the tests with Wi-Fi interface:

`>mbed test -m UBLOX_EVK_ODIN_W2 -t <toolchain> --icetea --test-config tools/test_configs/HeapBlockDeviceAndWifiInterface.json`

To run the tests with ethernet interface:

`>mbed test -m UBLOX_EVK_ODIN_W2 -t <toolchain> --icetea --test-config tools/test_configs/HeapBlockDeviceAndEthernetInterface.json`

#### Providing Wi-Fi access point information

If you are using a Wi-Fi interface for running the tests, you need to provide information about the used access point. You can provide the information in the test-config file.
=======
The tests can be run for either one of those using already existing test-config -files.

To run the tests with the Wi-Fi interface:

`mbed test -m UBLOX_EVK_ODIN_W2 -t <toolchain> --icetea --test-config tools/test_configs/HeapBlockDeviceAndWifiInterface.json`

To run the tests with the ethernet interface:

`mbed test -m UBLOX_EVK_ODIN_W2 -t <toolchain> --icetea --test-config tools/test_configs/HeapBlockDeviceAndEthernetInterface.json`

#### Providing Wi-Fi access point information

If you are using the Wi-Fi interface for running the tests, you need to also provide information about the used access point.

The information can be provided in the used test-config file.
>>>>>>> 082ba151

Example of access point information:

```
    "target_overrides": {
        "*": {
            "target.network-default-interface-type": "WIFI",
            "nsapi.default-wifi-ssid": "\"ssid\"",
            "nsapi.default-wifi-password": "\"password\"",
            "nsapi.default-wifi-security": "WPA_WPA2"
        }
    }
```

### Test results

Icetea prints the results from the test run to the command-line, and the final result looks similar to this:

```
+--------------------------------+---------+-------------+-------------+-----------+----------+
| Testcase                       | Verdict | Fail Reason | Skip Reason | platforms | duration |
+--------------------------------+---------+-------------+-------------+-----------+----------+
| test_cmdline                   |   pass  |             |             |    K64F   |  8.555   |
| UDPSOCKET_BIND_PORT            |   pass  |             |             |    K64F   |  19.614  |
| TCPSOCKET_BIND_PORT            |   pass  |             |             |    K64F   |  15.852  |
| TCPSERVER_ACCEPT               |   pass  |             |             |    K64F   |  41.629  |
| TCPSOCKET_ECHOTEST_BURST_SHORT |   pass  |             |             |    K64F   |  19.926  |
+--------------------------------+---------+-------------+-------------+-----------+----------+
+---------------+----------------+
|    Summary    |                |
+---------------+----------------+
| Final Verdict |      PASS      |
|     count     |       5        |
|    passrate   |    100.00 %    |
|      pass     |       5        |
|    Duration   | 0:01:45.576000 |
+---------------+----------------+
```

<<<<<<< HEAD
You can also find the results from the tests in the `mbed-os/log` folder. You probably want to add the log folder to your `.mbedignore` file to prevent issues with build commands becoming too long over the time.
=======
You can also find the results from the tests in the `mbed-os/log` folder.

You probably want to add the log folder to your `.mbedignore` file to prevent issues with build commands becoming too long over the time.
>>>>>>> 082ba151
<|MERGE_RESOLUTION|>--- conflicted
+++ resolved
@@ -2,48 +2,20 @@
 
 ### Structure
 
-<<<<<<< HEAD
-`mbed-os` has a folder called `TEST_APPS`, which contains everything related to Icetea testing.
-=======
 Mbed OS has a folder called `TEST_APPS` that contains everything related to Icetea testing.
->>>>>>> 082ba151
 
 There are currently three folders:
 
 - `device` - contains all the different test applications you can flash to your board.
-<<<<<<< HEAD
-- `icetea-plugins` - contains plugins that some of the test cases use, which you need for the test execution.
-- `testcases` - contains Icetea testcases written in Python.
-
-The test cases depend on the test applications.
-=======
 - `icetea_plugins` - contains plugins that are being used by some of the testcases, needed for the test execution.
 - `testcases` - contains Icetea testcases written in Python.
 
 The testcases depend on test applications.
->>>>>>> 082ba151
 
 ### Preparing your work environment
 
 #### Prerequisites
 
-<<<<<<< HEAD
-You need to install Icetea and Mbed CLI, which supports Icetea.
-
-#### Selecting the network interface to use
-
-Depending on a device, there might be a default network interface type defined in the `mbed-os/targets/targets.json`, which you can use to locate a test-config file by default.
-
-If there is not, or you want to use a different interface than the default, you need to provide a relevant test-config file to the mbed test with `--test-config` option.
-
-The test-config file contains the necessary information for the test application, there are some test-config files located under `mbed-os/tools/test_configs`.
-
-Devices whose network drivers reside inside `mbed-os` can use generic test-configs, such as `HeapBlockDeviceAndEthernetInterface.json` and `HeapBlockDeviceAndWifiInterface.json`. Otherwise, you need to use a device specific test-config.
-
-### Running the tests
-
-Now that you have selected the interface, you can run the Icetea tests from the `mbed-os` root on your command-line with:
-=======
 You need Icetea and version 1.8.0 or higher of Mbed CLI installed.
 
 #### Selecting the network interface to use
@@ -61,41 +33,17 @@
 Now that you have selected the interface, you can run the Icetea tests from the `mbed-os` root on your command-line by running the following command:
 
 `mbed test -m <target> -t <toolchain> --icetea`
->>>>>>> 082ba151
 
 This command compiles the OS, compiles the test applications, creates a test suite and then starts running the tests.
 
-<<<<<<< HEAD
-This command compiles `mbed-os`, then compiles the test applications, creates a test suite and starts running the tests.
-
-If you want only to run some specific tests, you can use the `-n` -option. You can list multiple tests by separating them by commas (,):
-=======
 If you only want to run some specific tests, you can use the `-n` option. You can choose multiple tests by separating them with a comma (`,`):
 
 `mbed test -m <target> -t <toolchain> --icetea -n test1,test2`
->>>>>>> 082ba151
 
 #### Running the tests with a specific test-config
 
 Some devices may offer multiple network interfaces to operate with. For example, `UBLOX_EVK_ODIN_W2` offers ethernet and Wi-Fi capabilities.
 
-<<<<<<< HEAD
-Some devices may offer multiple network interfaces to operate with. For example, UBLOX_EVK_ODIN_W2 offers ethernet and Wi-Fi capabilities.
-
-You can run the tests for either one of those using already existing test-config -files.
-
-To run the tests with Wi-Fi interface:
-
-`>mbed test -m UBLOX_EVK_ODIN_W2 -t <toolchain> --icetea --test-config tools/test_configs/HeapBlockDeviceAndWifiInterface.json`
-
-To run the tests with ethernet interface:
-
-`>mbed test -m UBLOX_EVK_ODIN_W2 -t <toolchain> --icetea --test-config tools/test_configs/HeapBlockDeviceAndEthernetInterface.json`
-
-#### Providing Wi-Fi access point information
-
-If you are using a Wi-Fi interface for running the tests, you need to provide information about the used access point. You can provide the information in the test-config file.
-=======
 The tests can be run for either one of those using already existing test-config -files.
 
 To run the tests with the Wi-Fi interface:
@@ -111,7 +59,6 @@
 If you are using the Wi-Fi interface for running the tests, you need to also provide information about the used access point.
 
 The information can be provided in the used test-config file.
->>>>>>> 082ba151
 
 Example of access point information:
 
@@ -151,10 +98,6 @@
 +---------------+----------------+
 ```
 
-<<<<<<< HEAD
-You can also find the results from the tests in the `mbed-os/log` folder. You probably want to add the log folder to your `.mbedignore` file to prevent issues with build commands becoming too long over the time.
-=======
 You can also find the results from the tests in the `mbed-os/log` folder.
 
-You probably want to add the log folder to your `.mbedignore` file to prevent issues with build commands becoming too long over the time.
->>>>>>> 082ba151
+You probably want to add the log folder to your `.mbedignore` file to prevent issues with build commands becoming too long over the time.