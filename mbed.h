/* mbed Microcontroller Library
 * Copyright (c) 2006-2013 ARM Limited
 *
 * Licensed under the Apache License, Version 2.0 (the "License");
 * you may not use this file except in compliance with the License.
 * You may obtain a copy of the License at
 *
 *     http://www.apache.org/licenses/LICENSE-2.0
 *
 * Unless required by applicable law or agreed to in writing, software
 * distributed under the License is distributed on an "AS IS" BASIS,
 * WITHOUT WARRANTIES OR CONDITIONS OF ANY KIND, either express or implied.
 * See the License for the specific language governing permissions and
 * limitations under the License.
 */
#ifndef MBED_H
#define MBED_H

<<<<<<< HEAD
#define MBED_LIBRARY_VERSION 138

#if MBED_CONF_RTOS_PRESENT
// RTOS present, this is valid only for mbed OS 5
#define MBED_MAJOR_VERSION 5
#define MBED_MINOR_VERSION 4
#define MBED_PATCH_VERSION 0

#else
// mbed 2
#define MBED_MAJOR_VERSION 2
#define MBED_MINOR_VERSION 0
#define MBED_PATCH_VERSION MBED_LIBRARY_VERSION
#endif

#define MBED_ENCODE_VERSION(major, minor, patch) ((major)*10000 + (minor)*100 + (patch))

#define MBED_VERSION MBED_ENCODE_VERSION(MBED_MAJOR_VERSION, MBED_MINOR_VERSION, MBED_PATCH_VERSION)

=======
>>>>>>> 407f766e
#if MBED_CONF_RTOS_PRESENT
#include "rtos/rtos.h"
#endif

#if MBED_CONF_NSAPI_PRESENT
#include "netsocket/nsapi.h"
#include "netsocket/nsapi_ppp.h"
#endif

#if MBED_CONF_EVENTS_PRESENT
#include "events/mbed_events.h"
#endif

#if MBED_CONF_FILESYSTEM_PRESENT
#include "filesystem/mbed_filesystem.h"
#endif

#include "platform/mbed_toolchain.h"
#include "platform/platform.h"
#include "platform/mbed_application.h"

// Useful C libraries
#include <math.h>
#include <time.h>

// mbed Debug libraries
#include "platform/mbed_error.h"
#include "platform/mbed_interface.h"
#include "platform/mbed_assert.h"
#include "platform/mbed_debug.h"

// mbed Peripheral components
#include "drivers/DigitalIn.h"
#include "drivers/DigitalOut.h"
#include "drivers/DigitalInOut.h"
#include "drivers/BusIn.h"
#include "drivers/BusOut.h"
#include "drivers/BusInOut.h"
#include "drivers/PortIn.h"
#include "drivers/PortInOut.h"
#include "drivers/PortOut.h"
#include "drivers/AnalogIn.h"
#include "drivers/AnalogOut.h"
#include "drivers/PwmOut.h"
#include "drivers/Serial.h"
#include "drivers/SPI.h"
#include "drivers/SPISlave.h"
#include "drivers/I2C.h"
#include "drivers/I2CSlave.h"
#include "drivers/Ethernet.h"
#include "drivers/CAN.h"
#include "drivers/RawSerial.h"
#include "drivers/UARTSerial.h"
#include "drivers/FlashIAP.h"

// mbed Internal components
#include "drivers/Timer.h"
#include "drivers/Ticker.h"
#include "drivers/Timeout.h"
#include "drivers/LowPowerTimeout.h"
#include "drivers/LowPowerTicker.h"
#include "drivers/LowPowerTimer.h"
#include "platform/LocalFileSystem.h"
#include "drivers/InterruptIn.h"
#include "platform/mbed_wait_api.h"
#include "hal/sleep_api.h"
#include "platform/mbed_sleep.h"
#include "platform/mbed_rtc_time.h"
#include "platform/mbed_poll.h"
#include "platform/ATCmdParser.h"
#include "platform/FileSystemHandle.h"
#include "platform/FileHandle.h"
#include "platform/DirHandle.h"
#include "platform/CriticalSectionLock.h"
#include "platform/DeepSleepLock.h"

// mbed Non-hardware components
#include "platform/Callback.h"
#include "platform/FunctionPointer.h"

using namespace mbed;
using namespace std;

#endif<|MERGE_RESOLUTION|>--- conflicted
+++ resolved
@@ -16,28 +16,6 @@
 #ifndef MBED_H
 #define MBED_H
 
-<<<<<<< HEAD
-#define MBED_LIBRARY_VERSION 138
-
-#if MBED_CONF_RTOS_PRESENT
-// RTOS present, this is valid only for mbed OS 5
-#define MBED_MAJOR_VERSION 5
-#define MBED_MINOR_VERSION 4
-#define MBED_PATCH_VERSION 0
-
-#else
-// mbed 2
-#define MBED_MAJOR_VERSION 2
-#define MBED_MINOR_VERSION 0
-#define MBED_PATCH_VERSION MBED_LIBRARY_VERSION
-#endif
-
-#define MBED_ENCODE_VERSION(major, minor, patch) ((major)*10000 + (minor)*100 + (patch))
-
-#define MBED_VERSION MBED_ENCODE_VERSION(MBED_MAJOR_VERSION, MBED_MINOR_VERSION, MBED_PATCH_VERSION)
-
-=======
->>>>>>> 407f766e
 #if MBED_CONF_RTOS_PRESENT
 #include "rtos/rtos.h"
 #endif
