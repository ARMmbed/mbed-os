--- conflicted
+++ resolved
@@ -1,6 +1,5 @@
 {
     "GCC_ARM": {
-<<<<<<< HEAD
         "common": [
             "-c",
             "-Wall",
@@ -43,7 +42,6 @@
             "-Wl,--wrap,atexit",
             "-Wl,-n"
         ]
-=======
         "common": ["-c", "-Wall", "-Wextra",
                    "-Wno-unused-parameter", "-Wno-missing-field-initializers",
                    "-fmessage-length=0", "-fno-exceptions", "-fno-builtin",
@@ -57,7 +55,6 @@
                "-Wl,--wrap,_free_r", "-Wl,--wrap,_realloc_r", "-Wl,--wrap,_memalign_r",
                "-Wl,--wrap,_calloc_r", "-Wl,--wrap,exit", "-Wl,--wrap,atexit",
                "-Wl,-n"]
->>>>>>> 96d9a00d
     },
     "ARMC6": {
         "common": [
