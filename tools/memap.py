#!/usr/bin/env python

"""Memory Map File Analyser for ARM mbed"""

from abc import abstractmethod, ABCMeta
from sys import stdout, exit, argv
from os import sep
from os.path import basename, dirname, join, relpath, commonprefix
import re
import csv
import json
from argparse import ArgumentParser
from copy import deepcopy
from prettytable import PrettyTable

from utils import argparse_filestring_type, \
    argparse_lowercase_hyphen_type, argparse_uppercase_type


class _Parser(object):
    """Internal interface for parsing"""
    __metaclass__ = ABCMeta
    SECTIONS = ('.text', '.data', '.bss', '.heap', '.stack')
    MISC_FLASH_SECTIONS = ('.interrupts', '.flash_config')
    OTHER_SECTIONS = ('.interrupts_ram', '.init', '.ARM.extab',
                      '.ARM.exidx', '.ARM.attributes', '.eh_frame',
                      '.init_array', '.fini_array', '.jcr', '.stab',
                      '.stabstr', '.ARM.exidx', '.ARM')

    def __init__(self):
        self.modules = dict()

    def module_add(self, object_name, size, section):
        """ Adds a module or section to the list

        Positional arguments:
        object_name - name of the entry to add
        size - the size of the module being added
        section - the section the module contributes to
        """
        if not object_name or not size or not section:
            return

        if object_name in self.modules:
            self.modules[object_name].setdefault(section, 0)
            self.modules[object_name][section] += size
            return

        obj_split = sep + basename(object_name)
        for module_path, contents in self.modules.items():
            if module_path.endswith(obj_split) or module_path == object_name:
                contents.setdefault(section, 0)
                contents[section] += size
                return

        new_module = {section: size}
        self.modules[object_name] = new_module

    def module_replace(self, old_object, new_object):
        """ Replaces an object name with a new one
        """
        if old_object in self.modules:
            self.modules[new_object] = self.modules[old_object]
            del self.modules[old_object]

    @abstractmethod
    def parse_mapfile(self, mapfile):
        """Parse a given file object pointing to a map file

        Positional arguments:
        mapfile - an open file object that reads a map file

        return value - a dict mapping from object names to section dicts,
                       where a section dict maps from sections to sizes
        """
        raise NotImplemented


class _GccParser(_Parser):
    RE_OBJECT_FILE = re.compile(r'^(.+\/.+\.o)$')
    RE_LIBRARY_OBJECT = re.compile(r'^.+' + sep + r'lib((.+\.a)\((.+\.o)\))$')
    RE_STD_SECTION = re.compile(r'^\s+.*0x(\w{8,16})\s+0x(\w+)\s(.+)$')
    RE_FILL_SECTION = re.compile(r'^\s*\*fill\*\s+0x(\w{8,16})\s+0x(\w+).*$')

    ALL_SECTIONS = _Parser.SECTIONS + _Parser.OTHER_SECTIONS + \
                   _Parser.MISC_FLASH_SECTIONS + ('unknown', 'OUTPUT')

    def check_new_section(self, line):
        """ Check whether a new section in a map file has been detected 

        Positional arguments:
        line - the line to check for a new section

        return value - A section name, if a new section was found, False
                       otherwise
        """
        for i in self.ALL_SECTIONS:
            if line.startswith(i):
                # should name of the section (assuming it's a known one)
                return i

        if line.startswith('.'):
            return 'unknown'     # all others are classified are unknown
        else:
            return False         # everything else, means no change in section


    def parse_object_name(self, line):
        """ Parse a path to object file

        Positional arguments:
        line - the path to parse the object and module name from

        return value - an object file name
        """
        test_re_mbed_os_name = re.match(self.RE_OBJECT_FILE, line)

        if test_re_mbed_os_name:
            object_name = test_re_mbed_os_name.group(1)

            # corner case: certain objects are provided by the GCC toolchain
            if 'arm-none-eabi' in line:
                return join('[lib]', 'misc', basename(object_name))
            return object_name

        else:
            test_re_obj_name = re.match(self.RE_LIBRARY_OBJECT, line)

            if test_re_obj_name:
                return join('[lib]', test_re_obj_name.group(2),
                            test_re_obj_name.group(3))
            else:
                print "Unknown object name found in GCC map file: %s" % line
                return '[misc]'

    def parse_section(self, line):
        """ Parse data from a section of gcc map file

        examples:
                        0x00004308       0x7c ./BUILD/K64F/GCC_ARM/mbed-os/hal/targets/hal/TARGET_Freescale/TARGET_KPSDK_MCUS/spi_api.o
         .text          0x00000608      0x198 ./BUILD/K64F/GCC_ARM/mbed-os/core/mbed-rtos/rtx/TARGET_CORTEX_M/TARGET_RTOS_M4_M7/TOOLCHAIN/HAL_CM4.o

        Positional arguments:
        line - the line to parse a section from
        """
        is_fill = re.match(self.RE_FILL_SECTION, line)
        if is_fill:
            o_name = '[fill]'
            o_size = int(is_fill.group(2), 16)
            return [o_name, o_size]

        is_section = re.match(self.RE_STD_SECTION, line)
        if is_section:
            o_size = int(is_section.group(2), 16)
            if o_size:
                o_name = self.parse_object_name(is_section.group(3))
                return [o_name, o_size]

        return ["", 0]

    def parse_mapfile(self, file_desc):
        """ Main logic to decode gcc map files

        Positional arguments:
        file_desc - a stream object to parse as a gcc map file
        """
        current_section = 'unknown'

        with file_desc as infile:
            for line in infile:
                if line.startswith('Linker script and memory map'):
                    current_section = "unknown"
                    break

            for line in infile:
                next_section = self.check_new_section(line)

                if next_section == "OUTPUT":
                    break
                elif next_section:
                    current_section = next_section

                object_name, object_size = self.parse_section(line)
                self.module_add(object_name, object_size, current_section)

        common_prefix = dirname(commonprefix([
            o for o in self.modules.keys() if (o.endswith(".o") and not o.startswith("[lib]"))]))
        new_modules = {}
        for name, stats in self.modules.items():
            if name.startswith("[lib]"):
                new_modules[name] = stats
            elif name.endswith(".o"):
                new_modules[relpath(name, common_prefix)] = stats
            else:
                new_modules[name] = stats
        return new_modules


class _ArmccParser(_Parser):
    RE = re.compile(
        r'^\s+0x(\w{8})\s+0x(\w{8})\s+(\w+)\s+(\w+)\s+(\d+)\s+[*]?.+\s+(.+)$')
    RE_OBJECT = re.compile(r'(.+\.(l|ar))\((.+\.o)\)')

    def parse_object_name(self, line):
        """ Parse object file

        Positional arguments:
        line - the line containing the object or library
        """
        if line.endswith(".o"):
            return line

        else:
            is_obj = re.match(self.RE_OBJECT, line)
            if is_obj:
                return join('[lib]', basename(is_obj.group(1)), is_obj.group(3))
            else:
                print "Malformed input found when parsing ARMCC map: %s" % line
                return '[misc]'

    def parse_section(self, line):
        """ Parse data from an armcc map file

        Examples of armcc map file:
            Base_Addr    Size         Type   Attr      Idx    E Section Name        Object
            0x00000000   0x00000400   Data   RO        11222    self.RESET               startup_MK64F12.o
            0x00000410   0x00000008   Code   RO        49364  * !!!main             c_w.l(__main.o)

        Positional arguments:
        line - the line to parse the section data from
        """
        test_re = re.match(self.RE, line)

        if test_re:
            size = int(test_re.group(2), 16)

            if test_re.group(4) == 'RO':
                section = '.text'
            else:
                if test_re.group(3) == 'Data':
                    section = '.data'
                elif test_re.group(3) == 'Zero':
                    section = '.bss'
<<<<<<< HEAD
                elif test_re_armcc.group(3) == 'Code':
                    section = '.text'
                else:
                    print "Malformed input found when parsing armcc map: %s, %r" %\
                          (line, test_re_armcc.groups())
=======
                elif test_re.group(3) == 'Code':
                    section = '.text'
                else:
                    print "Malformed input found when parsing armcc map: %s, %r" %\
                          (line, test_re.groups())
>>>>>>> 96d9a00d

                    return ["", 0, ""]

            # check name of object or library
            object_name = self.parse_object_name(
                test_re.group(6))

            return [object_name, size, section]

        else:
            return ["", 0, ""]

    def parse_mapfile(self, file_desc):
        """ Main logic to decode armc5 map files

        Positional arguments:
        file_desc - a file like object to parse as an armc5 map file
        """
        with file_desc as infile:
            # Search area to parse
            for line in infile:
                if line.startswith('    Base Addr    Size'):
                    break

            # Start decoding the map file
            for line in infile:
                self.module_add(*self.parse_section(line))

        common_prefix = dirname(commonprefix([
            o for o in self.modules.keys() if (o.endswith(".o") and o != "anon$$obj.o" and not o.startswith("[lib]"))]))
        new_modules = {}
        for name, stats in self.modules.items():
            if name == "anon$$obj.o" or name.startswith("[lib]"):
                new_modules[name] = stats
            elif name.endswith(".o"):
                new_modules[relpath(name, common_prefix)] = stats
            else:
                new_modules[name] = stats
        return new_modules


class _IarParser(_Parser):
    RE = re.compile(
        r'^\s+(.+)\s+(zero|const|ro code|inited|uninit)\s'
        r'+0x(\w{8})\s+0x(\w+)\s+(.+)\s.+$')

    RE_CMDLINE_FILE = re.compile(r'^#\s+(.+\.o)')
    RE_LIBRARY = re.compile(r'^(.+\.a)\:.+$')
    RE_OBJECT_LIBRARY = re.compile(r'^\s+(.+\.o)\s.*')

    def __init__(self):
        _Parser.__init__(self)
        # Modules passed to the linker on the command line
        # this is a dict because modules are looked up by their basename
        self.cmd_modules = {}

    def parse_object_name(self, object_name):
        """ Parse object file

        Positional arguments:
        line - the line containing the object or library
        """
        if object_name.endswith(".o"):
            try:
                return self.cmd_modules[object_name]
            except KeyError:
                return object_name
        else:
            return '[misc]'

    def parse_section(self, line):
        """ Parse data from an IAR map file

        Examples of IAR map file:
         Section             Kind        Address     Size  Object
         .intvec             ro code  0x00000000    0x198  startup_MK64F12.o [15]
         .rodata             const    0x00000198      0x0  zero_init3.o [133]
         .iar.init_table     const    0x00008384     0x2c  - Linker created -
         Initializer bytes   const    0x00000198     0xb2  <for P3 s0>
         .data               inited   0x20000000     0xd4  driverAtmelRFInterface.o [70]
         .bss                zero     0x20000598    0x318  RTX_Conf_CM.o [4]
         .iar.dynexit        uninit   0x20001448    0x204  <Block tail>
           HEAP              uninit   0x20001650  0x10000  <Block tail>

        Positional_arguments:
        line - the line to parse section data from
        """
        test_re = re.match(self.RE, line)
        if test_re:
            if (test_re.group(2) == 'const' or
                test_re.group(2) == 'ro code'):
                section = '.text'
            elif (test_re.group(2) == 'zero' or
                  test_re.group(2) == 'uninit'):
                if test_re.group(1)[0:4] == 'HEAP':
                    section = '.heap'
                elif test_re.group(1)[0:6] == 'CSTACK':
                    section = '.stack'
                else:
                    section = '.bss' #  default section

            elif test_re.group(2) == 'inited':
                section = '.data'
            else:
                print "Malformed input found when parsing IAR map: %s" % line
                return ["", 0, ""]

            # lookup object in dictionary and return module name
            object_name = self.parse_object_name(test_re.group(5))

            size = int(test_re.group(4), 16)
            return [object_name, size, section]

        else:
            return ["", 0, ""]

    def check_new_library(self, line):
        """
        Searches for libraries and returns name. Example:
        m7M_tls.a: [43]

        """
        test_address_line = re.match(self.RE_LIBRARY, line)
        if test_address_line:
            return test_address_line.group(1)
        else:
            return ""

    def check_new_object_lib(self, line):
        """
        Searches for objects within a library section and returns name. Example:
        rt7M_tl.a: [44]
            ABImemclr4.o                 6
            ABImemcpy_unaligned.o      118
            ABImemset48.o               50
            I64DivMod.o                238
            I64DivZer.o                  2

        """
        test_address_line = re.match(self.RE_OBJECT_LIBRARY, line)
        if test_address_line:
            return test_address_line.group(1)
        else:
            return ""

    def parse_command_line(self, lines):
        """Parse the files passed on the command line to the iar linker

        Positional arguments:
        lines -- an iterator over the lines within a file
        """
        for line in lines:
            if line.startswith("*"):
                break
            for arg in line.split(" "):
                arg = arg.rstrip(" \n")
                if (not arg.startswith("-")) and arg.endswith(".o"):
                    self.cmd_modules[basename(arg)] = arg

        common_prefix = dirname(commonprefix(self.cmd_modules.values()))
        self.cmd_modules = {s: relpath(f, common_prefix)
                            for s, f in self.cmd_modules.items()}

    def parse_mapfile(self, file_desc):
        """ Main logic to decode IAR map files

        Positional arguments:
        file_desc - a file like object to parse as an IAR map file
        """
        with file_desc as infile:
            self.parse_command_line(infile)

            for line in infile:
                if line.startswith('  Section  '):
                    break

            for line in infile:
                self.module_add(*self.parse_section(line))

                if line.startswith('*** MODULE SUMMARY'): # finish section
                    break

            current_library = ""
            for line in infile:
                library = self.check_new_library(line)

                if library:
                    current_library = library

                object_name = self.check_new_object_lib(line)

                if object_name and current_library:
                    temp = join('[lib]', current_library, object_name)
                    self.module_replace(object_name, temp)
        return self.modules


class MemapParser(object):
    """An object that represents parsed results, parses the memory map files,
    and writes out different file types of memory results
    """

    print_sections = ('.text', '.data', '.bss')


    # sections to print info (generic for all toolchains)
    sections = _Parser.SECTIONS
    misc_flash_sections = _Parser.MISC_FLASH_SECTIONS
    other_sections = _Parser.OTHER_SECTIONS

    def __init__(self):
        # list of all modules and their sections
        # full list - doesn't change with depth
        self.modules = dict()
        # short version with specific depth
        self.short_modules = dict()


        # Memory report (sections + summary)
        self.mem_report = []

        # Memory summary
        self.mem_summary = dict()

        # Totals of ".text", ".data" and ".bss"
        self.subtotal = dict()

        # Flash no associated with a module
        self.misc_flash_mem = 0

    def reduce_depth(self, depth):
        """
        populates the short_modules attribute with a truncated module list

        (1) depth = 1:
        main.o
        mbed-os

        (2) depth = 2:
        main.o
        mbed-os/test.o
        mbed-os/drivers

        """
        if depth == 0 or depth == None:
            self.short_modules = deepcopy(self.modules)
        else:
            self.short_modules = dict()
            for module_name, v in self.modules.items():
                split_name = module_name.split(sep)
                if split_name[0] == '':
                    split_name = split_name[1:]
                new_name = join(*split_name[:depth])
                self.short_modules.setdefault(new_name, {})
                for section_idx, value in v.items():
                    self.short_modules[new_name].setdefault(section_idx, 0)
                    self.short_modules[new_name][section_idx] += self.modules[module_name][section_idx]

    export_formats = ["json", "csv-ci", "table"]

    def generate_output(self, export_format, depth, file_output=None):
        """ Generates summary of memory map data

        Positional arguments:
        export_format - the format to dump

        Keyword arguments:
        file_desc - descriptor (either stdout or file)
        depth - directory depth on report

        Returns: generated string for the 'table' format, otherwise None
        """
        self.reduce_depth(depth)
        self.compute_report()
        try:
            if file_output:
                file_desc = open(file_output, 'wb')
            else:
                file_desc = stdout
        except IOError as error:
            print "I/O error({0}): {1}".format(error.errno, error.strerror)
            return False

        to_call = {'json': self.generate_json,
                   'csv-ci': self.generate_csv,
                   'table': self.generate_table}[export_format]
        output = to_call(file_desc)

        if file_desc is not stdout:
            file_desc.close()

        return output

    def generate_json(self, file_desc):
        """Generate a json file from a memory map

        Positional arguments:
        file_desc - the file to write out the final report to
        """
        file_desc.write(json.dumps(self.mem_report, indent=4))
        file_desc.write('\n')
        return None

    def generate_csv(self, file_desc):
        """Generate a CSV file from a memoy map

        Positional arguments:
        file_desc - the file to write out the final report to
        """
        csv_writer = csv.writer(file_desc, delimiter=',',
                                quoting=csv.QUOTE_MINIMAL)

        csv_module_section = []
        csv_sizes = []
        for i in sorted(self.short_modules):
            for k in self.print_sections:
                csv_module_section += [i+k]
                csv_sizes += [self.short_modules[i][k]]

        csv_module_section += ['static_ram']
        csv_sizes += [self.mem_summary['static_ram']]

        csv_module_section += ['total_flash']
        csv_sizes += [self.mem_summary['total_flash']]

        csv_writer.writerow(csv_module_section)
        csv_writer.writerow(csv_sizes)
        return None

    def generate_table(self, file_desc):
        """Generate a table from a memoy map

        Returns: string of the generated table
        """
        # Create table
        columns = ['Module']
        columns.extend(self.print_sections)

        table = PrettyTable(columns)
        table.align["Module"] = "l"
        for col in self.print_sections:
            table.align[col] = 'r'

        for i in list(self.print_sections):
            table.align[i] = 'r'

        for i in sorted(self.short_modules):
            row = [i]

            for k in self.print_sections:
                row.append(self.short_modules[i][k])

            table.add_row(row)

        subtotal_row = ['Subtotals']
        for k in self.print_sections:
            subtotal_row.append(self.subtotal[k])

        table.add_row(subtotal_row)

        output = table.get_string()
        output += '\n'

        output += "Total Static RAM memory (data + bss): %s bytes\n" % \
                        str(self.mem_summary['static_ram'])
        output += "Total Flash memory (text + data): %s bytes\n" % \
                        str(self.mem_summary['total_flash'])

        return output

    toolchains = ["ARM", "ARM_STD", "ARM_MICRO", "GCC_ARM", "GCC_CR", "IAR"]

    def compute_report(self):
        """ Generates summary of memory usage for main areas
        """
        for k in self.sections:
            self.subtotal[k] = 0

        for i in self.short_modules:
            for k in self.sections:
                self.short_modules[i].setdefault(k, 0)
                self.subtotal[k] += self.short_modules[i][k]

        self.mem_summary = {
            'static_ram': (self.subtotal['.data'] + self.subtotal['.bss']),
            'total_flash': (self.subtotal['.text'] + self.subtotal['.data']),
        }

        self.mem_report = []
        for i in sorted(self.short_modules):
            self.mem_report.append({
                "module":i,
                "size":{
                    k: self.short_modules[i][k] for k in self.print_sections
                }
            })

        self.mem_report.append({
            'summary': self.mem_summary
        })

    def parse(self, mapfile, toolchain):
        """ Parse and decode map file depending on the toolchain

        Positional arguments:
        mapfile - the file name of the memory map file
        toolchain - the toolchain used to create the file
        """
        if toolchain in ("ARM", "ARM_STD", "ARM_MICRO", "ARMC6"):
            parser = _ArmccParser()
        elif toolchain == "GCC_ARM" or toolchain == "GCC_CR":
            parser = _GccParser()
        elif toolchain == "IAR":
            parser = _IarParser()
        else:
            return False
        try:
            with open(mapfile, 'r') as file_input:
                self.modules = parser.parse_mapfile(file_input)
            return True

        except IOError as error:
            print "I/O error({0}): {1}".format(error.errno, error.strerror)
            return False

def main():
    """Entry Point"""
    version = '0.4.0'

    # Parser handling
    parser = ArgumentParser(
        description="Memory Map File Analyser for ARM mbed\nversion %s" %
        version)

    parser.add_argument(
        'file', type=argparse_filestring_type, help='memory map file')

    parser.add_argument(
        '-t', '--toolchain', dest='toolchain',
        help='select a toolchain used to build the memory map file (%s)' %
        ", ".join(MemapParser.toolchains),
        required=True,
        type=argparse_uppercase_type(MemapParser.toolchains, "toolchain"))

    parser.add_argument(
        '-d', '--depth', dest='depth', type=int,
        help='specify directory depth level to display report', required=False)

    parser.add_argument(
        '-o', '--output', help='output file name', required=False)

    parser.add_argument(
        '-e', '--export', dest='export', required=False, default='table',
        type=argparse_lowercase_hyphen_type(MemapParser.export_formats,
                                            'export format'),
        help="export format (examples: %s: default)" %
        ", ".join(MemapParser.export_formats))

    parser.add_argument('-v', '--version', action='version', version=version)

    # Parse/run command
    if len(argv) <= 1:
        parser.print_help()
        exit(1)

    args = parser.parse_args()

    # Create memap object
    memap = MemapParser()

    # Parse and decode a map file
    if args.file and args.toolchain:
        if memap.parse(args.file, args.toolchain) is False:
            exit(0)

    if args.depth is None:
        depth = 2  # default depth level
    else:
        depth = args.depth

    returned_string = None
    # Write output in file
    if args.output != None:
        returned_string = memap.generate_output(args.export, \
            depth, args.output)
    else: # Write output in screen
        returned_string = memap.generate_output(args.export, depth)

    if args.export == 'table' and returned_string:
        print returned_string

    exit(0)

if __name__ == "__main__":
    main()<|MERGE_RESOLUTION|>--- conflicted
+++ resolved
@@ -241,19 +241,16 @@
                     section = '.data'
                 elif test_re.group(3) == 'Zero':
                     section = '.bss'
-<<<<<<< HEAD
                 elif test_re_armcc.group(3) == 'Code':
                     section = '.text'
                 else:
                     print "Malformed input found when parsing armcc map: %s, %r" %\
                           (line, test_re_armcc.groups())
-=======
                 elif test_re.group(3) == 'Code':
                     section = '.text'
                 else:
                     print "Malformed input found when parsing armcc map: %s, %r" %\
                           (line, test_re.groups())
->>>>>>> 96d9a00d
 
                     return ["", 0, ""]
 
