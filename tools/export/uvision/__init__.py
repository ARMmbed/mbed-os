--- conflicted
+++ resolved
@@ -222,12 +222,6 @@
             'include_paths': '; '.join(self.resources.inc_dirs).encode('utf-8'),
             'device': DeviceUvision(self.target),
         }
-<<<<<<< HEAD
-        core = ctx['device'].core
-        ctx['cputype'] = core.rstrip("FD")
-        # Turn on FPU optimizations if the core has an FPU
-        ctx['fpu_setting'] = 1 if 'F' not in core or 'D' in core else 2
-=======
         self.generated_files.append(ctx['linker_script'])
         core = ctx['device'].core
         ctx['cputype'] = core.rstrip("FD")
@@ -237,7 +231,6 @@
             ctx['fpu_setting'] = 2
         else:
             ctx['fpu_setting'] = 1
->>>>>>> 407f766e
         ctx['fputype'] = self.format_fpu(core)
         ctx.update(self.format_flags())
         self.gen_file('uvision/uvision.tmpl', ctx, self.project_name+".uvprojx")
