--- conflicted
+++ resolved
@@ -30,13 +30,10 @@
 from abc import ABCMeta, abstractmethod
 from distutils.spawn import find_executable
 from multiprocessing import Pool, cpu_count
-<<<<<<< HEAD
 from tools.utils import run_cmd, mkdir, rel_path, ToolException, NotSupportedException, split_path, compile_worker
 from tools.settings import MBED_ORG_USER, PRINT_COMPILER_OUTPUT_AS_LINK
 import tools.hooks as hooks
 from tools.memap import MemapParser
-=======
->>>>>>> a6e27b1b
 from hashlib import md5
 import fnmatch
 
