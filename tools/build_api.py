"""
mbed SDK
Copyright (c) 2011-2016 ARM Limited

Licensed under the Apache License, Version 2.0 (the "License");
you may not use this file except in compliance with the License.
You may obtain a copy of the License at

    http://www.apache.org/licenses/LICENSE-2.0

Unless required by applicable law or agreed to in writing, software
distributed under the License is distributed on an "AS IS" BASIS,
WITHOUT WARRANTIES OR CONDITIONS OF ANY KIND, either express or implied.
See the License for the specific language governing permissions and
limitations under the License.
"""
from __future__ import print_function, division, absolute_import

import re
import tempfile
import datetime
import uuid
import itertools
<<<<<<< HEAD
import struct
import zlib
import hashlib
=======
from types import ListType
>>>>>>> 83d4d507
from shutil import rmtree
from os.path import join, exists, dirname, basename, abspath, normpath, splitext
from os.path import relpath
from os import linesep, remove, makedirs
from time import time
from intelhex import IntelHex
from json import load, dump
from jinja2 import FileSystemLoader
from jinja2.environment import Environment
<<<<<<< HEAD

from .arm_pack_manager import Cache
from .utils import (mkdir, run_cmd, run_cmd_ext, NotSupportedException,
                    ToolException, InvalidReleaseTargetException,
                    intelhex_offset, integer)
from .paths import (MBED_CMSIS_PATH, MBED_TARGETS_PATH, MBED_LIBRARIES,
                    MBED_HEADER, MBED_DRIVERS, MBED_PLATFORM, MBED_HAL,
                    MBED_CONFIG_FILE, MBED_LIBRARIES_DRIVERS,
                    MBED_LIBRARIES_PLATFORM, MBED_LIBRARIES_HAL,
                    BUILD_DIR)
from .targets import TARGET_NAMES, TARGET_MAP
from .libraries import Library
from .toolchains import TOOLCHAIN_CLASSES
from .config import Config
from .spm import process_manifest_files
=======
from tools.config import Config
from tools.spm import process_manifest_files
>>>>>>> 83d4d507

RELEASE_VERSIONS = ['2', '5']

def prep_report(report, target_name, toolchain_name, id_name):
    """Setup report keys

    Positional arguments:
    report - the report to fill
    target_name - the target being used
    toolchain_name - the toolchain being used
    id_name - the name of the executable or library being built
    """
    if not target_name in report:
        report[target_name] = {}

    if not toolchain_name in report[target_name]:
        report[target_name][toolchain_name] = {}

    if not id_name in report[target_name][toolchain_name]:
        report[target_name][toolchain_name][id_name] = []

def prep_properties(properties, target_name, toolchain_name, vendor_label):
    """Setup test properties

    Positional arguments:
    properties - the dict to fill
    target_name - the target the test is targeting
    toolchain_name - the toolchain that will compile the test
    vendor_label - the vendor
    """
    if not target_name in properties:
        properties[target_name] = {}

    if not toolchain_name in properties[target_name]:
        properties[target_name][toolchain_name] = {}

    properties[target_name][toolchain_name]["target"] = target_name
    properties[target_name][toolchain_name]["vendor"] = vendor_label
    properties[target_name][toolchain_name]["toolchain"] = toolchain_name

def create_result(target_name, toolchain_name, id_name, description):
    """Create a result dictionary

    Positional arguments:
    target_name - the target being built for
    toolchain_name - the toolchain doing the building
    id_name - the name of the executable or library being built
    description - a human readable description of what's going on
    """
    cur_result = {}
    cur_result["target_name"] = target_name
    cur_result["toolchain_name"] = toolchain_name
    cur_result["id"] = id_name
    cur_result["description"] = description
    cur_result["elapsed_time"] = 0
    cur_result["output"] = ""

    return cur_result

def add_result_to_report(report, result):
    """Add a single result to a report dictionary

    Positional arguments:
    report - the report to append to
    result - the result to append
    """
    result["date"] = datetime.datetime.utcnow().isoformat()
    result["uuid"] = str(uuid.uuid1())
    target = result["target_name"]
    toolchain = result["toolchain_name"]
    id_name = result['id']
    result_wrap = {0: result}
    report[target][toolchain][id_name].append(result_wrap)

def get_config(src_paths, target, toolchain_name):
    """Get the configuration object for a target-toolchain combination

    Positional arguments:
    src_paths - paths to scan for the configuration files
    target - the device we are building for
    toolchain_name - the string that identifies the build tools
    """
    # Convert src_paths to a list if needed
    if not isinstance(src_paths, list):
        src_paths = [src_paths]

    # Pass all params to the unified prepare_resources()
    toolchain = prepare_toolchain(src_paths, None, target, toolchain_name)

    # Scan src_path for config files
    resources = toolchain.scan_resources(src_paths[0])
    for path in src_paths[1:]:
        resources.add(toolchain.scan_resources(path))

    # Update configuration files until added features creates no changes
    prev_features = set()
    while True:
        # Update the configuration with any .json files found while scanning
        toolchain.config.add_config_files(resources.json_files)

        # Add features while we find new ones
        features = set(toolchain.config.get_features())
        if features == prev_features:
            break

        for feature in features:
            if feature in resources.features:
                resources += resources.features[feature]

        prev_features = features
    toolchain.config.validate_config()
    if toolchain.config.has_regions:
        _ = list(toolchain.config.regions)

    cfg, macros = toolchain.config.get_config_data()
    features = toolchain.config.get_features()
    return cfg, macros, features

def is_official_target(target_name, version):
    """ Returns True, None if a target is part of the official release for the
    given version. Return False, 'reason' if a target is not part of the
    official release for the given version.

    Positional arguments:
    target_name - Name if the target (ex. 'K64F')
    version - The release version string. Should be a string contained within
              RELEASE_VERSIONS
    """

    result = True
    reason = None
    target = TARGET_MAP[target_name]

    if hasattr(target, 'release_versions') \
       and version in target.release_versions:
        if version == '2':
            # For version 2, either ARM or uARM toolchain support is required
            required_toolchains = set(['ARM', 'uARM'])

            if not len(required_toolchains.intersection(
                    set(target.supported_toolchains))) > 0:
                result = False
                reason = ("Target '%s' must support " % target.name) + \
                    ("one of the folowing toolchains to be included in the") + \
                    ((" mbed 2.0 official release: %s" + linesep) %
                     ", ".join(required_toolchains)) + \
                    ("Currently it is only configured to support the ") + \
                    ("following toolchains: %s" %
                     ", ".join(target.supported_toolchains))

        elif version == '5':
            # For version 5, ARM, GCC_ARM, and IAR toolchain support is required
            required_toolchains = set(['ARM', 'GCC_ARM', 'IAR'])
            required_toolchains_sorted = list(required_toolchains)
            required_toolchains_sorted.sort()
            supported_toolchains = set(target.supported_toolchains)
            supported_toolchains_sorted = list(supported_toolchains)
            supported_toolchains_sorted.sort()

            if not required_toolchains.issubset(supported_toolchains):
                result = False
                reason = ("Target '%s' must support " % target.name) + \
                    ("ALL of the folowing toolchains to be included in the") + \
                    ((" mbed OS 5.0 official release: %s" + linesep) %
                     ", ".join(required_toolchains_sorted)) + \
                    ("Currently it is only configured to support the ") + \
                    ("following toolchains: %s" %
                     ", ".join(supported_toolchains_sorted))

            elif not target.default_lib == 'std':
                result = False
                reason = ("Target '%s' must set the " % target.name) + \
                    ("'default_lib' to 'std' to be included in the ") + \
                    ("mbed OS 5.0 official release." + linesep) + \
                    ("Currently it is set to '%s'" % target.default_lib)

        else:
            result = False
            reason = ("Target '%s' has set an invalid release version of '%s'" %
                      version) + \
                ("Please choose from the following release versions: %s" %
                 ', '.join(RELEASE_VERSIONS))

    else:
        result = False
        if not hasattr(target, 'release_versions'):
            reason = "Target '%s' " % target.name
            reason += "does not have the 'release_versions' key set"
        elif not version in target.release_versions:
            reason = "Target '%s' does not contain the version '%s' " % \
                     (target.name, version)
            reason += "in its 'release_versions' key"

    return result, reason

def transform_release_toolchains(toolchains, version):
    """ Given a list of toolchains and a release version, return a list of
    only the supported toolchains for that release

    Positional arguments:
    toolchains - The list of toolchains
    version - The release version string. Should be a string contained within
              RELEASE_VERSIONS
    """
    if version == '5':
        return ['ARM', 'GCC_ARM', 'IAR']
    else:
        return toolchains


def get_mbed_official_release(version):
    """ Given a release version string, return a tuple that contains a target
    and the supported toolchains for that release.
    Ex. Given '2', return (('LPC1768', ('ARM', 'GCC_ARM')),
                           ('K64F', ('ARM', 'GCC_ARM')), ...)

    Positional arguments:
    version - The version string. Should be a string contained within
              RELEASE_VERSIONS
    """

    mbed_official_release = (
        tuple(
            tuple(
                [
                    TARGET_MAP[target].name,
                    tuple(transform_release_toolchains(
                        TARGET_MAP[target].supported_toolchains, version))
                ]
            ) for target in TARGET_NAMES \
            if (hasattr(TARGET_MAP[target], 'release_versions')
                and version in TARGET_MAP[target].release_versions)
        )
    )

    for target in mbed_official_release:
        is_official, reason = is_official_target(target[0], version)

        if not is_official:
            raise InvalidReleaseTargetException(reason)

    return mbed_official_release


def prepare_toolchain(src_paths, build_dir, target, toolchain_name,
                      macros=None, clean=False, jobs=1,
                      notify=None, silent=False, verbose=False,
                      extra_verbose=False, config=None,
                      app_config=None, build_profile=None):
    """ Prepares resource related objects - toolchain, target, config

    Positional arguments:
    src_paths - the paths to source directories
    target - ['LPC1768', 'LPC11U24', etc.]
    toolchain_name - ['ARM', 'uARM', 'GCC_ARM', 'GCC_CR']

    Keyword arguments:
    macros - additional macros
    clean - Rebuild everything if True
    jobs - how many compilers we can run at once
    notify - Notify function for logs
    silent - suppress printing of progress indicators
    verbose - Write the actual tools command lines used if True
    extra_verbose - even more output!
    config - a Config object to use instead of creating one
    app_config - location of a chosen mbed_app.json file
    build_profile - a list of mergeable build profiles
    """

    # We need to remove all paths which are repeated to avoid
    # multiple compilations and linking with the same objects
    src_paths = [src_paths[0]] + list(set(src_paths[1:]))

    # If the configuration object was not yet created, create it now
    config = config or Config(target, src_paths, app_config=app_config)
    target = config.target
    try:
        cur_tc = TOOLCHAIN_CLASSES[toolchain_name]
    except KeyError:
        raise KeyError("Toolchain %s not supported" % toolchain_name)

    profile = {'c': [], 'cxx': [], 'common': [], 'asm': [], 'ld': []}
    for contents in build_profile or []:
        for key in profile:
            profile[key].extend(contents[toolchain_name].get(key, []))

    toolchain = cur_tc(target, notify, macros, silent, build_dir=build_dir,
                       extra_verbose=extra_verbose, build_profile=profile)

    toolchain.config = config
    toolchain.jobs = jobs
    toolchain.build_all = clean
    toolchain.VERBOSE = verbose

    return toolchain

def _printihex(ihex):
    import pprint
    pprint.PrettyPrinter().pprint(ihex.todict())

def _real_region_size(region):
    try:
        part = intelhex_offset(region.filename, offset=region.start)
        return (part.maxaddr() - part.minaddr()) + 1
    except AttributeError:
        return region.size


def _fill_header(region_list, current_region):
    """Fill an application header region

    This is done it three steps:
     * Fill the whole region with zeros
     * Fill const, timestamp and size entries with their data
     * Fill the digests using this header as the header region
    """
    region_dict = {r.name: r for r in region_list}
    header = IntelHex()
    header.puts(current_region.start, b'\x00' * current_region.size)
    start = current_region.start
    for member in current_region.filename:
        _, type, subtype, data = member
        member_size = Config.header_member_size(member)
        if type == "const":
            fmt = {
                "8le": ">B", "16le": "<H", "32le": "<L", "64le": "<Q",
                "8be": "<B", "16be": ">H", "32be": ">L", "64be": ">Q"
            }[subtype]
            header.puts(start, struct.pack(fmt, integer(data, 0)))
        elif type == "timestamp":
            fmt = {"32le": "<L", "64le": "<Q",
                   "32be": ">L", "64be": ">Q"}[subtype]
            header.puts(start, struct.pack(fmt, time()))
        elif type == "size":
            fmt = {"32le": "<L", "64le": "<Q",
                   "32be": ">L", "64be": ">Q"}[subtype]
            size = sum(_real_region_size(region_dict[r]) for r in data)
            header.puts(start, struct.pack(fmt, size))
        elif type  == "digest":
            if data == "header":
                ih = header[:start]
            else:
                ih = intelhex_offset(region_dict[data].filename, offset=region_dict[data].start)
            if subtype.startswith("CRCITT32"):
                fmt = {"CRCITT32be": ">l", "CRCITT32le": "<l"}[subtype]
                header.puts(start, struct.pack(fmt, zlib.crc32(ih.tobinarray())))
            elif subtype.startswith("SHA"):
                if subtype == "SHA256":
                    hash = hashlib.sha256()
                elif subtype == "SHA512":
                    hash = hashlib.sha512()
                hash.update(ih.tobinarray())
                header.puts(start, hash.digest())
        start += Config.header_member_size(member)
    return header

def merge_region_list(region_list, destination, padding=b'\xFF'):
    """Merge the region_list into a single image

    Positional Arguments:
    region_list - list of regions, which should contain filenames
    destination - file name to write all regions to
    padding - bytes to fill gapps with
    """
    merged = IntelHex()
    _, format = splitext(destination)

    print("Merging Regions:")

    for region in region_list:
        if region.active and not region.filename:
            raise ToolException("Active region has no contents: No file found.")
        if isinstance(region.filename, list):
            header_basename, _ = splitext(destination)
            header_filename = header_basename + "_header.hex"
            _fill_header(region_list, region).tofile(header_filename, format='hex')
            region = region._replace(filename=header_filename)
        if region.filename:
            print("  Filling region %s with %s" % (region.name, region.filename))
            part = intelhex_offset(region.filename, offset=region.start)
            part_size = (part.maxaddr() - part.minaddr()) + 1
            if part_size > region.size:
                raise ToolException("Contents of region %s does not fit"
                                    % region.name)
            merged.merge(part)
            pad_size = region.size - part_size
            if pad_size > 0 and region != region_list[-1]:
                print("  Padding region %s with 0x%x bytes" % (region.name, pad_size))
                if format is ".hex":
                    """The offset will be in the hex file generated when we're done,
                    so we can skip padding here"""
                else:
                    merged.puts(merged.maxaddr() + 1, padding * pad_size)

    if not exists(dirname(destination)):
        makedirs(dirname(destination))
    print("Space used after regions merged: 0x%x" %
          (merged.maxaddr() - merged.minaddr() + 1))
    with open(destination, "wb+") as output:
        merged.tofile(output, format=format.strip("."))

def scan_resources(src_paths, toolchain, dependencies_paths=None,
                   inc_dirs=None, base_path=None, collect_ignores=False):
    """ Scan resources using initialized toolcain

    Positional arguments
    src_paths - the paths to source directories
    toolchain - valid toolchain object
    dependencies_paths - dependency paths that we should scan for include dirs
    inc_dirs - additional include directories which should be added to
               the scanner resources
    """

    # Scan src_path
    resources = toolchain.scan_resources(src_paths[0], base_path=base_path,
                                         collect_ignores=collect_ignores)
    for path in src_paths[1:]:
        resources.add(toolchain.scan_resources(path, base_path=base_path,
                                               collect_ignores=collect_ignores))

    # Scan dependency paths for include dirs
    if dependencies_paths is not None:
        for path in dependencies_paths:
            lib_resources = toolchain.scan_resources(path)
            resources.inc_dirs.extend(lib_resources.inc_dirs)

    # Add additional include directories if passed
    if inc_dirs:
        if isinstance(inc_dirs, list):
            resources.inc_dirs.extend(inc_dirs)
        else:
            resources.inc_dirs.append(inc_dirs)

    # Load resources into the config system which might expand/modify resources
    # based on config data
    resources = toolchain.config.load_resources(resources)

    # Set the toolchain's configuration data
    toolchain.set_config_data(toolchain.config.get_config_data())

    if  (hasattr(toolchain.target, "release_versions") and
            "5" not in toolchain.target.release_versions and
            "rtos" in toolchain.config.lib_config_data):
            raise NotSupportedException("Target does not support mbed OS 5")

    return resources

def build_project(src_paths, build_path, target, toolchain_name,
                  libraries_paths=None, linker_script=None,
                  clean=False, notify=None, verbose=False, name=None,
                  macros=None, inc_dirs=None, jobs=1, silent=False,
                  report=None, properties=None, project_id=None,
                  project_description=None, extra_verbose=False, config=None,
                  app_config=None, build_profile=None, stats_depth=None):
    """ Build a project. A project may be a test or a user program.

    Positional arguments:
    src_paths - a path or list of paths that contain all files needed to build
                the project
    build_path - the directory where all of the object files will be placed
    target - the MCU or board that the project will compile for
    toolchain_name - the name of the build tools

    Keyword arguments:
    libraries_paths - The location of libraries to include when linking
    linker_script - the file that drives the linker to do it's job
    clean - Rebuild everything if True
    notify - Notify function for logs
    verbose - Write the actual tools command lines used if True
    name - the name of the project
    macros - additional macros
    inc_dirs - additional directories where include files may be found
    jobs - how many compilers we can run at once
    silent - suppress printing of progress indicators
    report - a dict where a result may be appended
    properties - UUUUHHHHH beats me
    project_id - the name put in the report
    project_description - the human-readable version of what this thing does
    extra_verbose - even more output!
    config - a Config object to use instead of creating one
    app_config - location of a chosen mbed_app.json file
    build_profile - a dict of flags that will be passed to the compiler
    stats_depth - depth level for memap to display file/dirs
    """

    # Convert src_path to a list if needed
    if not isinstance(src_paths, list):
        src_paths = [src_paths]
    # Extend src_paths wiht libraries_paths
    if libraries_paths is not None:
        src_paths.extend(libraries_paths)
        inc_dirs.extend(map(dirname, libraries_paths))

    if clean and exists(build_path):
        rmtree(build_path)
    mkdir(build_path)

    toolchain = prepare_toolchain(
        src_paths, build_path, target, toolchain_name, macros=macros,
        clean=clean, jobs=jobs, notify=notify, silent=silent, verbose=verbose,
        extra_verbose=extra_verbose, config=config, app_config=app_config,
        build_profile=build_profile)

    # The first path will give the name to the library
    name = (name or toolchain.config.name or
            basename(normpath(abspath(src_paths[0]))))
    toolchain.info("Building project %s (%s, %s)" %
                   (name, toolchain.target.name, toolchain_name))

    # Initialize reporting
    if report != None:
        start = time()
        # If project_id is specified, use that over the default name
        id_name = project_id.upper() if project_id else name.upper()
        description = project_description if project_description else name
        vendor_label = toolchain.target.extra_labels[0]
        prep_report(report, toolchain.target.name, toolchain_name, id_name)
        cur_result = create_result(toolchain.target.name, toolchain_name,
                                   id_name, description)
        if properties != None:
            prep_properties(properties, toolchain.target.name, toolchain_name,
                            vendor_label)

    try:
        # Call unified scan_resources
        resources = scan_resources(src_paths, toolchain, inc_dirs=inc_dirs)

        # Skip SPM sources for Mbed OS 2 builds
        # Directories scanned would not include the root of Mbed OS for legacy builds
        if 'rtos' in toolchain.config.lib_config_data:
            # Generate SPM additional code from manifests
            psa_files_dir = process_manifest_files(resources.psa_manifests, build_path)
            resources.add(toolchain.scan_resources(psa_files_dir))

        # Change linker script if specified
        if linker_script is not None:
            resources.linker_script = linker_script

        # Compile Sources
        objects = toolchain.compile_sources(resources, resources.inc_dirs)
        resources.objects.extend(objects)

        # Link Program
        if toolchain.config.has_regions:
            res, _ = toolchain.link_program(resources, build_path, name + "_application")
            region_list = list(toolchain.config.regions)
            region_list = [r._replace(filename=res) if r.active else r
                           for r in region_list]
            res = "%s.%s" % (join(build_path, name),
                             getattr(toolchain.target, "OUTPUT_EXT", "bin"))
            merge_region_list(region_list, res)
        else:
            res, _ = toolchain.link_program(resources, build_path, name)

        memap_instance = getattr(toolchain, 'memap_instance', None)
        memap_table = ''
        if memap_instance:
            # Write output to stdout in text (pretty table) format
            memap_table = memap_instance.generate_output('table', stats_depth)

            if not silent:
                print(memap_table)

            # Write output to file in JSON format
            map_out = join(build_path, name + "_map.json")
            memap_instance.generate_output('json', stats_depth, map_out)

            # Write output to file in CSV format for the CI
            map_csv = join(build_path, name + "_map.csv")
            memap_instance.generate_output('csv-ci', stats_depth, map_csv)

        resources.detect_duplicates(toolchain)

        if report != None:
            end = time()
            cur_result["elapsed_time"] = end - start
            cur_result["output"] = toolchain.get_output() + memap_table
            cur_result["result"] = "OK"
            cur_result["memory_usage"] = (memap_instance.mem_report
                                          if memap_instance is not None else None)
            cur_result["bin"] = res
            cur_result["elf"] = splitext(res)[0] + ".elf"
            cur_result.update(toolchain.report)

            add_result_to_report(report, cur_result)

        return res

    except Exception as exc:
        if report != None:
            end = time()

            if isinstance(exc, NotSupportedException):
                cur_result["result"] = "NOT_SUPPORTED"
            else:
                cur_result["result"] = "FAIL"

            cur_result["elapsed_time"] = end - start

            toolchain_output = toolchain.get_output()
            if toolchain_output:
                cur_result["output"] += toolchain_output

            add_result_to_report(report, cur_result)

        # Let Exception propagate
        raise

def build_library(src_paths, build_path, target, toolchain_name,
                  dependencies_paths=None, name=None, clean=False,
                  archive=True, notify=None, verbose=False, macros=None,
                  inc_dirs=None, jobs=1, silent=False, report=None,
                  properties=None, extra_verbose=False, project_id=None,
                  remove_config_header_file=False, app_config=None,
                  build_profile=None):
    """ Build a library

    Positional arguments:
    src_paths - a path or list of paths that contain all files needed to build
                the library
    build_path - the directory where all of the object files will be placed
    target - the MCU or board that the project will compile for
    toolchain_name - the name of the build tools

    Keyword arguments:
    dependencies_paths - The location of libraries to include when linking
    name - the name of the library
    clean - Rebuild everything if True
    archive - whether the library will create an archive file
    notify - Notify function for logs
    verbose - Write the actual tools command lines used if True
    macros - additional macros
    inc_dirs - additional directories where include files may be found
    jobs - how many compilers we can run at once
    silent - suppress printing of progress indicators
    report - a dict where a result may be appended
    properties - UUUUHHHHH beats me
    extra_verbose - even more output!
    project_id - the name that goes in the report
    remove_config_header_file - delete config header file when done building
    app_config - location of a chosen mbed_app.json file
    build_profile - a dict of flags that will be passed to the compiler
    """

    # Convert src_path to a list if needed
    if not isinstance(src_paths, list):
        src_paths = [src_paths]

    # Build path
    if archive:
        # Use temp path when building archive
        tmp_path = join(build_path, '.temp')
        mkdir(tmp_path)
    else:
        tmp_path = build_path

    # Clean the build directory
    if clean and exists(tmp_path):
        rmtree(tmp_path)
    mkdir(tmp_path)

    # Pass all params to the unified prepare_toolchain()
    toolchain = prepare_toolchain(
        src_paths, build_path, target, toolchain_name, macros=macros,
        clean=clean, jobs=jobs, notify=notify, silent=silent,
        verbose=verbose, extra_verbose=extra_verbose, app_config=app_config,
        build_profile=build_profile)

    # The first path will give the name to the library
    if name is None:
        name = basename(normpath(abspath(src_paths[0])))
    toolchain.info("Building library %s (%s, %s)" %
                   (name, toolchain.target.name, toolchain_name))

    # Initialize reporting
    if report != None:
        start = time()
        # If project_id is specified, use that over the default name
        id_name = project_id.upper() if project_id else name.upper()
        description = name
        vendor_label = toolchain.target.extra_labels[0]
        prep_report(report, toolchain.target.name, toolchain_name, id_name)
        cur_result = create_result(toolchain.target.name, toolchain_name,
                                   id_name, description)
        cur_result['type'] = 'library'
        if properties != None:
            prep_properties(properties, toolchain.target.name, toolchain_name,
                            vendor_label)

    for src_path in src_paths:
        if not exists(src_path):
            error_msg = "The library source folder does not exist: %s", src_path
            if report != None:
                cur_result["output"] = error_msg
                cur_result["result"] = "FAIL"
                add_result_to_report(report, cur_result)
            raise Exception(error_msg)

    try:
        # Call unified scan_resources
        resources = scan_resources(src_paths, toolchain,
                                   dependencies_paths=dependencies_paths,
                                   inc_dirs=inc_dirs)

        # Copy headers, objects and static libraries - all files needed for
        # static lib, PSA manifests
        toolchain.copy_files(resources.headers, build_path, resources=resources)
        toolchain.copy_files(resources.objects, build_path, resources=resources)
        toolchain.copy_files(resources.libraries, build_path,
                             resources=resources)
        toolchain.copy_files(resources.json_files, build_path,
                             resources=resources)
        if resources.linker_script:
            toolchain.copy_files(resources.linker_script, build_path,
                                 resources=resources)

        if resources.hex_files:
            toolchain.copy_files(resources.hex_files, build_path,
                                 resources=resources)

        if resources.psa_manifests:
            toolchain.copy_files(resources.psa_manifests, build_path,
                                 resources=resources)

        # Compile Sources
        objects = toolchain.compile_sources(resources, resources.inc_dirs)
        resources.objects.extend(objects)

        if archive:
            toolchain.build_library(objects, build_path, name)

        if remove_config_header_file:
            config_header_path = toolchain.get_config_header()
            if config_header_path:
                remove(config_header_path)

        if report != None:
            end = time()
            cur_result["elapsed_time"] = end - start
            cur_result["output"] = toolchain.get_output()
            cur_result["result"] = "OK"


            add_result_to_report(report, cur_result)
        return True

    except Exception as exc:
        if report != None:
            end = time()

            if isinstance(exc, ToolException):
                cur_result["result"] = "FAIL"
            elif isinstance(exc, NotSupportedException):
                cur_result["result"] = "NOT_SUPPORTED"

            cur_result["elapsed_time"] = end - start

            toolchain_output = toolchain.get_output()
            if toolchain_output:
                cur_result["output"] += toolchain_output

            add_result_to_report(report, cur_result)

        # Let Exception propagate
        raise

######################
### Legacy methods ###
######################

def mbed2_obj_path(target_name, toolchain_name):
    real_tc_name = TOOLCHAIN_CLASSES[toolchain_name].__name__
    return join("TARGET_" + target_name, "TOOLCHAIN_" + real_tc_name)

def build_lib(lib_id, target, toolchain_name, verbose=False,
              clean=False, macros=None, notify=None, jobs=1, silent=False,
              report=None, properties=None, extra_verbose=False,
              build_profile=None):
    """ Legacy method for building mbed libraries

    Positional arguments:
    lib_id - the library's unique identifier
    target - the MCU or board that the project will compile for
    toolchain_name - the name of the build tools

    Keyword arguments:
    clean - Rebuild everything if True
    verbose - Write the actual tools command lines used if True
    macros - additional macros
    notify - Notify function for logs
    jobs - how many compilers we can run at once
    silent - suppress printing of progress indicators
    report - a dict where a result may be appended
    properties - UUUUHHHHH beats me
    extra_verbose - even more output!
    build_profile - a dict of flags that will be passed to the compiler
    """
    lib = Library(lib_id)
    if not lib.is_supported(target, toolchain_name):
        print('Library "%s" is not yet supported on target %s with toolchain %s'
              % (lib_id, target.name, toolchain_name))
        return False

    # We need to combine macros from parameter list with macros from library
    # definition
    lib_macros = lib.macros if lib.macros else []
    if macros:
        macros.extend(lib_macros)
    else:
        macros = lib_macros

    src_paths = lib.source_dir
    build_path = lib.build_dir
    dependencies_paths = lib.dependencies
    inc_dirs = lib.inc_dirs
    inc_dirs_ext = lib.inc_dirs_ext

    if not isinstance(src_paths, list):
        src_paths = [src_paths]

    # The first path will give the name to the library
    name = basename(src_paths[0])

    if report != None:
        start = time()
        id_name = name.upper()
        description = name
        vendor_label = target.extra_labels[0]
        cur_result = None
        prep_report(report, target.name, toolchain_name, id_name)
        cur_result = create_result(target.name, toolchain_name, id_name,
                                   description)

        if properties != None:
            prep_properties(properties, target.name, toolchain_name,
                            vendor_label)

    for src_path in src_paths:
        if not exists(src_path):
            error_msg = "The library source folder does not exist: %s", src_path

            if report != None:
                cur_result["output"] = error_msg
                cur_result["result"] = "FAIL"
                add_result_to_report(report, cur_result)

            raise Exception(error_msg)

    try:
        # Toolchain instance
        # Create the desired build directory structure
        bin_path = join(build_path, mbed2_obj_path(target.name, toolchain_name))
        mkdir(bin_path)
        tmp_path = join(build_path, '.temp', mbed2_obj_path(target.name,
                                                            toolchain_name))
        mkdir(tmp_path)

        toolchain = prepare_toolchain(
            src_paths, tmp_path, target, toolchain_name, macros=macros,
            notify=notify, silent=silent, extra_verbose=extra_verbose,
            build_profile=build_profile, jobs=jobs, clean=clean)

        toolchain.info("Building library %s (%s, %s)" %
                       (name.upper(), target.name, toolchain_name))

        # Take into account the library configuration (MBED_CONFIG_FILE)
        config = toolchain.config
        config.add_config_files([MBED_CONFIG_FILE])

        # Scan Resources
        resources = []
        for src_path in src_paths:
            resources.append(toolchain.scan_resources(src_path))

        # Add extra include directories / files which are required by library
        # This files usually are not in the same directory as source files so
        # previous scan will not include them
        if inc_dirs_ext is not None:
            for inc_ext in inc_dirs_ext:
                resources.append(toolchain.scan_resources(inc_ext))

        # Dependencies Include Paths
        dependencies_include_dir = []
        if dependencies_paths is not None:
            for path in dependencies_paths:
                lib_resources = toolchain.scan_resources(path)
                dependencies_include_dir.extend(lib_resources.inc_dirs)
                dependencies_include_dir.extend(map(dirname, lib_resources.inc_dirs))

        if inc_dirs:
            dependencies_include_dir.extend(inc_dirs)

        # Add other discovered configuration data to the configuration object
        for res in resources:
            config.load_resources(res)
        toolchain.set_config_data(toolchain.config.get_config_data())


        # Copy Headers
        for resource in resources:
            toolchain.copy_files(resource.headers, build_path,
                                 resources=resource)

        dependencies_include_dir.extend(
            toolchain.scan_resources(build_path).inc_dirs)

        # Compile Sources
        objects = []
        for resource in resources:
            objects.extend(toolchain.compile_sources(resource, dependencies_include_dir))

        needed_update = toolchain.build_library(objects, bin_path, name)

        if report != None and needed_update:
            end = time()
            cur_result["elapsed_time"] = end - start
            cur_result["output"] = toolchain.get_output()
            cur_result["result"] = "OK"

            add_result_to_report(report, cur_result)
        return True

    except Exception:
        if report != None:
            end = time()
            cur_result["result"] = "FAIL"
            cur_result["elapsed_time"] = end - start

            toolchain_output = toolchain.get_output()
            if toolchain_output:
                cur_result["output"] += toolchain_output

            add_result_to_report(report, cur_result)

        # Let Exception propagate
        raise

# We do have unique legacy conventions about how we build and package the mbed
# library
def build_mbed_libs(target, toolchain_name, verbose=False,
                    clean=False, macros=None, notify=None, jobs=1, silent=False,
                    report=None, properties=None, extra_verbose=False,
                    build_profile=None):
    """ Function returns True is library was built and false if building was
    skipped

    Positional arguments:
    target - the MCU or board that the project will compile for
    toolchain_name - the name of the build tools

    Keyword arguments:
    verbose - Write the actual tools command lines used if True
    clean - Rebuild everything if True
    macros - additional macros
    notify - Notify function for logs
    jobs - how many compilers we can run at once
    silent - suppress printing of progress indicators
    report - a dict where a result may be appended
    properties - UUUUHHHHH beats me
    extra_verbose - even more output!
    build_profile - a dict of flags that will be passed to the compiler
    """

    if report != None:
        start = time()
        id_name = "MBED"
        description = "mbed SDK"
        vendor_label = target.extra_labels[0]
        cur_result = None
        prep_report(report, target.name, toolchain_name, id_name)
        cur_result = create_result(target.name, toolchain_name, id_name,
                                   description)

        if properties != None:
            prep_properties(properties, target.name, toolchain_name,
                            vendor_label)

    # Check toolchain support
    if toolchain_name not in target.supported_toolchains:
        supported_toolchains_text = ", ".join(target.supported_toolchains)
        print('%s target is not yet supported by toolchain %s' %
              (target.name, toolchain_name))
        print('%s target supports %s toolchain%s' %
              (target.name, supported_toolchains_text, 's'
               if len(target.supported_toolchains) > 1 else ''))

        if report != None:
            cur_result["result"] = "SKIP"
            add_result_to_report(report, cur_result)

        return False

    try:
        # Source and Build Paths
        build_target = join(MBED_LIBRARIES, "TARGET_" + target.name)
        build_toolchain = join(MBED_LIBRARIES, mbed2_obj_path(target.name, toolchain_name))
        mkdir(build_toolchain)

        # Toolchain
        tmp_path = join(MBED_LIBRARIES, '.temp', mbed2_obj_path(target.name, toolchain_name))
        mkdir(tmp_path)

        toolchain = prepare_toolchain(
            [""], tmp_path, target, toolchain_name, macros=macros,verbose=verbose,
            notify=notify, silent=silent, extra_verbose=extra_verbose,
            build_profile=build_profile, jobs=jobs, clean=clean)

        # Take into account the library configuration (MBED_CONFIG_FILE)
        config = toolchain.config
        config.add_config_files([MBED_CONFIG_FILE])
        toolchain.set_config_data(toolchain.config.get_config_data())

        # mbed
        toolchain.info("Building library %s (%s, %s)" %
                       ('MBED', target.name, toolchain_name))

        # Common Headers
        toolchain.copy_files([MBED_HEADER], MBED_LIBRARIES)
        library_incdirs = [dirname(MBED_LIBRARIES), MBED_LIBRARIES]

        for dir, dest in [(MBED_DRIVERS, MBED_LIBRARIES_DRIVERS),
                          (MBED_PLATFORM, MBED_LIBRARIES_PLATFORM),
                          (MBED_HAL, MBED_LIBRARIES_HAL)]:
            resources = toolchain.scan_resources(dir)
            toolchain.copy_files(resources.headers, dest)
            library_incdirs.append(dest)

        cmsis_implementation = toolchain.scan_resources(MBED_CMSIS_PATH)
        toolchain.copy_files(cmsis_implementation.headers, build_target)
        toolchain.copy_files(cmsis_implementation.linker_script, build_toolchain)
        toolchain.copy_files(cmsis_implementation.bin_files, build_toolchain)

        hal_implementation = toolchain.scan_resources(MBED_TARGETS_PATH)
        toolchain.copy_files(hal_implementation.headers +
                             hal_implementation.hex_files +
                             hal_implementation.libraries +
                             [MBED_CONFIG_FILE],
                             build_target, resources=hal_implementation)
        toolchain.copy_files(hal_implementation.linker_script, build_toolchain)
        toolchain.copy_files(hal_implementation.bin_files, build_toolchain)
        incdirs = toolchain.scan_resources(build_target).inc_dirs
        objects = toolchain.compile_sources(cmsis_implementation + hal_implementation,
                                            library_incdirs + incdirs + [tmp_path])
        toolchain.copy_files(objects, build_toolchain)

        # Common Sources
        mbed_resources = None
        for dir in [MBED_DRIVERS, MBED_PLATFORM, MBED_HAL]:
            mbed_resources += toolchain.scan_resources(dir)

        objects = toolchain.compile_sources(mbed_resources,
                                            library_incdirs + incdirs)

        # A number of compiled files need to be copied as objects as opposed to
        # way the linker search for symbols in archives. These are:
        #   - mbed_retarget.o: to make sure that the C standard lib symbols get
        #                 overridden
        #   - mbed_board.o: mbed_die is weak
        #   - mbed_overrides.o: this contains platform overrides of various
        #                       weak SDK functions
        #   - mbed_main.o: this contains main redirection
        separate_names, separate_objects = ['mbed_retarget.o', 'mbed_board.o',
                                            'mbed_overrides.o', 'mbed_main.o', 'mbed_sdk_boot.o'], []

        for obj in objects:
            for name in separate_names:
                if obj.endswith(name):
                    separate_objects.append(obj)

        for obj in separate_objects:
            objects.remove(obj)

        toolchain.build_library(objects, build_toolchain, "mbed")

        for obj in separate_objects:
            toolchain.copy_files(obj, build_toolchain)

        if report != None:
            end = time()
            cur_result["elapsed_time"] = end - start
            cur_result["output"] = toolchain.get_output()
            cur_result["result"] = "OK"

            add_result_to_report(report, cur_result)

        return True

    except Exception as exc:
        if report != None:
            end = time()
            cur_result["result"] = "FAIL"
            cur_result["elapsed_time"] = end - start

            toolchain_output = toolchain.get_output()
            if toolchain_output:
                cur_result["output"] += toolchain_output

            cur_result["output"] += str(exc)

            add_result_to_report(report, cur_result)

        # Let Exception propagate
        raise


def get_unique_supported_toolchains(release_targets=None):
    """ Get list of all unique toolchains supported by targets

    Keyword arguments:
    release_targets - tuple structure returned from get_mbed_official_release().
                      If release_targets is not specified, then it queries all
                      known targets
    """
    unique_supported_toolchains = []

    if not release_targets:
        for target in TARGET_NAMES:
            for toolchain in TARGET_MAP[target].supported_toolchains:
                if toolchain not in unique_supported_toolchains:
                    unique_supported_toolchains.append(toolchain)
    else:
        for target in release_targets:
            for toolchain in target[1]:
                if toolchain not in unique_supported_toolchains:
                    unique_supported_toolchains.append(toolchain)

    if "ARM" in unique_supported_toolchains:
        unique_supported_toolchains.append("ARMC6")

    return unique_supported_toolchains

def mcu_toolchain_list(release_version='5'):
    """  Shows list of toolchains

    """

    if isinstance(release_version, basestring):
        # Force release_version to lowercase if it is a string
        release_version = release_version.lower()
    else:
        # Otherwise default to printing all known targets and toolchains
        release_version = 'all'


    version_release_targets = {}
    version_release_target_names = {}

    for version in RELEASE_VERSIONS:
        version_release_targets[version] = get_mbed_official_release(version)
        version_release_target_names[version] = [x[0] for x in
                                                 version_release_targets[
                                                     version]]

    if release_version in RELEASE_VERSIONS:
        release_targets = version_release_targets[release_version]
    else:
        release_targets = None

    unique_supported_toolchains = get_unique_supported_toolchains(
        release_targets)
    columns = ["mbed OS %s" % x for x in RELEASE_VERSIONS] + unique_supported_toolchains
    return "\n".join(columns)


def mcu_target_list(release_version='5'):
    """  Shows target list

    """

    if isinstance(release_version, basestring):
        # Force release_version to lowercase if it is a string
        release_version = release_version.lower()
    else:
        # Otherwise default to printing all known targets and toolchains
        release_version = 'all'


    version_release_targets = {}
    version_release_target_names = {}

    for version in RELEASE_VERSIONS:
        version_release_targets[version] = get_mbed_official_release(version)
        version_release_target_names[version] = [x[0] for x in
                                                 version_release_targets[
                                                     version]]

    if release_version in RELEASE_VERSIONS:
        release_targets = version_release_targets[release_version]
    else:
        release_targets = None

    target_names = []

    if release_targets:
        target_names = [x[0] for x in release_targets]
    else:
        target_names = TARGET_NAMES

    return "\n".join(target_names)


def mcu_toolchain_matrix(verbose_html=False, platform_filter=None,
                         release_version='5'):
    """  Shows target map using prettytable

    Keyword arguments:
    verbose_html - emit html instead of a simple table
    platform_filter - remove results that match the string
    release_version - get the matrix for this major version number
    """
    # Only use it in this function so building works without extra modules
    from prettytable import PrettyTable

    if isinstance(release_version, basestring):
        # Force release_version to lowercase if it is a string
        release_version = release_version.lower()
    else:
        # Otherwise default to printing all known targets and toolchains
        release_version = 'all'


    version_release_targets = {}
    version_release_target_names = {}

    for version in RELEASE_VERSIONS:
        version_release_targets[version] = get_mbed_official_release(version)
        version_release_target_names[version] = [x[0] for x in
                                                 version_release_targets[
                                                     version]]

    if release_version in RELEASE_VERSIONS:
        release_targets = version_release_targets[release_version]
    else:
        release_targets = None

    unique_supported_toolchains = get_unique_supported_toolchains(
        release_targets)
    prepend_columns = ["Target"] + ["mbed OS %s" % x for x in RELEASE_VERSIONS]

    # All tests status table print
    columns = prepend_columns + unique_supported_toolchains
    table_printer = PrettyTable(columns)
    # Align table
    for col in columns:
        table_printer.align[col] = "c"
    table_printer.align["Target"] = "l"

    perm_counter = 0
    target_counter = 0

    target_names = []

    if release_targets:
        target_names = [x[0] for x in release_targets]
    else:
        target_names = TARGET_NAMES

    for target in sorted(target_names):
        if platform_filter is not None:
            # FIlter out platforms using regex
            if re.search(platform_filter, target) is None:
                continue
        target_counter += 1

        row = [target]  # First column is platform name

        for version in RELEASE_VERSIONS:
            if target in version_release_target_names[version]:
                text = "Supported"
            else:
                text = "-"
            row.append(text)

        for unique_toolchain in unique_supported_toolchains:
            if (unique_toolchain in TARGET_MAP[target].supported_toolchains or
                (unique_toolchain == "ARMC6" and
                 "ARM" in TARGET_MAP[target].supported_toolchains)):
                text = "Supported"
                perm_counter += 1
            else:
                text = "-"

            row.append(text)
        table_printer.add_row(row)

    result = table_printer.get_html_string() if verbose_html \
             else table_printer.get_string()
    result += "\n"
    result += "Supported targets: %d\n"% (target_counter)
    if target_counter == 1:
        result += "Supported toolchains: %d"% (perm_counter)
    return result


def get_target_supported_toolchains(target):
    """ Returns target supported toolchains list

    Positional arguments:
    target - the target to get the supported toolchains of
    """
    return TARGET_MAP[target].supported_toolchains if target in TARGET_MAP \
        else None


def print_build_results(result_list, build_name):
    """ Generate result string for build results

    Positional arguments:
    result_list - the list of results to print
    build_name - the name of the build we are printing result for
    """
    result = ""
    if len(result_list) > 0:
        result += build_name + "\n"
        result += "\n".join(["  * %s" % f for f in result_list])
        result += "\n"
    return result

def print_build_memory_usage(report):
    """ Generate result table with memory usage values for build results
    Aggregates (puts together) reports obtained from self.get_memory_summary()

    Positional arguments:
    report - Report generated during build procedure.
    """
    from prettytable import PrettyTable
    columns_text = ['name', 'target', 'toolchain']
    columns_int = ['static_ram', 'total_flash']
    table = PrettyTable(columns_text + columns_int)

    for col in columns_text:
        table.align[col] = 'l'

    for col in columns_int:
        table.align[col] = 'r'

    for target in report:
        for toolchain in report[target]:
            for name in report[target][toolchain]:
                for dlist in report[target][toolchain][name]:
                    for dlistelem in dlist:
                        # Get 'memory_usage' record and build table with
                        # statistics
                        record = dlist[dlistelem]
                        if 'memory_usage' in record and record['memory_usage']:
                            # Note that summary should be in the last record of
                            # 'memory_usage' section. This is why we are
                            # grabbing last "[-1]" record.
                            row = [
                                record['description'],
                                record['target_name'],
                                record['toolchain_name'],
                                record['memory_usage'][-1]['summary'][
                                    'static_ram'],
                                record['memory_usage'][-1]['summary'][
                                    'total_flash'],
                            ]
                            table.add_row(row)

    result = "Memory map breakdown for built projects (values in Bytes):\n"
    result += table.get_string(sortby='name')
    return result

def write_build_report(build_report, template_filename, filename):
    """Write a build report to disk using a template file

    Positional arguments:
    build_report - a report generated by the build system
    template_filename - a file that contains the template for the style of build
                        report
    filename - the location on disk to write the file to
    """
    build_report_failing = []
    build_report_passing = []

    for report in build_report:
        if len(report["failing"]) > 0:
            build_report_failing.append(report)
        else:
            build_report_passing.append(report)

    env = Environment(extensions=['jinja2.ext.with_'])
    env.loader = FileSystemLoader('ci_templates')
    template = env.get_template(template_filename)

    with open(filename, 'w+') as placeholder:
        placeholder.write(template.render(
            failing_builds=build_report_failing,
            passing_builds=build_report_passing))


def merge_build_data(filename, toolchain_report, app_type):
    path_to_file = dirname(abspath(filename))
    try:
        build_data = load(open(filename))
    except (IOError, ValueError):
        build_data = {'builds': []}
    for tgt in toolchain_report.values():
        for tc in tgt.values():
            for project in tc.values():
                for build in project:
                    try:
                        build[0]['elf'] = relpath(build[0]['elf'], path_to_file)
                        build[0]['bin'] = relpath(build[0]['bin'], path_to_file)
                    except KeyError:
                        pass
                    if 'type' not in build[0]:
                        build[0]['type'] = app_type
                    build_data['builds'].append(build[0])
    dump(build_data, open(filename, "wb"), indent=4, separators=(',', ': '))<|MERGE_RESOLUTION|>--- conflicted
+++ resolved
@@ -21,13 +21,9 @@
 import datetime
 import uuid
 import itertools
-<<<<<<< HEAD
 import struct
 import zlib
 import hashlib
-=======
-from types import ListType
->>>>>>> 83d4d507
 from shutil import rmtree
 from os.path import join, exists, dirname, basename, abspath, normpath, splitext
 from os.path import relpath
@@ -37,7 +33,6 @@
 from json import load, dump
 from jinja2 import FileSystemLoader
 from jinja2.environment import Environment
-<<<<<<< HEAD
 
 from .arm_pack_manager import Cache
 from .utils import (mkdir, run_cmd, run_cmd_ext, NotSupportedException,
@@ -53,10 +48,7 @@
 from .toolchains import TOOLCHAIN_CLASSES
 from .config import Config
 from .spm import process_manifest_files
-=======
-from tools.config import Config
-from tools.spm import process_manifest_files
->>>>>>> 83d4d507
+
 
 RELEASE_VERSIONS = ['2', '5']
 
