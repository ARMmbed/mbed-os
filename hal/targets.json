{
    "Target": {
        "core": null,
        "default_toolchain": "ARM",
        "supported_toolchains": null,
        "extra_labels": [],
        "is_disk_virtual": false,
        "macros": [],
        "device_has": [],
        "features": [],
        "detect_code": [],
        "public": false,
        "default_build": "standard"
    },
    "CM4_UARM": {
        "inherits": ["Target"],
        "core": "Cortex-M4",
        "default_toolchain": "uARM",
        "public": false,
        "supported_toolchains": ["uARM"],
        "default_build": "small"
    },
    "CM4_ARM": {
        "inherits": ["Target"],
        "core": "Cortex-M4",
        "public": false,
        "supported_toolchains": ["ARM"]
    },
    "CM4F_UARM": {
        "inherits": ["Target"],
        "core": "Cortex-M4F",
        "default_toolchain": "uARM",
        "public": false,
        "supported_toolchains": ["uARM"],
        "default_build": "small"
    },
    "CM4F_ARM": {
        "inherits": ["Target"],
        "core": "Cortex-M4F",
        "public": false,
        "supported_toolchains": ["ARM"]
    },
    "LPCTarget": {
        "inherits": ["Target"],
        "post_binary_hook": {"function": "LPCTargetCode.lpc_patch"},
        "public": false
    },
    "LPC11C24": {
        "inherits": ["LPCTarget"],
        "core": "Cortex-M0",
        "progen": {"target": "lpc11c24_301"},
        "extra_labels": ["NXP", "LPC11XX_11CXX", "LPC11CXX"],
        "supported_toolchains": ["ARM", "uARM", "GCC_ARM", "IAR"],
        "device_has": ["ANALOGIN", "CAN", "ERROR_PATTERN", "I2C", "I2CSLAVE", "INTERRUPTIN", "PORTIN", "PORTINOUT", "PORTOUT", "PWMOUT", "SERIAL", "SLEEP", "SPI", "SPISLAVE", "STDIO_MESSAGES"]
    },
    "LPC1114": {
        "inherits": ["LPCTarget"],
        "core": "Cortex-M0",
        "default_toolchain": "uARM",
        "extra_labels": ["NXP", "LPC11XX_11CXX", "LPC11XX"],
        "supported_toolchains": ["ARM", "uARM", "GCC_ARM", "GCC_CR", "IAR"],
        "progen": {
            "target": "lpc1114_102"
        },
        "device_has": ["ANALOGIN", "ERROR_PATTERN", "I2C", "I2CSLAVE", "INTERRUPTIN", "PORTIN", "PORTINOUT", "PORTOUT", "PWMOUT", "SERIAL", "SLEEP", "SPI", "SPISLAVE", "STDIO_MESSAGES"],
        "default_build": "small",
        "release_versions": ["2"]
    },
    "LPC11U24": {
        "inherits": ["LPCTarget"],
        "core": "Cortex-M0",
        "default_toolchain": "uARM",
        "extra_labels": ["NXP", "LPC11UXX", "LPC11U24_401"],
        "supported_toolchains": ["ARM", "uARM", "GCC_ARM", "IAR"],
        "progen": {
            "target": "lpc11u24_201"
        },
        "detect_code": ["1040"],
        "device_has": ["ANALOGIN", "ERROR_PATTERN", "I2C", "I2CSLAVE", "INTERRUPTIN", "LOCALFILESYSTEM", "PORTIN", "PORTINOUT", "PORTOUT", "PWMOUT", "SEMIHOST", "SERIAL", "SLEEP", "SPI", "SPISLAVE", "STDIO_MESSAGES"],
        "default_build": "small",
        "release_versions": ["2"]
    },
    "OC_MBUINO": {
        "inherits": ["LPC11U24"],
        "macros": ["TARGET_LPC11U24"],
        "progen": {
            "target": "lpc11u24_201"
        },
        "extra_labels": ["NXP", "LPC11UXX"],
        "device_has": ["ANALOGIN", "ERROR_PATTERN", "I2C", "I2CSLAVE", "INTERRUPTIN", "PORTIN", "PORTINOUT", "PORTOUT", "PWMOUT", "SERIAL", "SLEEP", "SPI", "SPISLAVE", "STDIO_MESSAGES"],
        "release_versions": ["2"]
    },
    "LPC11U24_301": {
        "inherits": ["LPCTarget"],
        "core": "Cortex-M0",
        "extra_labels": ["NXP", "LPC11UXX"],
        "supported_toolchains": ["ARM", "uARM", "GCC_ARM", "IAR"],
        "device_has": ["ANALOGIN", "ERROR_PATTERN", "I2C", "I2CSLAVE", "INTERRUPTIN", "LOCALFILESYSTEM", "PORTIN", "PORTINOUT", "PORTOUT", "PWMOUT", "SEMIHOST", "SERIAL", "SLEEP", "SPI", "SPISLAVE", "STDIO_MESSAGES"]
    },
    "LPC11U34_421": {
        "inherits": ["LPCTarget"],
        "core": "Cortex-M0",
        "default_toolchain": "uARM",
        "extra_labels": ["NXP", "LPC11UXX"],
        "supported_toolchains": ["ARM", "uARM", "GCC_ARM"],
        "device_has": ["ANALOGIN", "ERROR_PATTERN", "I2C", "I2CSLAVE", "INTERRUPTIN", "PORTIN", "PORTINOUT", "PORTOUT", "PWMOUT", "SERIAL", "SLEEP", "SPI", "SPISLAVE"],
        "default_build": "small"
    },
    "MICRONFCBOARD": {
        "inherits": ["LPC11U34_421"],
        "macros": ["LPC11U34_421", "APPNEARME_MICRONFCBOARD"],
        "extra_labels_add": ["APPNEARME_MICRONFCBOARD"],
        "release_versions": ["2"]
    },
    "LPC11U35_401": {
        "inherits": ["LPCTarget"],
        "core": "Cortex-M0",
        "default_toolchain": "uARM",
        "extra_labels": ["NXP", "LPC11UXX"],
        "supported_toolchains": ["ARM", "uARM", "GCC_ARM", "GCC_CR", "IAR"],
        "progen": {
            "target": "lpc11u35_401"
        },
        "device_has": ["ANALOGIN", "ERROR_PATTERN", "I2C", "I2CSLAVE", "INTERRUPTIN", "PORTIN", "PORTINOUT", "PORTOUT", "PWMOUT", "SERIAL", "SLEEP", "SPI", "SPISLAVE"],
        "default_build": "small",
        "release_versions": ["2"]
    },
    "LPC11U35_501": {
        "inherits": ["LPCTarget"],
        "core": "Cortex-M0",
        "default_toolchain": "uARM",
        "extra_labels": ["NXP", "LPC11UXX", "MCU_LPC11U35_501"],
        "supported_toolchains": ["ARM", "uARM", "GCC_ARM", "GCC_CR", "IAR"],
        "progen": {
            "target": "lpc11u35_501"
        },
        "device_has": ["ANALOGIN", "ERROR_PATTERN", "I2C", "I2CSLAVE", "INTERRUPTIN", "PORTIN", "PORTINOUT", "PORTOUT", "PWMOUT", "SERIAL", "SLEEP", "SPI", "SPISLAVE"],
        "default_build": "small",
        "release_versions": ["2"]
    },
    "LPC11U35_501_IBDAP": {
        "inherits": ["LPCTarget"],
        "core": "Cortex-M0",
        "default_toolchain": "uARM",
        "extra_labels": ["NXP", "LPC11UXX", "MCU_LPC11U35_501"],
        "supported_toolchains": ["ARM", "uARM", "GCC_ARM", "GCC_CR", "IAR"],
        "progen": {
            "target": "lpc11u35_501"
        },
        "device_has": ["ANALOGIN", "ERROR_PATTERN", "I2C", "I2CSLAVE", "INTERRUPTIN", "PORTIN", "PORTINOUT", "PORTOUT", "PWMOUT", "SERIAL", "SLEEP", "SPI", "SPISLAVE"],
        "default_build": "small"
    },
    "XADOW_M0": {
        "inherits": ["LPCTarget"],
        "core": "Cortex-M0",
        "default_toolchain": "uARM",
        "extra_labels": ["NXP", "LPC11UXX", "MCU_LPC11U35_501"],
        "supported_toolchains": ["ARM", "uARM", "GCC_ARM", "GCC_CR", "IAR"],
        "progen": {
            "target": "lpc11u35_501"
        },
        "device_has": ["ANALOGIN", "ERROR_PATTERN", "I2C", "I2CSLAVE", "INTERRUPTIN", "PORTIN", "PORTINOUT", "PORTOUT", "PWMOUT", "SERIAL", "SLEEP", "SPI", "SPISLAVE"],
        "default_build": "small",
        "release_versions": ["2"]
    },
    "LPC11U35_Y5_MBUG": {
        "inherits": ["LPCTarget"],
        "core": "Cortex-M0",
        "default_toolchain": "uARM",
        "extra_labels": ["NXP", "LPC11UXX", "MCU_LPC11U35_501"],
        "supported_toolchains": ["ARM", "uARM", "GCC_ARM", "GCC_CR", "IAR"],
        "progen": {
            "target": "lpc11u35_501"
        },
        "device_has": ["ANALOGIN", "ERROR_PATTERN", "I2C", "I2CSLAVE", "INTERRUPTIN", "PORTIN", "PORTINOUT", "PORTOUT", "PWMOUT", "SERIAL", "SLEEP", "SPI", "SPISLAVE"],
        "default_build": "small"
    },
    "LPC11U37_501": {
        "inherits": ["LPCTarget"],
        "core": "Cortex-M0",
        "default_toolchain": "uARM",
        "extra_labels": ["NXP", "LPC11UXX"],
        "supported_toolchains": ["ARM", "uARM", "GCC_ARM", "GCC_CR", "IAR"],
        "progen": {
            "target": "lpc11u37_501"
        },
        "default_build": "small"
    },
    "LPCCAPPUCCINO": {
        "inherits": ["LPC11U37_501"],
        "progen": {
            "target": "lpc11u37_501"
        },
        "device_has": ["ANALOGIN", "ERROR_PATTERN", "I2C", "I2CSLAVE", "INTERRUPTIN", "PORTIN", "PORTINOUT", "PORTOUT", "PWMOUT", "SERIAL", "SLEEP", "SPI", "SPISLAVE"]
    },
    "ARCH_GPRS": {
        "supported_form_factors": ["ARDUINO"],
        "core": "Cortex-M0",
        "default_toolchain": "uARM",
        "extra_labels": ["NXP", "LPC11UXX", "LPC11U37_501"],
        "supported_toolchains": ["ARM", "uARM", "GCC_ARM", "GCC_CR", "IAR"],
        "inherits": ["LPCTarget"],
        "progen": {
            "target": "lpc11u37_501"
        },
        "device_has": ["ANALOGIN", "ERROR_PATTERN", "I2C", "I2CSLAVE", "INTERRUPTIN", "PORTIN", "PORTINOUT", "PORTOUT", "PWMOUT", "SERIAL", "SLEEP", "SPI", "SPISLAVE"],
        "default_build": "small",
        "release_versions": ["2"]
    },
    "LPC11U68": {
        "supported_form_factors": ["ARDUINO"],
        "core": "Cortex-M0+",
        "default_toolchain": "uARM",
        "extra_labels": ["NXP", "LPC11U6X"],
        "supported_toolchains": ["ARM", "uARM", "GCC_CR", "GCC_ARM", "IAR"],
        "inherits": ["LPCTarget"],
        "progen": {
            "target": "lpc11u68"
        },
        "detect_code": ["1168"],
        "device_has": ["ANALOGIN", "ERROR_RED", "I2C", "I2CSLAVE", "INTERRUPTIN", "PWMOUT", "RTC", "SERIAL", "SLEEP", "SPI"],
        "default_build": "small",
        "release_versions": ["2"]
    },
    "LPC1347": {
        "inherits": ["LPCTarget"],
        "core": "Cortex-M3",
        "progen": {"target": "lpc1347"},
        "extra_labels": ["NXP", "LPC13XX"],
        "supported_toolchains": ["ARM", "GCC_ARM", "IAR"],
        "device_has": ["ANALOGIN", "I2C", "I2CSLAVE", "INTERRUPTIN", "PORTIN", "PORTINOUT", "PORTOUT", "PWMOUT", "SERIAL", "SLEEP", "SPI", "SPISLAVE", "STDIO_MESSAGES"],
        "release_versions": ["2"]
    },
    "LPC1549": {
        "supported_form_factors": ["ARDUINO"],
        "core": "Cortex-M3",
        "default_toolchain": "uARM",
        "extra_labels": ["NXP", "LPC15XX"],
        "supported_toolchains": ["uARM", "GCC_CR", "GCC_ARM", "IAR"],
        "inherits": ["LPCTarget"],
        "progen": {
            "target": "lpc1549"
        },
        "detect_code": ["1549"],
        "device_has": ["ANALOGIN", "ANALOGOUT", "CAN", "I2C", "INTERRUPTIN", "PWMOUT", "RTC", "SERIAL", "SERIAL_FC", "SPI", "SPISLAVE"],
        "default_build": "small",
        "release_versions": ["2"]
    },
    "LPC1768": {
        "inherits": ["LPCTarget"],
        "core": "Cortex-M3",
        "extra_labels": ["NXP", "LPC176X", "MBED_LPC1768"],
        "supported_toolchains": ["ARM", "uARM", "GCC_ARM", "GCC_CR", "IAR"],
        "progen": {"target": "mbed-lpc1768"},
        "detect_code": ["1010"],
        "device_has": ["ANALOGIN", "ANALOGOUT", "CAN", "DEBUG_AWARENESS", "ERROR_PATTERN", "ETHERNET", "I2C", "I2CSLAVE", "INTERRUPTIN", "LOCALFILESYSTEM", "PORTIN", "PORTINOUT", "PORTOUT", "PWMOUT", "RTC", "SEMIHOST", "SERIAL", "SERIAL_FC", "SLEEP", "SPI", "SPISLAVE", "STDIO_MESSAGES"],
        "release_versions": ["2", "5"]
    },
    "ARCH_PRO": {
        "supported_form_factors": ["ARDUINO"],
        "core": "Cortex-M3",
        "supported_toolchains": ["ARM", "uARM", "GCC_ARM", "GCC_CR", "IAR"],
        "extra_labels": ["NXP", "LPC176X"],
        "macros": ["TARGET_LPC1768"],
        "inherits": ["LPCTarget"],
        "progen": {"target": "arch-pro"},
        "device_has": ["ANALOGIN", "ANALOGOUT", "CAN", "DEBUG_AWARENESS", "ERROR_PATTERN", "ETHERNET", "I2C", "I2CSLAVE", "INTERRUPTIN", "PORTIN", "PORTINOUT", "PORTOUT", "PWMOUT", "RTC", "SERIAL", "SERIAL_FC", "SLEEP", "SPI", "SPISLAVE", "STDIO_MESSAGES"],
        "release_versions": ["2", "5"]
    },
    "UBLOX_C027": {
        "supported_form_factors": ["ARDUINO"],
        "core": "Cortex-M3",
        "supported_toolchains": ["ARM", "uARM", "GCC_ARM", "GCC_CR", "IAR"],
        "extra_labels": ["NXP", "LPC176X"],
        "macros": ["TARGET_LPC1768"],
        "inherits": ["LPCTarget"],
        "progen": {"target": "ublox-c027"},
        "device_has": ["ANALOGIN", "ANALOGOUT", "CAN", "DEBUG_AWARENESS", "ERROR_RED", "ETHERNET", "I2C", "I2CSLAVE", "INTERRUPTIN", "PORTIN", "PORTINOUT", "PORTOUT", "PWMOUT", "RTC", "SERIAL", "SERIAL_FC", "SLEEP", "SPI", "SPISLAVE", "STDIO_MESSAGES"],
        "release_versions": ["2", "5"]
    },
    "XBED_LPC1768": {
        "inherits": ["LPCTarget"],
        "core": "Cortex-M3",
        "supported_toolchains": ["ARM", "uARM", "GCC_ARM", "GCC_CR", "IAR"],
        "extra_labels": ["NXP", "LPC176X", "XBED_LPC1768"],
        "macros": ["TARGET_LPC1768"],
        "progen": {"target": "lpc1768"},
        "detect_code": ["1010"],
        "device_has": ["ANALOGIN", "ANALOGOUT", "CAN", "DEBUG_AWARENESS", "ERROR_PATTERN", "ETHERNET", "I2C", "I2CSLAVE", "INTERRUPTIN", "LOCALFILESYSTEM", "PORTIN", "PORTINOUT", "PORTOUT", "PWMOUT", "RTC", "SEMIHOST", "SERIAL", "SERIAL_FC", "SLEEP", "SPI", "SPISLAVE", "STDIO_MESSAGES"]
    },
    "LPC2368": {
        "inherits": ["LPCTarget"],
        "core": "ARM7TDMI-S",
        "progen": {"target": "lpc2368"},
        "extra_labels": ["NXP", "LPC23XX"],
        "supported_toolchains": ["GCC_ARM", "GCC_CR"],
        "device_has": ["ANALOGIN", "ANALOGOUT", "CAN", "ERROR_PATTERN", "ETHERNET", "I2C", "I2CSLAVE", "INTERRUPTIN", "LOCALFILESYSTEM", "PORTIN", "PORTINOUT", "PORTOUT", "PWMOUT", "RTC", "SEMIHOST", "SERIAL", "SPI", "SPISLAVE", "STDIO_MESSAGES"]
    },
    "LPC2460": {
        "inherits": ["LPCTarget"],
        "core": "ARM7TDMI-S",
        "progen": {"target": "lpc2460"},
        "extra_labels": ["NXP", "LPC2460"],
        "supported_toolchains": ["GCC_ARM"],
        "device_has": ["ANALOGIN", "ANALOGOUT", "CAN", "ERROR_PATTERN", "ETHERNET", "I2C", "I2CSLAVE", "INTERRUPTIN", "PORTIN", "PORTINOUT", "PORTOUT", "PWMOUT", "RTC", "SERIAL", "SPI", "SPISLAVE", "STDIO_MESSAGES"]
    },
    "LPC810": {
        "inherits": ["LPCTarget"],
        "core": "Cortex-M0+",
        "default_toolchain": "uARM",
        "extra_labels": ["NXP", "LPC81X"],
        "is_disk_virtual": true,
        "supported_toolchains": ["uARM", "IAR", "GCC_ARM"],
        "progen": {
            "target": "lpc810"
        },
        "device_has": ["ERROR_RED", "I2C", "I2CSLAVE", "INTERRUPTIN", "PWMOUT", "SERIAL", "SERIAL_FC", "SLEEP", "SPI", "SPISLAVE"],
        "default_build": "small"
    },
    "LPC812": {
        "supported_form_factors": ["ARDUINO"],
        "core": "Cortex-M0+",
        "default_toolchain": "uARM",
        "extra_labels": ["NXP", "LPC81X"],
        "is_disk_virtual": true,
        "supported_toolchains": ["uARM", "IAR", "GCC_ARM"],
        "inherits": ["LPCTarget"],
        "progen": {
            "target": "lpc812m101"
        },
        "detect_code": ["1050"],
        "device_has": ["ERROR_RED", "I2C", "I2CSLAVE", "INTERRUPTIN", "PWMOUT", "SERIAL", "SERIAL_FC", "SLEEP", "SPI", "SPISLAVE"],
        "default_build": "small",
        "release_versions": ["2"]
    },
    "LPC824": {
        "supported_form_factors": ["ARDUINO"],
        "core": "Cortex-M0+",
        "default_toolchain": "uARM",
        "extra_labels": ["NXP", "LPC82X"],
        "is_disk_virtual": true,
        "supported_toolchains": ["uARM", "GCC_ARM", "GCC_CR", "IAR"],
        "inherits": ["LPCTarget"],
        "progen": {
            "target": "lpc824m201"
        },
        "device_has": ["ANALOGIN", "ERROR_RED", "I2C", "I2CSLAVE", "INTERRUPTIN", "PWMOUT", "SERIAL", "SLEEP", "SPI", "SPISLAVE"],
        "default_build": "small",
        "release_versions": ["2"]
    },
    "SSCI824": {
        "inherits": ["LPCTarget"],
        "core": "Cortex-M0+",
        "default_toolchain": "uARM",
        "extra_labels": ["NXP", "LPC82X"],
        "is_disk_virtual": true,
        "supported_toolchains": ["uARM", "GCC_ARM"],
        "progen": {
            "target": "ssci824"
        },
        "device_has": ["ANALOGIN", "ERROR_RED", "I2C", "I2CSLAVE", "INTERRUPTIN", "PWMOUT", "SERIAL", "SLEEP", "SPI", "SPISLAVE"],
        "default_build": "small",
        "release_versions": ["2"]
    },
    "LPC4088": {
        "inherits": ["LPCTarget"],
        "core": "Cortex-M4F",
        "extra_labels": ["NXP", "LPC408X"],
        "is_disk_virtual": true,
        "supported_toolchains": ["ARM", "GCC_CR", "GCC_ARM", "IAR"],
        "post_binary_hook": {
            "function": "LPC4088Code.binary_hook",
            "toolchains": ["ARM_STD", "ARM_MICRO"]
        },
        "progen": {"target": "lpc4088"},
        "device_has": ["ANALOGIN", "ANALOGOUT", "CAN", "DEBUG_AWARENESS", "ERROR_PATTERN", "ETHERNET", "I2C", "I2CSLAVE", "INTERRUPTIN", "PORTIN", "PORTINOUT", "PORTOUT", "PWMOUT", "RTC", "SERIAL", "SLEEP", "SPI", "SPISLAVE", "STDIO_MESSAGES"],
        "release_versions": ["2", "5"]
    },
    "LPC4088_DM": {
        "inherits": ["LPC4088"],
        "release_versions": ["2", "5"]
    },
    "LPC4330_M4": {
        "inherits": ["LPCTarget"],
        "core": "Cortex-M4F",
        "progen": {"target": "lpc4330"},
        "extra_labels": ["NXP", "LPC43XX", "LPC4330"],
        "supported_toolchains": ["ARM", "GCC_CR", "IAR", "GCC_ARM"],
        "device_has": ["ANALOGIN", "ANALOGOUT", "DEBUG_AWARENESS", "ERROR_PATTERN", "ETHERNET", "I2C", "I2CSLAVE", "INTERRUPTIN", "PORTIN", "PORTINOUT", "PORTOUT", "PWMOUT", "RTC", "SERIAL", "SLEEP", "SPI", "SPISLAVE", "STDIO_MESSAGES"]
    },
    "LPC4330_M0": {
        "inherits": ["LPCTarget"],
        "core": "Cortex-M0",
        "extra_labels": ["NXP", "LPC43XX", "LPC4330"],
        "supported_toolchains": ["ARM", "GCC_CR", "IAR"],
        "device_has": ["ANALOGIN", "ANALOGOUT", "DEBUG_AWARENESS", "ERROR_PATTERN", "ETHERNET", "I2C", "I2CSLAVE", "INTERRUPTIN", "PORTIN", "PORTINOUT", "PORTOUT", "PWMOUT", "RTC", "SERIAL", "SLEEP", "SPI", "SPISLAVE", "STDIO_MESSAGES"]
    },
    "LPC4337": {
        "inherits": ["LPCTarget"],
        "core": "Cortex-M4F",
        "progen": {"target": "lpc4337"},
        "extra_labels": ["NXP", "LPC43XX", "LPC4337"],
        "supported_toolchains": ["ARM"],
        "device_has": ["ANALOGIN", "ANALOGOUT", "DEBUG_AWARENESS", "ERROR_RED", "ETHERNET", "I2C", "I2CSLAVE", "INTERRUPTIN", "PORTIN", "PORTINOUT", "PORTOUT", "PWMOUT", "RTC", "SERIAL", "SLEEP", "SPI", "SPISLAVE", "STDIO_MESSAGES"],
        "release_versions": ["2"]
    },
    "LPC1800": {
        "inherits": ["LPCTarget"],
        "core": "Cortex-M3",
        "extra_labels": ["NXP", "LPC43XX"],
        "public": false,
        "supported_toolchains": ["ARM", "GCC_CR", "IAR"]
    },
    "LPC11U37H_401": {
        "supported_form_factors": ["ARDUINO"],
        "core": "Cortex-M0",
        "default_toolchain": "uARM",
        "extra_labels": ["NXP", "LPC11UXX"],
        "supported_toolchains": ["ARM", "uARM", "GCC_ARM", "GCC_CR"],
        "inherits": ["LPCTarget"],
        "progen": {
            "target": "lpc11u37_401"
        },
        "device_has": ["ANALOGIN", "ERROR_PATTERN", "I2C", "I2CSLAVE", "INTERRUPTIN", "PORTIN", "PORTINOUT", "PORTOUT", "PWMOUT", "SERIAL", "SLEEP", "SPI", "SPISLAVE"],
        "default_build": "small",
        "release_versions": ["2"]
    },
    "ELEKTOR_COCORICO": {
        "core": "Cortex-M0+",
        "default_toolchain": "uARM",
        "extra_labels": ["NXP", "LPC81X"],
        "supported_toolchains": ["uARM", "GCC_ARM", "IAR"],
        "inherits": ["LPCTarget"],
        "is_disk_virtual": true,
        "detect_code": ["C000"],
        "progen": {
            "target": "cocorico"
        },
        "default_build": "small"
    },
    "KL05Z": {
        "supported_form_factors": ["ARDUINO"],
        "core": "Cortex-M0+",
        "default_toolchain": "uARM",
        "extra_labels": ["Freescale", "KLXX"],
        "is_disk_virtual": true,
        "supported_toolchains": ["ARM", "uARM", "GCC_ARM", "IAR"],
        "inherits": ["Target"],
        "progen": {
            "target": "frdm-kl05z"
        },
        "device_has": ["ANALOGIN", "ANALOGOUT", "ERROR_RED", "I2C", "I2CSLAVE", "INTERRUPTIN", "PORTIN", "PORTINOUT", "PORTOUT", "PWMOUT", "RTC", "SEMIHOST", "SERIAL", "SLEEP", "SPI", "SPISLAVE", "STDIO_MESSAGES"],
        "default_build": "small",
        "release_versions": ["2"]
    },
    "KL25Z": {
        "supported_form_factors": ["ARDUINO"],
        "core": "Cortex-M0+",
        "extra_labels": ["Freescale", "KLXX"],
        "is_disk_virtual": true,
        "supported_toolchains": ["ARM", "GCC_ARM", "IAR"],
        "inherits": ["Target"],
        "progen": {"target": "frdm-kl25z"},
        "detect_code": ["0200"],
        "device_has": ["ANALOGIN", "ANALOGOUT", "ERROR_RED", "I2C", "I2CSLAVE", "INTERRUPTIN", "PORTIN", "PORTINOUT", "PORTOUT", "PWMOUT", "SEMIHOST", "SERIAL", "SLEEP", "SPI", "SPISLAVE", "STDIO_MESSAGES"],
        "release_versions": ["2", "5"]
    },
    "KL26Z": {
        "supported_form_factors": ["ARDUINO"],
        "core": "Cortex-M0+",
        "extra_labels": ["Freescale", "KLXX"],
        "is_disk_virtual": true,
        "supported_toolchains": ["ARM", "GCC_ARM", "IAR"],
        "inherits": ["Target"],
        "progen": {"target": "kl26z"},
        "device_has": ["ANALOGIN", "ANALOGOUT", "ERROR_RED", "I2C", "I2CSLAVE", "INTERRUPTIN", "PORTIN", "PORTINOUT", "PORTOUT", "PWMOUT", "RTC", "SEMIHOST", "SERIAL", "SLEEP", "SPI", "SPISLAVE", "STDIO_MESSAGES"]
    },
    "KL43Z": {
        "supported_form_factors": ["ARDUINO"],
        "core": "Cortex-M0+",
        "extra_labels": ["Freescale", "KLXX"],
        "is_disk_virtual": true,
        "supported_toolchains": ["GCC_ARM", "ARM"],
        "inherits": ["Target"],
        "progen": {"target": "frdm-kl43z"},
        "device_has": ["ANALOGIN", "ANALOGOUT", "ERROR_RED", "I2C", "I2CSLAVE", "INTERRUPTIN", "PORTIN", "PORTINOUT", "PORTOUT", "PWMOUT", "RTC", "SEMIHOST", "SERIAL", "SLEEP", "SPI", "SPISLAVE", "STDIO_MESSAGES"],
        "release_versions": ["2"]
    },
    "KL46Z": {
        "supported_form_factors": ["ARDUINO"],
        "core": "Cortex-M0+",
        "extra_labels": ["Freescale", "KLXX"],
        "is_disk_virtual": true,
        "supported_toolchains": ["GCC_ARM", "ARM", "IAR"],
        "inherits": ["Target"],
        "progen": {"target": "frdm-kl46z"},
        "detect_code": ["0220"],
        "device_has": ["ANALOGIN", "ANALOGOUT", "ERROR_RED", "I2C", "I2CSLAVE", "INTERRUPTIN", "PORTIN", "PORTINOUT", "PORTOUT", "PWMOUT", "RTC", "SEMIHOST", "SERIAL", "SLEEP", "SPI", "SPISLAVE", "STDIO_MESSAGES"],
        "release_versions": ["2", "5"]
    },
    "K20D50M": {
        "inherits": ["Target"],
        "core": "Cortex-M4",
        "extra_labels": ["Freescale", "K20XX"],
        "is_disk_virtual": true,
        "supported_toolchains": ["GCC_ARM", "ARM", "IAR"],
        "progen": {"target": "frdm-k20d50m"},
        "detect_code": ["0230"],
        "device_has": ["ANALOGIN", "ERROR_RED", "I2C", "I2CSLAVE", "INTERRUPTIN", "PORTIN", "PORTINOUT", "PORTOUT", "PWMOUT", "RTC", "SEMIHOST", "SERIAL", "SLEEP", "SPI", "SPISLAVE", "STDIO_MESSAGES"],
        "release_versions": ["2"]
    },
    "TEENSY3_1": {
        "inherits": ["Target"],
        "core": "Cortex-M4",
        "extra_labels": ["Freescale", "K20XX", "K20DX256"],
        "OUTPUT_EXT": "hex",
        "is_disk_virtual": true,
        "supported_toolchains": ["GCC_ARM", "ARM"],
        "post_binary_hook": {
            "function": "TEENSY3_1Code.binary_hook",
            "toolchains": ["ARM_STD", "ARM_MICRO", "GCC_ARM"]
        },
        "progen": {"target": "teensy-31"},
        "detect_code": ["0230"],
        "device_has": ["ANALOGIN", "ANALOGOUT", "ERROR_RED", "I2C", "I2CSLAVE", "INTERRUPTIN", "PORTIN", "PORTINOUT", "PORTOUT", "PWMOUT", "RTC", "SEMIHOST", "SERIAL", "SLEEP", "SPI", "SPISLAVE", "STDIO_MESSAGES"],
        "release_versions": ["2"]
    },
    "K22F": {
        "supported_form_factors": ["ARDUINO"],
        "core": "Cortex-M4F",
        "supported_toolchains": ["ARM", "GCC_ARM", "IAR"],
        "extra_labels": ["Freescale", "KSDK2_MCUS", "FRDM", "KPSDK_MCUS", "KPSDK_CODE"],
        "is_disk_virtual": true,
        "macros": ["CPU_MK22FN512VLH12", "FSL_RTOS_MBED"],
        "inherits": ["Target"],
        "progen": {"target": "frdm-k22f"},
        "detect_code": ["0231"],
        "device_has": ["ANALOGIN", "ANALOGOUT", "ERROR_RED", "I2C", "I2CSLAVE", "INTERRUPTIN", "PORTIN", "PORTINOUT", "PORTOUT", "PWMOUT", "RTC", "SERIAL", "SLEEP", "SPI", "SPISLAVE", "STDIO_MESSAGES"],
        "release_versions": ["2", "5"]
    },
    "KL27Z": {
        "inherits": ["Target"],
        "core": "Cortex-M0+",
        "extra_labels": ["Freescale", "KSDK2_MCUS", "FRDM"],
        "macros": ["CPU_MKL27Z64VLH4", "FSL_RTOS_MBED"],
        "supported_toolchains": ["ARM", "GCC_ARM", "IAR"],
        "supported_form_factors": ["ARDUINO"],
        "is_disk_virtual": true,
        "default_toolchain": "ARM",
        "detect_code": ["0261"],
        "progen_target": {"target": "frdm-kl27z"},
        "device_has": ["ANALOGIN", "ERROR_RED", "I2C", "I2CSLAVE", "INTERRUPTIN", "PORTIN", "PORTOUT", "PWMOUT", "RTC", "SERIAL", "SLEEP", "SPI", "SPISLAVE", "STDIO_MESSAGES"],
        "default_build": "standard",
        "release_versions": ["2"]
    },
    "K64F": {
        "supported_form_factors": ["ARDUINO"],
        "core": "Cortex-M4F",
        "supported_toolchains": ["ARM", "GCC_ARM", "IAR"],
        "extra_labels": ["Freescale", "KSDK2_MCUS", "FRDM", "KPSDK_MCUS", "KPSDK_CODE", "MCU_K64F"],
        "is_disk_virtual": true,
        "macros": ["CPU_MK64FN1M0VMD12", "FSL_RTOS_MBED", "MBEDTLS_ENTROPY_HARDWARE_ALT"],
        "inherits": ["Target"],
        "progen": {"target": "frdm-k64f"},
        "detect_code": ["0240"],
        "device_has": ["ANALOGIN", "ANALOGOUT", "ERROR_RED", "I2C", "I2CSLAVE", "INTERRUPTIN", "PORTIN", "PORTINOUT", "PORTOUT", "PWMOUT", "RTC", "SERIAL", "SERIAL_FC", "SLEEP", "SPI", "SPISLAVE", "STDIO_MESSAGES", "STORAGE"],
        "features": ["IPV4", "STORAGE"],
        "release_versions": ["2", "5"]
    },
    "MTS_GAMBIT": {
        "inherits": ["Target"],
        "core": "Cortex-M4F",
        "supported_toolchains": ["ARM", "GCC_ARM"],
        "extra_labels": ["Freescale", "KSDK2_MCUS", "K64F", "KPSDK_MCUS", "KPSDK_CODE", "MCU_K64F"],
        "is_disk_virtual": true,
        "macros": ["CPU_MK64FN1M0VMD12", "FSL_RTOS_MBED", "TARGET_K64F"],
        "progen": {"target": "mts-gambit"},
        "device_has": ["I2C", "I2CSLAVE", "INTERRUPTIN", "PORTIN", "PORTINOUT", "PORTOUT", "RTC", "SERIAL", "SERIAL_FC", "SLEEP", "SPI", "SPISLAVE", "STDIO_MESSAGES"]
    },
    "HEXIWEAR": {
        "inherits": ["Target"],
        "core": "Cortex-M4F",
        "extra_labels": ["Freescale", "KSDK2_MCUS", "K64F"],
        "supported_toolchains": ["ARM", "GCC_ARM", "IAR"],
        "macros": ["CPU_MK64FN1M0VMD12", "FSL_RTOS_MBED", "TARGET_K64F"],
        "is_disk_virtual": true,
        "default_toolchain": "ARM",
        "detect_code": ["0214"],
        "progen": {"target": "hexiwear-k64f"},
        "device_has": ["ANALOGIN", "ANALOGOUT", "ERROR_RED", "I2C", "I2CSLAVE", "INTERRUPTIN", "PORTIN", "PORTINOUT", "PORTOUT", "PWMOUT", "RTC", "SERIAL", "SERIAL_FC", "SLEEP", "SPI", "SPISLAVE", "STDIO_MESSAGES"],
        "default_build": "standard",
        "release_versions": ["2", "5"]
    },
    "NUCLEO_F030R8": {
        "supported_form_factors": ["ARDUINO", "MORPHO"],
        "core": "Cortex-M0",
        "default_toolchain": "ARM",
        "extra_labels": ["STM", "STM32F0", "STM32F030R8"],
        "supported_toolchains": ["ARM", "uARM", "IAR", "GCC_ARM"],
        "inherits": ["Target"],
        "progen": {"target": "nucleo-f030r8"},
        "detect_code": ["0725"],
        "device_has": ["ANALOGIN", "I2C", "I2CSLAVE", "INTERRUPTIN", "LOWPOWERTIMER", "PORTIN", "PORTINOUT", "PORTOUT", "PWMOUT", "RTC", "SERIAL", "SLEEP", "SPI", "SPISLAVE", "STDIO_MESSAGES"],
        "release_versions": ["2"]
    },
    "NUCLEO_F031K6": {
        "supported_form_factors": ["ARDUINO"],
        "core": "Cortex-M0",
        "default_toolchain": "uARM",
        "extra_labels": ["STM", "STM32F0", "STM32F031K6"],
        "supported_toolchains": ["ARM", "uARM", "IAR", "GCC_ARM"],
        "inherits": ["Target"],
        "progen": {"target": "nucleo-f031k6"},
        "detect_code": ["0791"],
        "device_has": ["ANALOGIN", "I2C", "I2CSLAVE", "INTERRUPTIN", "PORTIN", "PORTINOUT", "PORTOUT", "PWMOUT", "RTC", "RTC_LSI", "SERIAL", "SLEEP", "SPI", "SPISLAVE", "STDIO_MESSAGES"],
        "default_build": "small",
        "release_versions": ["2"]
    },
    "NUCLEO_F042K6": {
        "supported_form_factors": ["ARDUINO"],
        "core": "Cortex-M0",
        "default_toolchain": "uARM",
        "extra_labels": ["STM", "STM32F0", "STM32F042K6"],
        "supported_toolchains": ["ARM", "uARM", "IAR", "GCC_ARM"],
        "inherits": ["Target"],
        "progen": {"target": "nucleo-f042k6"},
        "detect_code": ["0785"],
        "device_has": ["ANALOGIN", "CAN", "I2C", "I2CSLAVE", "INTERRUPTIN", "PORTIN", "PORTINOUT", "PORTOUT", "PWMOUT", "RTC", "RTC_LSI", "SERIAL", "SLEEP", "SPI", "SPISLAVE", "STDIO_MESSAGES"],
        "default_build": "small",
        "release_versions": ["2"]
    },
    "NUCLEO_F070RB": {
        "supported_form_factors": ["ARDUINO", "MORPHO"],
        "core": "Cortex-M0",
        "default_toolchain": "ARM",
        "extra_labels": ["STM", "STM32F0", "STM32F070RB"],
        "supported_toolchains": ["ARM", "uARM", "IAR", "GCC_ARM"],
        "inherits": ["Target"],
        "progen": {"target": "nucleo-f070rb"},
        "detect_code": ["0755"],
        "device_has": ["ANALOGIN", "I2C", "I2CSLAVE", "INTERRUPTIN", "LOWPOWERTIMER", "PORTIN", "PORTINOUT", "PORTOUT", "PWMOUT", "RTC", "SERIAL", "SLEEP", "SPI", "SPISLAVE", "STDIO_MESSAGES"],
        "release_versions": ["2", "5"]
    },
    "NUCLEO_F072RB": {
        "supported_form_factors": ["ARDUINO", "MORPHO"],
        "core": "Cortex-M0",
        "default_toolchain": "ARM",
        "extra_labels": ["STM", "STM32F0", "STM32F072RB"],
        "supported_toolchains": ["ARM", "uARM", "IAR", "GCC_ARM"],
        "inherits": ["Target"],
        "progen": {"target": "nucleo-f072rb"},
        "detect_code": ["0730"],
        "device_has": ["ANALOGIN", "ANALOGOUT", "CAN", "I2C", "I2CSLAVE", "INTERRUPTIN", "LOWPOWERTIMER", "PORTIN", "PORTINOUT", "PORTOUT", "PWMOUT", "RTC", "SERIAL", "SLEEP", "SPI", "SPISLAVE", "STDIO_MESSAGES"],
        "release_versions": ["2", "5"]
    },
    "NUCLEO_F091RC": {
        "supported_form_factors": ["ARDUINO", "MORPHO"],
        "core": "Cortex-M0",
        "default_toolchain": "ARM",
        "extra_labels": ["STM", "STM32F0", "STM32F091RC"],
        "supported_toolchains": ["ARM", "uARM", "IAR", "GCC_ARM"],
        "inherits": ["Target"],
        "progen": {"target": "nucleo-f091rc"},
        "detect_code": ["0750"],
        "device_has": ["ANALOGIN", "ANALOGOUT", "CAN", "I2C", "I2CSLAVE", "INTERRUPTIN", "LOWPOWERTIMER", "PORTIN", "PORTINOUT", "PORTOUT", "PWMOUT", "RTC", "SERIAL", "SLEEP", "SPI", "SPISLAVE", "STDIO_MESSAGES"],
        "release_versions": ["2", "5"]
    },
    "NUCLEO_F103RB": {
        "supported_form_factors": ["ARDUINO", "MORPHO"],
        "core": "Cortex-M3",
        "default_toolchain": "ARM",
        "extra_labels": ["STM", "STM32F1", "STM32F103RB"],
        "supported_toolchains": ["ARM", "uARM", "GCC_ARM", "IAR"],
        "inherits": ["Target"],
        "progen": {"target": "nucleo-f103rb"},
        "detect_code": ["0700"],
        "device_has": ["ANALOGIN", "CAN", "I2C", "I2CSLAVE", "INTERRUPTIN", "PORTIN", "PORTINOUT", "PORTOUT", "PWMOUT", "RTC", "SERIAL", "SLEEP", "SPI", "SPISLAVE", "STDIO_MESSAGES"],
        "release_versions": ["2", "5"]
    },
    "NUCLEO_F207ZG": {
        "supported_form_factors": ["ARDUINO", "MORPHO"],
        "core": "Cortex-M3",
        "default_toolchain": "ARM",
        "extra_labels": ["STM", "STM32F2", "STM32F207ZG"],
        "supported_toolchains": ["ARM", "uARM", "IAR", "GCC_ARM"],
        "inherits": ["Target"],
        "progen": {"target": "nucleo-f207zg"},
        "detect_code": ["0835"],
        "device_has": ["ANALOGIN", "ANALOGOUT", "CAN", "I2C", "I2CSLAVE", "INTERRUPTIN", "PORTIN", "PORTINOUT", "PORTOUT", "PWMOUT", "RTC", "SERIAL", "SLEEP", "SPI", "SPISLAVE", "STDIO_MESSAGES"],
        "release_versions": ["2"]
    },
    "NUCLEO_F302R8": {
        "supported_form_factors": ["ARDUINO", "MORPHO"],
        "core": "Cortex-M4F",
        "default_toolchain": "ARM",
        "extra_labels": ["STM", "STM32F3", "STM32F302R8"],
        "supported_toolchains": ["ARM", "uARM", "IAR", "GCC_ARM"],
        "inherits": ["Target"],
        "progen": {"target": "nucleo-f302r8"},
        "detect_code": ["0705"],
        "device_has": ["ANALOGIN", "ANALOGOUT", "CAN", "I2C", "I2CSLAVE", "INTERRUPTIN", "PORTIN", "PORTINOUT", "PORTOUT", "PWMOUT", "RTC", "SERIAL", "SLEEP", "SPI", "SPISLAVE", "STDIO_MESSAGES"],
        "release_versions": ["2"]
    },
    "NUCLEO_F303K8": {
        "supported_form_factors": ["ARDUINO"],
        "core": "Cortex-M4F",
        "default_toolchain": "ARM",
        "extra_labels": ["STM", "STM32F3", "STM32F303K8"],
        "supported_toolchains": ["ARM", "uARM", "IAR", "GCC_ARM"],
        "inherits": ["Target"],
        "progen": {"target": "nucleo-f303k8"},
        "detect_code": ["0775"],
        "device_has": ["ANALOGIN", "ANALOGOUT", "CAN", "I2C", "I2CSLAVE", "INTERRUPTIN", "PORTIN", "PORTINOUT", "PORTOUT", "PWMOUT", "RTC", "SERIAL", "SLEEP", "SPI", "SPISLAVE", "STDIO_MESSAGES"],
        "release_versions": ["2"]
    },
    "NUCLEO_F303RE": {
        "supported_form_factors": ["ARDUINO", "MORPHO"],
        "core": "Cortex-M4F",
        "default_toolchain": "ARM",
        "extra_labels": ["STM", "STM32F3", "STM32F303RE"],
        "supported_toolchains": ["ARM", "uARM", "IAR", "GCC_ARM"],
        "inherits": ["Target"],
        "progen": {"target": "nucleo-f303re"},
        "detect_code": ["0745"],
        "device_has": ["ANALOGIN", "ANALOGOUT", "CAN", "I2C", "I2CSLAVE", "INTERRUPTIN", "PORTIN", "PORTINOUT", "PORTOUT", "PWMOUT", "RTC", "SERIAL", "SLEEP", "SPI", "SPISLAVE", "STDIO_MESSAGES"],
        "release_versions": ["2", "5"]
    },
    "NUCLEO_F334R8": {
        "supported_form_factors": ["ARDUINO", "MORPHO"],
        "core": "Cortex-M4F",
        "default_toolchain": "ARM",
        "extra_labels": ["STM", "STM32F3", "STM32F334R8"],
        "supported_toolchains": ["ARM", "uARM", "IAR", "GCC_ARM"],
        "inherits": ["Target"],
        "progen": {"target": "nucleo-f334r8"},
        "detect_code": ["0735"],
        "device_has": ["ANALOGIN", "ANALOGOUT", "CAN", "I2C", "I2CSLAVE", "INTERRUPTIN", "PORTIN", "PORTINOUT", "PORTOUT", "PWMOUT", "RTC", "SERIAL", "SLEEP", "SPI", "SPISLAVE", "STDIO_MESSAGES"],
        "release_versions": ["2"]
    },
    "NUCLEO_F401RE": {
        "supported_form_factors": ["ARDUINO", "MORPHO"],
        "core": "Cortex-M4F",
        "default_toolchain": "ARM",
        "extra_labels": ["STM", "STM32F4", "STM32F401RE"],
        "supported_toolchains": ["ARM", "uARM", "GCC_ARM", "IAR"],
        "inherits": ["Target"],
        "progen": {"target": "nucleo-f401re"},
        "detect_code": ["0720"],
        "device_has": ["ANALOGIN", "ERROR_RED", "I2C", "I2CSLAVE", "INTERRUPTIN", "PORTIN", "PORTINOUT", "PORTOUT", "PWMOUT", "RTC", "SERIAL", "SERIAL_FC", "SLEEP", "SPI", "SPISLAVE", "STDIO_MESSAGES"],
        "release_versions": ["2", "5"]
    },
    "NUCLEO_F410RB": {
        "supported_form_factors": ["ARDUINO", "MORPHO"],
        "core": "Cortex-M4F",
        "default_toolchain": "ARM",
        "extra_labels": ["STM", "STM32F4", "STM32F410RB"],
        "supported_toolchains": ["ARM", "uARM", "GCC_ARM", "IAR"],
        "inherits": ["Target"],
        "progen": {"target": "nucleo-f410rb"},
        "detect_code": ["0740"],
        "device_has": ["ANALOGIN", "ANALOGOUT", "ERROR_RED", "I2C", "I2CSLAVE", "INTERRUPTIN", "PORTIN", "PORTINOUT", "PORTOUT", "PWMOUT", "RTC", "SERIAL", "SERIAL_FC", "SLEEP", "SPI", "SPISLAVE", "STDIO_MESSAGES"],
        "release_versions": ["2", "5"]
    },
    "NUCLEO_F411RE": {
        "supported_form_factors": ["ARDUINO", "MORPHO"],
        "core": "Cortex-M4F",
        "default_toolchain": "ARM",
        "extra_labels": ["STM", "STM32F4", "STM32F411RE"],
        "supported_toolchains": ["ARM", "uARM", "GCC_ARM", "IAR"],
        "inherits": ["Target"],
        "progen": {"target": "nucleo-f411re"},
        "detect_code": ["0740"],
        "device_has": ["ANALOGIN", "ERROR_RED", "I2C", "I2CSLAVE", "INTERRUPTIN", "PORTIN", "PORTINOUT", "PORTOUT", "PWMOUT", "RTC", "SERIAL", "SERIAL_FC", "SLEEP", "SPI", "SPISLAVE", "STDIO_MESSAGES"],
        "release_versions": ["2", "5"]
    },
    "ELMO_F411RE": {
        "supported_form_factors": ["ARDUINO"],
        "core": "Cortex-M4F",
        "default_toolchain": "uARM",
        "extra_labels": ["STM", "STM32F4", "STM32F411RE"],
        "supported_toolchains": ["ARM", "uARM", "GCC_ARM"],
        "inherits": ["Target"],
        "detect_code": ["----"],
        "device_has": ["ANALOGIN", "I2C", "I2CSLAVE", "INTERRUPTIN", "PORTIN", "PORTINOUT", "PORTOUT", "PWMOUT", "RTC", "SERIAL", "SLEEP", "SPI", "SPISLAVE", "STDIO_MESSAGES"],
        "default_build": "small",
        "release_versions": ["2"]
    },
    "NUCLEO_F429ZI": {
        "supported_form_factors": ["ARDUINO"],
        "inherits": ["Target"],
        "core": "Cortex-M4F",
        "default_toolchain": "ARM",
        "extra_labels": ["STM", "STM32F4", "STM32F429", "STM32F429ZI"],
        "supported_toolchains": ["ARM", "uARM", "GCC_ARM", "IAR"],
        "progen": {"target": "nucleo-f429zi"},
        "device_has": ["ANALOGIN", "ANALOGOUT", "CAN", "ERROR_RED", "I2C", "I2CSLAVE", "INTERRUPTIN", "PORTIN", "PORTINOUT", "PORTOUT", "PWMOUT", "RTC", "RTC_LSI", "SERIAL", "SERIAL_FC", "SLEEP", "SPI", "SPISLAVE", "STDIO_MESSAGES"],
        "detect_code": ["0796"],
        "release_versions": ["2", "5"]
    },
    "NUCLEO_F446RE": {
        "supported_form_factors": ["ARDUINO", "MORPHO"],
        "core": "Cortex-M4F",
        "default_toolchain": "ARM",
        "extra_labels": ["STM", "STM32F4", "STM32F446RE"],
        "supported_toolchains": ["ARM", "uARM", "GCC_ARM", "IAR"],
        "inherits": ["Target"],
        "progen": {"target": "nucleo-f446re"},
        "detect_code": ["0777"],
        "device_has": ["ANALOGIN", "ANALOGOUT", "CAN", "ERROR_RED", "I2C", "I2CSLAVE", "INTERRUPTIN", "PORTIN", "PORTINOUT", "PORTOUT", "PWMOUT", "RTC", "SERIAL", "SERIAL_FC", "SLEEP", "SPI", "SPISLAVE", "STDIO_MESSAGES"],
        "release_versions": ["2", "5"]
    },
    "NUCLEO_F446ZE": {
        "supported_form_factors": ["ARDUINO", "MORPHO"],
        "core": "Cortex-M4F",
        "default_toolchain": "ARM",
        "extra_labels": ["STM", "STM32F4", "STM32F446ZE"],
        "supported_toolchains": ["ARM", "uARM", "GCC_ARM", "IAR"],
        "inherits": ["Target"],
        "progen": {"target": "nucleo-f446ze"},
        "detect_code": ["0778"],
        "device_has": ["ANALOGIN", "ANALOGOUT", "CAN", "ERROR_RED", "I2C", "I2CSLAVE", "INTERRUPTIN", "PORTIN", "PORTINOUT", "PORTOUT", "PWMOUT", "RTC", "SERIAL", "SERIAL_FC", "SLEEP", "SPI", "SPISLAVE", "STDIO_MESSAGES"],
        "release_versions": ["2"]
    },

    "B96B_F446VE": {
        "supported_form_factors": ["ARDUINO", "MORPHO"],
        "core": "Cortex-M4F",
        "default_toolchain": "ARM",
        "extra_labels": ["STM", "STM32F4", "STM32F446VE"],
        "supported_toolchains": ["ARM", "uARM", "GCC_ARM", "IAR"],
        "inherits": ["Target"],
        "detect_code": ["0840"],
        "device_has": ["ANALOGIN", "ANALOGOUT", "CAN", "ERROR_RED", "I2C", "I2CSLAVE", "INTERRUPTIN", "PORTIN", "PORTINOUT", "PORTOUT", "PWMOUT", "RTC", "SERIAL", "SERIAL_ASYNCH", "SERIAL_ASYNCH_DMA", "SERIAL_FC", "SLEEP", "SPI", "SPISLAVE", "STDIO_MESSAGES"],
        "release_versions": ["2", "5"]
    },
    "NUCLEO_F746ZG": {
        "inherits": ["Target"],
        "core": "Cortex-M7F",
        "extra_labels": ["STM", "STM32F7", "STM32F746", "STM32F746ZG"],
        "supported_toolchains": ["ARM", "uARM", "GCC_ARM", "IAR"],
        "default_toolchain": "ARM",
        "progen": {
            "target": "nucleo-f746zg",
            "iar": {
                "template": ["iar_nucleo_f746zg.ewp.tmpl"]
            }
        },
        "supported_form_factors": ["ARDUINO"],
        "detect_code": ["0816"],
        "device_has": ["ANALOGIN", "ANALOGOUT", "CAN", "I2C", "I2CSLAVE", "INTERRUPTIN", "PORTIN", "PORTINOUT", "PORTOUT", "PWMOUT", "RTC", "SERIAL", "SLEEP", "SPI", "SPISLAVE", "STDIO_MESSAGES"],
        "features": ["IPV4"],
        "release_versions": ["2", "5"]
    },
    "NUCLEO_F767ZI": {
        "inherits": ["Target"],
        "core": "Cortex-M7FD",
        "extra_labels": ["STM", "STM32F7", "STM32F767", "STM32F767ZI"],
        "supported_toolchains": ["ARM", "uARM", "GCC_ARM", "IAR"],
        "default_toolchain": "ARM",
        "progen": {"target": "nucleo-f767zi"},
        "detect_code": ["0818"],
        "device_has": ["ANALOGIN", "ANALOGOUT", "I2C", "I2CSLAVE", "INTERRUPTIN", "PORTIN", "PORTINOUT", "PORTOUT", "PWMOUT", "RTC", "SERIAL", "SLEEP", "SPI", "SPISLAVE", "STDIO_MESSAGES"],
        "release_versions": ["2", "5"]
    },
    "NUCLEO_L011K4": {
        "inherits": ["Target"],
        "core": "Cortex-M0+",
        "extra_labels": ["STM", "STM32L0", "STM32L011K4"],
        "supported_toolchains": ["ARM", "uARM", "IAR", "GCC_ARM"],
        "default_toolchain": "uARM",
        "supported_form_factors": ["ARDUINO"],
        "detect_code": ["0780"],
        "progen": {"target":"nucleo-l011k4"},
        "device_has": ["ANALOGIN", "I2C", "I2CSLAVE", "INTERRUPTIN", "PORTIN", "PORTINOUT", "PORTOUT", "PWMOUT", "RTC", "SERIAL", "SLEEP", "SPI", "SPISLAVE", "STDIO_MESSAGES"],
        "default_build": "small",
        "release_versions": ["2"]
    },

    "NUCLEO_L031K6": {
        "inherits": ["Target"],
        "core": "Cortex-M0",
        "extra_labels": ["STM", "STM32L0", "STM32L031K6"],
        "supported_toolchains": ["ARM", "uARM", "IAR", "GCC_ARM"],
        "default_toolchain": "uARM",
        "supported_form_factors": ["ARDUINO"],
        "detect_code": ["0790"],
        "progen": {"target": "nucleo-l031k6"},
        "device_has": ["ANALOGIN", "I2C", "I2CSLAVE", "INTERRUPTIN", "PORTIN", "PORTINOUT", "PORTOUT", "PWMOUT", "RTC", "SERIAL", "SLEEP", "SPI", "SPISLAVE", "STDIO_MESSAGES"],
        "default_build": "small",
        "release_versions": ["2"]
    },
    "NUCLEO_L053R8": {
        "supported_form_factors": ["ARDUINO", "MORPHO"],
        "core": "Cortex-M0+",
        "default_toolchain": "ARM",
        "extra_labels": ["STM", "STM32L0", "STM32L053R8"],
        "supported_toolchains": ["ARM", "uARM", "GCC_ARM", "IAR"],
        "inherits": ["Target"],
        "progen": {"target": "nucleo-l053r8"},
        "detect_code": ["0715"],
        "device_has": ["ANALOGIN", "ANALOGOUT", "I2C", "I2CSLAVE", "INTERRUPTIN", "PORTIN", "PORTINOUT", "PORTOUT", "PWMOUT", "RTC", "SERIAL", "SLEEP", "SPI", "SPISLAVE", "STDIO_MESSAGES"],
        "release_versions": ["2"]
    },
    "NUCLEO_L073RZ": {
        "supported_form_factors": ["ARDUINO", "MORPHO"],
        "core": "Cortex-M0+",
        "default_toolchain": "ARM",
        "extra_labels": ["STM", "STM32L0", "STM32L073RZ"],
        "supported_toolchains": ["ARM", "uARM", "GCC_ARM", "IAR"],
        "inherits": ["Target"],
        "progen": {"target": "nucleo-l073rz"},
        "detect_code": ["0760"],
        "device_has": ["ANALOGIN", "ANALOGOUT", "I2C", "I2CSLAVE", "INTERRUPTIN", "PORTIN", "PORTINOUT", "PORTOUT", "PWMOUT", "RTC", "SERIAL", "SLEEP", "SPI", "SPISLAVE", "STDIO_MESSAGES"],
        "release_versions": ["2", "5"]
    },
    "NUCLEO_L152RE": {
        "supported_form_factors": ["ARDUINO", "MORPHO"],
        "core": "Cortex-M3",
        "default_toolchain": "ARM",
        "extra_labels": ["STM", "STM32L1", "STM32L152RE"],
        "supported_toolchains": ["ARM", "uARM", "IAR", "GCC_ARM"],
        "inherits": ["Target"],
        "progen": {"target": "nucleo-l152re"},
        "detect_code": ["0710"],
        "device_has": ["ANALOGIN", "ANALOGOUT", "I2C", "I2CSLAVE", "INTERRUPTIN", "PORTIN", "PORTINOUT", "PORTOUT", "PWMOUT", "RTC", "SERIAL", "SLEEP", "SPI", "SPISLAVE", "STDIO_MESSAGES"],
        "release_versions": ["2", "5"]
    },
    "NUCLEO_L432KC": {
        "supported_form_factors": ["ARDUINO"],
        "core": "Cortex-M4F",
        "default_toolchain": "ARM",
        "extra_labels": ["STM", "STM32L4", "STM32L432KC"],
        "supported_toolchains": ["ARM", "uARM", "IAR", "GCC_ARM"],
        "inherits": ["Target"],
        "progen": {"target": "nucleo-l432kc"},
        "detect_code": ["0770"],
        "device_has": ["ANALOGIN", "ANALOGOUT", "I2C", "I2CSLAVE", "INTERRUPTIN", "PORTIN", "PORTINOUT", "PORTOUT", "PWMOUT", "RTC", "SERIAL", "SERIAL_FC", "SLEEP", "SPI", "SPISLAVE", "CAN", "STDIO_MESSAGES"],
        "release_versions": ["2", "5"]
    },
    "NUCLEO_L476RG": {
        "supported_form_factors": ["ARDUINO", "MORPHO"],
        "core": "Cortex-M4F",
        "default_toolchain": "ARM",
        "extra_labels": ["STM", "STM32L4", "STM32L476RG"],
        "supported_toolchains": ["ARM", "uARM", "IAR", "GCC_ARM"],
        "inherits": ["Target"],
        "progen": {"target": "nucleo-l476rg"},
        "detect_code": ["0765"],
        "device_has": ["ANALOGIN", "ANALOGOUT", "CAN", "I2C", "I2CSLAVE", "INTERRUPTIN", "PORTIN", "PORTINOUT", "PORTOUT", "PWMOUT", "RTC", "SERIAL", "SERIAL_FC", "SLEEP", "SPI", "SPISLAVE", "STDIO_MESSAGES"],
        "release_versions": ["2", "5"]
    },
    "STM32F3XX": {
        "inherits": ["Target"],
        "core": "Cortex-M4",
        "default_toolchain": "ARM",
        "extra_labels": ["STM", "STM32F3XX"],
        "supported_toolchains": ["ARM", "uARM", "GCC_ARM"]
    },
    "STM32F407": {
        "inherits": ["Target"],
        "core": "Cortex-M4F",
        "extra_labels": ["STM", "STM32F4", "STM32F4XX"],
        "supported_toolchains": ["ARM", "GCC_ARM", "IAR"]
    },
    "ARCH_MAX": {
        "supported_form_factors": ["ARDUINO"],
        "core": "Cortex-M4F",
        "supported_toolchains": ["ARM", "uARM", "GCC_ARM"],
        "program_cycle_s": 2,
        "extra_labels": ["STM", "STM32F4", "STM32F407", "STM32F407VG"],
        "macros": ["LSI_VALUE=32000"],
        "inherits": ["Target"],
        "progen": {"target": "arch-max"},
        "device_has": ["ANALOGIN", "ANALOGOUT", "I2C", "I2CSLAVE", "INTERRUPTIN", "PORTIN", "PORTINOUT", "PORTOUT", "PWMOUT", "RTC", "SERIAL", "SLEEP", "SPI", "SPISLAVE", "STDIO_MESSAGES"],
        "release_versions": ["2"]
    },
    "DISCO_F051R8": {
        "inherits": ["Target"],
        "core": "Cortex-M0",
        "default_toolchain": "ARM",
        "extra_labels": ["STM", "STM32F0", "STM32F051", "STM32F051R8"],
        "supported_toolchains": ["GCC_ARM"],
        "device_has": ["ANALOGIN", "I2C", "I2CSLAVE", "INTERRUPTIN", "PORTIN", "PORTINOUT", "PORTOUT", "PWMOUT", "RTC", "SERIAL", "SLEEP", "SPI", "SPISLAVE", "STDIO_MESSAGES"]
    },
    "DISCO_F100RB": {
        "inherits": ["Target"],
        "core": "Cortex-M3",
        "default_toolchain": "ARM",
        "extra_labels": ["STM", "STM32F1", "STM32F100RB"],
        "supported_toolchains": ["GCC_ARM"],
        "device_has": ["ANALOGIN", "I2C", "I2CSLAVE", "INTERRUPTIN", "PORTIN", "PORTINOUT", "PORTOUT", "PWMOUT", "RTC", "SERIAL", "SLEEP", "SPI", "SPISLAVE", "STDIO_MESSAGES"]
    },
    "DISCO_F303VC": {
        "inherits": ["Target"],
        "core": "Cortex-M4F",
        "default_toolchain": "ARM",
        "extra_labels": ["STM", "STM32F3", "STM32F303", "STM32F303VC"],
        "supported_toolchains": ["GCC_ARM"],
        "device_has": ["ANALOGIN", "ANALOGOUT", "I2C", "I2CSLAVE", "INTERRUPTIN", "PORTIN", "PORTINOUT", "PORTOUT", "PWMOUT", "RTC", "RTC_LSI", "SERIAL", "SLEEP", "SPI", "SPISLAVE", "STDIO_MESSAGES"]
    },
    "DISCO_F334C8": {
        "inherits": ["Target"],
        "core": "Cortex-M4F",
        "default_toolchain": "ARM",
        "extra_labels": ["STM", "STM32F3", "STM32F334C8"],
        "supported_toolchains": ["ARM", "uARM", "IAR", "GCC_ARM"],
        "progen": {"target": "disco-f334c8"},
        "detect_code": ["0810"],
        "device_has": ["ANALOGIN", "ANALOGOUT", "I2C", "I2CSLAVE", "INTERRUPTIN", "PORTIN", "PORTINOUT", "PORTOUT", "PWMOUT", "RTC", "RTC_LSI", "SERIAL", "SLEEP", "SPI", "SPISLAVE", "STDIO_MESSAGES"],
        "release_versions": ["2"]
    },
    "DISCO_F407VG": {
        "inherits": ["Target"],
        "core": "Cortex-M4F",
        "progen": {"target": "disco-f407vg"},
        "extra_labels": ["STM", "STM32F4", "STM32F407", "STM32F407VG"],
        "supported_toolchains": ["ARM", "uARM", "GCC_ARM"],
        "device_has": ["ANALOGIN", "ANALOGOUT", "ERROR_RED", "I2C", "I2CSLAVE", "INTERRUPTIN", "PORTIN", "PORTINOUT", "PORTOUT", "PWMOUT", "RTC", "SERIAL", "SLEEP", "SPI", "SPISLAVE", "STDIO_MESSAGES"]
    },
    "DISCO_F429ZI": {
        "inherits": ["Target"],
        "core": "Cortex-M4F",
        "default_toolchain": "ARM",
        "extra_labels": ["STM", "STM32F4", "STM32F429", "STM32F429ZI"],
        "supported_toolchains": ["ARM", "uARM", "GCC_ARM", "IAR"],
        "progen": {"target": "disco-f429zi"},
        "device_has": ["ANALOGIN", "ANALOGOUT", "CAN", "ERROR_RED", "I2C", "I2CSLAVE", "INTERRUPTIN", "PORTIN", "PORTINOUT", "PORTOUT", "PWMOUT", "RTC", "RTC_LSI", "SERIAL", "SERIAL_FC", "SLEEP", "SPI", "SPISLAVE", "STDIO_MESSAGES"],
        "release_versions": ["2", "5"]
    },
    "DISCO_F469NI": {
        "supported_form_factors": ["ARDUINO"],
        "core": "Cortex-M4F",
        "default_toolchain": "ARM",
        "extra_labels": ["STM", "STM32F4", "STM32F469", "STM32F469NI"],
        "supported_toolchains": ["ARM", "uARM", "IAR", "GCC_ARM"],
        "inherits": ["Target"],
        "progen": {"target": "disco-f469ni"},
        "detect_code": ["0788"],
        "device_has": ["ANALOGIN", "ANALOGOUT", "CAN", "ERROR_RED", "I2C", "I2CSLAVE", "INTERRUPTIN", "PORTIN", "PORTINOUT", "PORTOUT", "PWMOUT", "RTC", "SERIAL", "SERIAL_FC", "SLEEP", "SPI", "SPISLAVE", "STDIO_MESSAGES"],
        "release_versions": ["2", "5"]
    },
    "DISCO_L053C8": {
        "inherits": ["Target"],
        "core": "Cortex-M0+",
        "default_toolchain": "ARM",
        "extra_labels": ["STM", "STM32L0", "STM32L053C8"],
        "supported_toolchains": ["ARM", "uARM", "IAR", "GCC_ARM"],
        "progen": {"target": "disco-l053c8"},
        "device_has": ["ANALOGIN", "ANALOGOUT", "I2C", "I2CSLAVE", "INTERRUPTIN", "PORTIN", "PORTINOUT", "PORTOUT", "PWMOUT", "RTC", "SERIAL", "SLEEP", "SPI", "SPISLAVE", "STDIO_MESSAGES"],
        "release_versions": ["2"]
    },
    "DISCO_F746NG": {
        "inherits": ["Target"],
        "core": "Cortex-M7F",
        "extra_labels": ["STM", "STM32F7", "STM32F746", "STM32F746NG"],
        "supported_toolchains": ["ARM", "uARM", "GCC_ARM", "IAR"],
        "default_toolchain": "ARM",
        "progen": {"target": "disco-f746ng"},
        "detect_code": ["0815"],
        "device_has": ["ANALOGIN", "ANALOGOUT", "CAN", "I2C", "I2CSLAVE", "INTERRUPTIN", "PORTIN", "PORTINOUT", "PORTOUT", "PWMOUT", "RTC", "SERIAL", "SLEEP", "SPI", "SPISLAVE", "STDIO_MESSAGES"],
        "release_versions": ["2", "5"]
    },
    "DISCO_L476VG": {
        "inherits": ["Target"],
        "core": "Cortex-M4F",
        "default_toolchain": "ARM",
        "extra_labels": ["STM", "STM32L4", "STM32L476VG"],
        "supported_toolchains": ["ARM", "uARM", "IAR", "GCC_ARM"],
        "progen": {"target": "disco-l476vg"},
        "detect_code": ["0820"],
        "device_has": ["ANALOGIN", "ANALOGOUT", "CAN", "I2C", "I2CSLAVE", "INTERRUPTIN", "PORTIN", "PORTINOUT", "PORTOUT", "PWMOUT", "RTC", "SERIAL", "SLEEP", "SPI", "SPISLAVE", "STDIO_MESSAGES"],
        "release_versions": ["2", "5"]
    },
    "MTS_MDOT_F405RG": {
        "inherits": ["Target"],
        "core": "Cortex-M4F",
        "supported_toolchains": ["ARM", "uARM", "GCC_ARM", "IAR"],
        "extra_labels": ["STM", "STM32F4", "STM32F405RG"],
        "is_disk_virtual": true,
        "macros": ["HSE_VALUE=26000000", "OS_CLOCK=48000000"],
        "progen": {"target": "mts-mdot-f405rg"},
        "device_has": ["ANALOGIN", "ANALOGOUT", "I2C", "I2CSLAVE", "INTERRUPTIN", "PORTIN", "PORTINOUT", "PORTOUT", "PWMOUT", "RTC", "SERIAL", "SLEEP", "SPI", "SPISLAVE", "STDIO_MESSAGES"],
        "release_versions": ["2"]
    },
    "MTS_MDOT_F411RE": {
        "inherits": ["Target"],
        "core": "Cortex-M4F",
        "supported_toolchains": ["ARM", "uARM", "GCC_ARM", "IAR"],
        "extra_labels": ["STM", "STM32F4", "STM32F411RE"],
        "macros": ["HSE_VALUE=26000000", "OS_CLOCK=96000000", "USE_PLL_HSE_EXTC=0", "VECT_TAB_OFFSET=0x00010000"],
        "post_binary_hook": {
            "function": "MTSCode.combine_bins_mts_dot",
            "toolchains": ["GCC_ARM", "ARM_STD", "ARM_MICRO"]
        },
        "progen": {"target": "mts-mdot-f411re"},
        "device_has": ["ANALOGIN", "I2C", "I2CSLAVE", "INTERRUPTIN", "PORTIN", "PORTINOUT", "PORTOUT", "PWMOUT", "RTC", "SERIAL", "SLEEP", "SPI", "SPISLAVE", "STDIO_MESSAGES"],
        "release_versions": ["2", "5"]
    },
    "MTS_DRAGONFLY_F411RE": {
        "inherits": ["Target"],
        "core": "Cortex-M4F",
        "supported_toolchains": ["ARM", "uARM", "GCC_ARM", "IAR"],
        "extra_labels": ["STM", "STM32F4", "STM32F411RE"],
        "macros": ["HSE_VALUE=26000000", "VECT_TAB_OFFSET=0x08010000"],
        "post_binary_hook": {
            "function": "MTSCode.combine_bins_mts_dragonfly",
            "toolchains": ["GCC_ARM", "ARM_STD", "ARM_MICRO"]
        },
        "progen": {"target": "mts-dragonfly-f411re"},
        "device_has": ["ANALOGIN", "I2C", "I2CSLAVE", "INTERRUPTIN", "PORTIN", "PORTINOUT", "PORTOUT", "PWMOUT", "RTC", "SERIAL", "SLEEP", "SPI", "SPISLAVE", "STDIO_MESSAGES"],
        "release_versions": ["2", "5"]
    },
    "MOTE_L152RC": {
        "inherits": ["Target"],
        "core": "Cortex-M3",
        "default_toolchain": "uARM",
        "extra_labels": ["STM", "STM32L1", "STM32L152RC"],
        "supported_toolchains": ["ARM", "uARM", "IAR", "GCC_ARM"],
        "progen": {"target": "stm32l151rc"},
        "detect_code": ["4100"],
        "device_has": ["ANALOGIN", "ANALOGOUT", "I2C", "I2CSLAVE", "INTERRUPTIN", "PORTIN", "PORTINOUT", "PORTOUT", "PWMOUT", "RTC", "RTC_LSI", "SERIAL", "SLEEP", "SPI", "SPISLAVE", "STDIO_MESSAGES"],
        "default_build": "small",
        "release_versions": ["2"]
    },
    "DISCO_F401VC": {
        "inherits": ["Target"],
        "core": "Cortex-M4F",
        "default_toolchain": "GCC_ARM",
        "extra_labels": ["STM", "STM32F4", "STM32F401", "STM32F401VC"],
        "supported_toolchains": ["GCC_ARM"],
        "device_has": ["ANALOGIN", "ERROR_RED", "I2C", "I2CSLAVE", "INTERRUPTIN", "PORTIN", "PORTINOUT", "PORTOUT", "PWMOUT", "RTC", "SERIAL", "SLEEP", "SPI", "SPISLAVE", "STDIO_MESSAGES"]
    },
    "UBLOX_C029": {
        "supported_form_factors": ["ARDUINO"],
        "core": "Cortex-M4F",
        "default_toolchain": "GCC_ARM",
        "supported_toolchains": ["ARM", "uARM", "GCC_ARM", "IAR"],
        "extra_labels": ["STM", "STM32F4", "STM32F439", "STM32F439ZI"],
        "macros": ["HSE_VALUE=24000000", "HSE_STARTUP_TIMEOUT=5000"],
        "inherits": ["Target"],
        "device_has": ["ANALOGIN", "CAN", "I2C", "I2CSLAVE", "INTERRUPTIN", "PORTIN", "PORTINOUT", "PORTOUT", "PWMOUT", "SERIAL", "SLEEP", "SPI", "SPISLAVE", "STDIO_MESSAGES"],
        "default_build": "small"
    },
	
    "NZ32_SC151": {
        "inherits": ["Target"],
        "core": "Cortex-M3",
        "default_toolchain": "uARM",
        "program_cycle_s": 1.5,
        "extra_labels": ["STM", "STM32L1", "STM32L151RC"],
        "supported_toolchains": ["ARM", "uARM", "GCC_ARM"],
        "progen": {"target": "stm32l151rc"},
        "device_has": ["ANALOGIN", "ANALOGOUT", "I2C", "I2CSLAVE", "INTERRUPTIN", "PORTIN", "PORTINOUT", "PORTOUT", "PWMOUT", "RTC", "RTC_LSI", "SERIAL", "SLEEP", "SPI", "SPISLAVE", "STDIO_MESSAGES"],
        "default_build": "small"
    },
    "MCU_NRF51": {
        "inherits": ["Target"],
        "core": "Cortex-M0",
        "OVERRIDE_BOOTLOADER_FILENAME": "nrf51822_bootloader.hex",
        "macros": ["NRF51", "TARGET_NRF51822"],
        "MERGE_BOOTLOADER": false,
        "extra_labels": ["NORDIC", "MCU_NRF51", "MCU_NRF51822"],
        "OUTPUT_EXT": "hex",
        "is_disk_virtual": true,
        "supported_toolchains": ["ARM", "GCC_ARM"],
        "public": false,
        "MERGE_SOFT_DEVICE": true,
        "EXPECTED_SOFTDEVICES_WITH_OFFSETS": [
            {
                "boot": "s130_nrf51_1.0.0_bootloader.hex",
                "name": "s130_nrf51_1.0.0_softdevice.hex",
                "offset": 114688
            },
            {
                "boot": "s110_nrf51822_8.0.0_bootloader.hex",
                "name": "s110_nrf51822_8.0.0_softdevice.hex",
                "offset": 98304
            },
            {
                "boot": "s110_nrf51822_7.1.0_bootloader.hex",
                "name": "s110_nrf51822_7.1.0_softdevice.hex",
                "offset": 90112
            },
            {
                "boot": "s110_nrf51822_7.0.0_bootloader.hex",
                "name": "s110_nrf51822_7.0.0_softdevice.hex",
                "offset": 90112
            },
            {
                "boot": "s110_nrf51822_6.0.0_bootloader.hex",
                "name": "s110_nrf51822_6.0.0_softdevice.hex",
                "offset": 81920
            }
        ],
        "detect_code": ["1070"],
        "post_binary_hook": {
            "function": "MCU_NRF51Code.binary_hook",
            "toolchains": ["ARM_STD", "GCC_ARM"]
        },
        "program_cycle_s": 6,
        "features": ["BLE"]
    },
    "MCU_NRF51_16K_BASE": {
        "inherits": ["MCU_NRF51"],
        "extra_labels_add": ["MCU_NORDIC_16K", "MCU_NRF51_16K"],
        "macros_add": ["TARGET_MCU_NORDIC_16K", "TARGET_MCU_NRF51_16K"],
        "public": false,
        "default_build": "small"
    },
    "MCU_NRF51_16K_BOOT_BASE": {
        "inherits": ["MCU_NRF51_16K_BASE"],
        "MERGE_BOOTLOADER": true,
        "extra_labels_add": ["MCU_NRF51_16K_BOOT"],
        "macros_add": ["TARGET_MCU_NRF51_16K_BOOT", "TARGET_OTA_ENABLED"],
        "public": false
    },
    "MCU_NRF51_16K_OTA_BASE": {
        "inherits": ["MCU_NRF51_16K_BASE"],
        "public": false,
        "extra_labels_add": ["MCU_NRF51_16K_OTA"],
        "macros_add": ["TARGET_MCU_NRF51_16K_OTA", "TARGET_OTA_ENABLED"],
        "MERGE_SOFT_DEVICE": false
    },
    "MCU_NRF51_16K": {
        "inherits": ["MCU_NRF51_16K_BASE"],
        "extra_labels_add": ["MCU_NRF51_16K_S130"],
        "macros_add": ["TARGET_MCU_NRF51_16K_S130"],
        "public": false
    },
    "MCU_NRF51_S110": {
        "extra_labels_add": ["MCU_NRF51_16K_S110"],
        "macros_add": ["TARGET_MCU_NRF51_16K_S110"],
        "EXPECTED_SOFTDEVICES_WITH_OFFSETS": [
            {
                "name": "s110_nrf51822_8.0.0_softdevice.hex",
                "boot": "s110_nrf51822_8.0.0_bootloader.hex",
                "offset": 98304
            },
            {
                "name": "s110_nrf51822_7.1.0_softdevice.hex",
                "boot": "s110_nrf51822_7.1.0_bootloader.hex",
                "offset": 90112
            }
        ],
        "public": false
    },
    "MCU_NRF51_16K_S110": {
        "inherits": ["MCU_NRF51_S110", "MCU_NRF51_16K_BASE"],
        "public": false
    },
    "MCU_NRF51_16K_BOOT": {
        "inherits": ["MCU_NRF51_16K_BOOT_BASE"],
        "extra_labels_add": ["MCU_NRF51_16K_S130"],
        "macros_add": ["TARGET_MCU_NRF51_16K_S130"],
        "public": false
    },
    "MCU_NRF51_16K_BOOT_S110": {
        "inherits": ["MCU_NRF51_S110", "MCU_NRF51_16K_BOOT_BASE"],
        "public": false
    },
    "MCU_NRF51_16K_OTA": {
        "inherits": ["MCU_NRF51_16K_OTA_BASE"],
        "extra_labels_add": ["MCU_NRF51_16K_S130"],
        "macros_add": ["TARGET_MCU_NRF51_16K_S130"],
        "public": false
    },
    "MCU_NRF51_16K_OTA_S110": {
        "inherits": ["MCU_NRF51_S110", "MCU_NRF51_16K_OTA_BASE"],
        "public": false
    },
    "MCU_NRF51_32K": {
        "inherits": ["MCU_NRF51"],
        "extra_labels_add": ["MCU_NORDIC_32K", "MCU_NRF51_32K"],
        "macros_add": ["TARGET_MCU_NORDIC_32K", "TARGET_MCU_NRF51_32K"],
        "public": false
    },
    "MCU_NRF51_32K_BOOT": {
        "inherits": ["MCU_NRF51_32K"],
        "MERGE_BOOTLOADER": true,
        "extra_labels_add": ["MCU_NRF51_32K_BOOT"],
        "macros_add": ["TARGET_MCU_NRF51_32K_BOOT", "TARGET_OTA_ENABLED"],
        "public": false
    },
    "MCU_NRF51_32K_OTA": {
        "inherits": ["MCU_NRF51_32K"],
        "public": false,
        "extra_labels_add": ["MCU_NRF51_32K_OTA"],
        "macros_add": ["TARGET_MCU_NRF51_32K_OTA", "TARGET_OTA_ENABLED"],
        "MERGE_SOFT_DEVICE": false
    },
    "NRF51822": {
        "inherits": ["MCU_NRF51_16K"],
        "progen": {"target": "mkit"},
        "extra_labels_add": ["NRF51822", "NRF51822_MKIT"],
        "macros_add": ["TARGET_NRF51822_MKIT"],
        "device_has": ["ANALOGIN", "ERROR_PATTERN", "I2C", "INTERRUPTIN", "PORTIN", "PORTINOUT", "PORTOUT", "PWMOUT", "SERIAL", "SLEEP", "SPI", "SPISLAVE"],
        "release_versions": ["2"]
    },
    "NRF51822_BOOT": {
        "inherits": ["MCU_NRF51_16K_BOOT"],
        "extra_labels_add": ["NRF51822", "NRF51822_MKIT"],
        "macros_add": ["TARGET_NRF51822_MKIT"],
        "device_has": ["ANALOGIN", "ERROR_PATTERN", "I2C", "INTERRUPTIN", "PORTIN", "PORTINOUT", "PORTOUT", "PWMOUT", "SERIAL", "SLEEP", "SPI", "SPISLAVE"]
    },
    "NRF51822_OTA": {
        "inherits": ["MCU_NRF51_16K_OTA"],
        "extra_labels_add": ["NRF51822", "NRF51822_MKIT"],
        "macros_add": ["TARGET_NRF51822_MKIT"],
        "device_has": ["ANALOGIN", "ERROR_PATTERN", "I2C", "INTERRUPTIN", "PORTIN", "PORTINOUT", "PORTOUT", "PWMOUT", "SERIAL", "SLEEP", "SPI", "SPISLAVE"]
    },
    "ARCH_BLE": {
        "supported_form_factors": ["ARDUINO"],
        "inherits": ["MCU_NRF51_16K"],
        "progen": {"target": "arch-ble"},
        "device_has": ["ANALOGIN", "ERROR_PATTERN", "I2C", "INTERRUPTIN", "PORTIN", "PORTINOUT", "PORTOUT", "PWMOUT", "SERIAL", "SLEEP", "SPI", "SPISLAVE"],
        "release_versions": ["2"]
    },
    "ARCH_BLE_BOOT": {
        "supported_form_factors": ["ARDUINO"],
        "inherits": ["MCU_NRF51_16K_BOOT"],
        "extra_labels_add": ["ARCH_BLE"],
        "macros_add": ["TARGET_ARCH_BLE"]
    },
    "ARCH_BLE_OTA": {
        "supported_form_factors": ["ARDUINO"],
        "inherits": ["MCU_NRF51_16K_OTA"],
        "extra_labels_add": ["ARCH_BLE"],
        "macros_add": ["TARGET_ARCH_BLE"]
    },
    "ARCH_LINK": {
        "supported_form_factors": ["ARDUINO"],
        "inherits": ["MCU_NRF51_16K"],
        "extra_labels_add": ["ARCH_BLE"],
        "macros_add": ["TARGET_ARCH_BLE"]
    },
    "ARCH_LINK_BOOT": {
        "supported_form_factors": ["ARDUINO"],
        "inherits": ["MCU_NRF51_16K_BOOT"],
        "extra_labels_add": ["ARCH_BLE", "ARCH_LINK"],
        "macros_add": ["TARGET_ARCH_BLE", "TARGET_ARCH_LINK"]
    },
    "ARCH_LINK_OTA": {
        "supported_form_factors": ["ARDUINO"],
        "inherits": ["MCU_NRF51_16K_OTA"],
        "extra_labels_add": ["ARCH_BLE", "ARCH_LINK"],
        "macros_add": ["TARGET_ARCH_BLE", "TARGET_ARCH_LINK"]
    },
    "SEEED_TINY_BLE": {
        "inherits": ["MCU_NRF51_16K"],
        "progen": {"target": "seed-tinyble"},
        "device_has": ["ANALOGIN", "ERROR_PATTERN", "I2C", "INTERRUPTIN", "PORTIN", "PORTINOUT", "PORTOUT", "PWMOUT", "SERIAL", "SLEEP", "SPI", "SPISLAVE"],
        "release_versions": ["2"]
    },
    "SEEED_TINY_BLE_BOOT": {
        "inherits": ["MCU_NRF51_16K_BOOT"],
        "extra_labels_add": ["SEEED_TINY_BLE"],
        "macros_add": ["TARGET_SEEED_TINY_BLE"]
    },
    "SEEED_TINY_BLE_OTA": {
        "inherits": ["MCU_NRF51_16K_OTA"],
        "extra_labels_add": ["SEEED_TINY_BLE"],
        "macros_add": ["TARGET_SEEED_TINY_BLE"]
    },
    "HRM1017": {
        "inherits": ["MCU_NRF51_16K"],
        "progen": {"target": "hrm1017"},
        "macros_add": ["TARGET_NRF_LFCLK_RC"],
        "device_has": ["ANALOGIN", "ERROR_PATTERN", "I2C", "INTERRUPTIN", "PORTIN", "PORTINOUT", "PORTOUT", "PWMOUT", "SERIAL", "SLEEP", "SPI", "SPISLAVE"],
        "release_versions": ["2"]
    },
    "HRM1017_BOOT": {
        "inherits": ["MCU_NRF51_16K_BOOT"],
        "extra_labels_add": ["HRM1017"],
        "macros_add": ["TARGET_HRM1017", "TARGET_NRF_LFCLK_RC"]
    },
    "HRM1017_OTA": {
        "inherits": ["MCU_NRF51_16K_OTA"],
        "extra_labels_add": ["HRM1017"],
        "macros_add": ["TARGET_HRM1017", "TARGET_NRF_LFCLK_RC"]
    },
    "RBLAB_NRF51822": {
        "supported_form_factors": ["ARDUINO"],
        "inherits": ["MCU_NRF51_16K"],
        "progen": {"target": "rblab-nrf51822"},
        "device_has": ["ANALOGIN", "ERROR_PATTERN", "I2C", "INTERRUPTIN", "PORTIN", "PORTINOUT", "PORTOUT", "PWMOUT", "SERIAL", "SLEEP", "SPI", "SPISLAVE"],
        "release_versions": ["2"]
    },
    "RBLAB_NRF51822_BOOT": {
        "supported_form_factors": ["ARDUINO"],
        "inherits": ["MCU_NRF51_16K_BOOT"],
        "extra_labels_add": ["RBLAB_NRF51822"],
        "macros_add": ["TARGET_RBLAB_NRF51822"]
    },
    "RBLAB_NRF51822_OTA": {
        "supported_form_factors": ["ARDUINO"],
        "inherits": ["MCU_NRF51_16K_OTA"],
        "extra_labels_add": ["RBLAB_NRF51822"],
        "macros_add": ["TARGET_RBLAB_NRF51822"]
    },
    "RBLAB_BLENANO": {
        "inherits": ["MCU_NRF51_16K"],
        "device_has": ["ANALOGIN", "ERROR_PATTERN", "I2C", "INTERRUPTIN", "PORTIN", "PORTINOUT", "PORTOUT", "PWMOUT", "SERIAL", "SLEEP", "SPI", "SPISLAVE"],
        "release_versions": ["2"]
    },
    "RBLAB_BLENANO_BOOT": {
        "inherits": ["MCU_NRF51_16K_BOOT"],
        "extra_labels_add": ["RBLAB_BLENANO"],
        "macros_add": ["TARGET_RBLAB_BLENANO"]
    },
    "RBLAB_BLENANO_OTA": {
        "inherits": ["MCU_NRF51_16K_OTA"],
        "extra_labels_add": ["RBLAB_BLENANO"],
        "macros_add": ["TARGET_RBLAB_BLENANO"]
    },
    "NRF51822_Y5_MBUG": {
        "inherits": ["MCU_NRF51_16K"],
        "device_has": ["ANALOGIN", "ERROR_PATTERN", "I2C", "INTERRUPTIN", "PORTIN", "PORTINOUT", "PORTOUT", "PWMOUT", "SERIAL", "SLEEP", "SPI", "SPISLAVE"]
    },
    "WALLBOT_BLE": {
        "inherits": ["MCU_NRF51_16K"],
        "device_has": ["ANALOGIN", "ERROR_PATTERN", "I2C", "INTERRUPTIN", "PORTIN", "PORTINOUT", "PORTOUT", "PWMOUT", "SERIAL", "SLEEP", "SPI", "SPISLAVE"],
        "release_versions": ["2"]
    },
    "WALLBOT_BLE_BOOT": {
        "inherits": ["MCU_NRF51_16K_BOOT"],
        "extra_labels_add": ["WALLBOT_BLE"],
        "macros_add": ["TARGET_WALLBOT_BLE"]
    },
    "WALLBOT_BLE_OTA": {
        "inherits": ["MCU_NRF51_16K_OTA"],
        "extra_labels_add": ["WALLBOT_BLE"],
        "macros_add": ["TARGET_WALLBOT_BLE"]
    },
    "DELTA_DFCM_NNN40": {
        "inherits": ["MCU_NRF51_32K"],
        "program_cycle_s": 10,
        "progen": {"target": "dfcm-nnn40"},
        "macros_add": ["TARGET_NRF_LFCLK_RC"],
        "device_has": ["ANALOGIN", "DEBUG_AWARENESS", "ERROR_PATTERN", "I2C", "INTERRUPTIN", "PORTIN", "PORTINOUT", "PORTOUT", "PWMOUT", "RTC", "SERIAL", "SLEEP", "SPI", "SPISLAVE"],
        "release_versions": ["2"]
    },
    "DELTA_DFCM_NNN40_BOOT": {
        "inherits": ["MCU_NRF51_32K_BOOT"],
        "program_cycle_s": 10,
        "extra_labels_add": ["DELTA_DFCM_NNN40"],
        "macros_add": ["TARGET_DELTA_DFCM_NNN40", "TARGET_NRF_LFCLK_RC"]
    },
    "DELTA_DFCM_NNN40_OTA": {
        "inherits": ["MCU_NRF51_32K_OTA"],
        "program_cycle_s": 10,
        "extra_labels_add": ["DELTA_DFCM_NNN40"],
        "macros_add": ["TARGET_DELTA_DFCM_NNN40", "TARGET_NRF_LFCLK_RC"]
    },
    "NRF51_DK_LEGACY": {
        "supported_form_factors": ["ARDUINO"],
        "inherits": ["MCU_NRF51_32K"],
        "progen": {"target": "nrf51-dk"},
        "device_has": ["ANALOGIN", "ERROR_PATTERN", "I2C", "INTERRUPTIN", "PORTIN", "PORTINOUT", "PORTOUT", "PWMOUT", "SERIAL", "SLEEP", "SPI", "SPISLAVE"]
    },
    "NRF51_DK_BOOT": {
        "supported_form_factors": ["ARDUINO"],
        "inherits": ["MCU_NRF51_32K_BOOT"],
        "extra_labels_add": ["NRF51_DK"],
        "macros_add": ["TARGET_NRF51_DK"]
    },
    "NRF51_DK_OTA": {
        "supported_form_factors": ["ARDUINO"],
        "inherits": ["MCU_NRF51_32K_OTA"],
        "extra_labels_add": ["NRF51_DK"],
        "macros_add": ["TARGET_NRF51_DK"]
    },
    "NRF51_DONGLE": {
        "inherits": ["MCU_NRF51_32K"],
        "progen": {"target": "nrf51-dongle"},
        "device_has": ["ANALOGIN", "ERROR_PATTERN", "I2C", "INTERRUPTIN", "PORTIN", "PORTINOUT", "PORTOUT", "PWMOUT", "SERIAL", "SLEEP", "SPI", "SPISLAVE"],
        "release_versions": ["2"]
    },
    "NRF51_DONGLE_BOOT": {
        "inherits": ["MCU_NRF51_32K_BOOT"],
        "extra_labels_add": ["NRF51_DONGLE"],
        "macros_add": ["TARGET_NRF51_DONGLE"]
    },
    "NRF51_DONGLE_OTA": {
        "inherits": ["MCU_NRF51_32K_OTA"],
        "extra_labels_add": ["NRF51_DONGLE"],
        "macros_add": ["TARGET_NRF51_DONGLE"]
    },
    "NRF51_MICROBIT": {
        "inherits": ["MCU_NRF51_16K_S110"],
        "macros_add": ["TARGET_NRF_LFCLK_RC"],
        "device_has": ["ANALOGIN", "ERROR_PATTERN", "I2C", "INTERRUPTIN", "PORTIN", "PORTINOUT", "PORTOUT", "PWMOUT", "SERIAL", "SLEEP", "SPI", "SPISLAVE"],
        "release_versions": ["2"]
    },
    "NRF51_MICROBIT_BOOT": {
        "inherits": ["MCU_NRF51_16K_BOOT_S110"],
        "extra_labels_add": ["NRF51_MICROBIT"],
        "macros_add": ["TARGET_NRF51_MICROBIT", "TARGET_NRF_LFCLK_RC"]
    },
    "NRF51_MICROBIT_OTA": {
        "inherits": ["MCU_NRF51_16K_OTA_S110"],
        "extra_labels_add": ["NRF51_MICROBIT"],
        "macros_add": ["TARGET_NRF51_MICROBIT", "TARGET_NRF_LFCLK_RC"]
    },
    "NRF51_MICROBIT_B": {
        "inherits": ["MCU_NRF51_16K"],
        "extra_labels_add": ["NRF51_MICROBIT"],
        "macros_add": ["TARGET_NRF51_MICROBIT", "TARGET_NRF_LFCLK_RC"],
        "device_has": ["ANALOGIN", "ERROR_PATTERN", "I2C", "INTERRUPTIN", "PORTIN", "PORTINOUT", "PORTOUT", "PWMOUT", "SERIAL", "SLEEP", "SPI", "SPISLAVE"],
        "release_versions": ["2"]
    },
    "NRF51_MICROBIT_B_BOOT": {
        "inherits": ["MCU_NRF51_16K_BOOT"],
        "extra_labels_add": ["NRF51_MICROBIT"],
        "macros_add": ["TARGET_NRF51_MICROBIT", "TARGET_NRF_LFCLK_RC"]
    },
    "NRF51_MICROBIT_B_OTA": {
        "inherits": ["MCU_NRF51_16K_OTA"],
        "extra_labels_add": ["NRF51_MICROBIT"],
        "macros_add": ["TARGET_NRF51_MICROBIT", "TARGET_NRF_LFCLK_RC"]
    },
    "TY51822R3": {
        "inherits": ["MCU_NRF51_32K"],
        "macros_add": ["TARGET_NRF_32MHZ_XTAL"],
        "device_has": ["ANALOGIN", "ERROR_PATTERN", "I2C", "INTERRUPTIN", "PORTIN", "PORTINOUT", "PORTOUT", "PWMOUT", "SERIAL", "SLEEP", "SPI", "SPISLAVE"],
        "release_versions": ["2"]
    },
    "TY51822R3_BOOT": {
        "inherits": ["MCU_NRF51_32K_BOOT"],
        "extra_labels_add": ["TY51822R3"],
        "macros_add": ["TARGET_TY51822R3", "TARGET_NRF_32MHZ_XTAL"]
    },
    "TY51822R3_OTA": {
        "inherits": ["MCU_NRF51_32K_OTA"],
        "extra_labels_add": ["NRF51_DK"],
        "macros_add": ["TARGET_TY51822R3", "TARGET_NRF_32MHZ_XTAL"]
    },
    "ARM_MPS2_Target": {
        "inherits": ["Target"],
        "public": false,
        "device_has": ["AACI", "ANALOGIN", "CLCD", "ETHERNET", "I2C", "INTERRUPTIN", "PORTIN", "PORTINOUT", "PORTOUT", "SERIAL", "SERIAL_FC", "SPI", "SPISLAVE", "TSC"]
    },
    "ARM_MPS2_M0": {
        "inherits": ["ARM_MPS2_Target"],
        "core": "Cortex-M0",
        "supported_toolchains": ["ARM"],
        "extra_labels": ["ARM_SSG", "MPS2", "MPS2_M0"],
        "macros": ["CMSDK_CM0"],
        "device_has": ["AACI", "ANALOGIN", "CLCD", "ETHERNET", "I2C", "INTERRUPTIN", "PORTIN", "PORTINOUT", "PORTOUT", "SERIAL", "SERIAL_FC", "SPI", "SPISLAVE", "TSC"],
        "release_versions": ["2"]
    },
    "ARM_MPS2_M0P": {
        "inherits": ["ARM_MPS2_Target"],
        "core": "Cortex-M0+",
        "supported_toolchains": ["ARM"],
        "extra_labels": ["ARM_SSG", "MPS2", "MPS2_M0P"],
        "macros": ["CMSDK_CM0plus"],
        "device_has": ["AACI", "ANALOGIN", "CLCD", "ETHERNET", "I2C", "INTERRUPTIN", "PORTIN", "PORTINOUT", "PORTOUT", "SERIAL", "SERIAL_FC", "SPI", "SPISLAVE", "TSC"],
        "release_versions": ["2"]
    },
    "ARM_MPS2_M1": {
        "inherits": ["ARM_MPS2_Target"],
        "core": "Cortex-M1",
        "supported_toolchains": ["ARM"],
        "extra_labels": ["ARM_SSG", "MPS2", "MPS2_M1"],
        "macros": ["CMSDK_CM1"],
        "device_has": ["AACI", "ANALOGIN", "CLCD", "ETHERNET", "I2C", "INTERRUPTIN", "PORTIN", "PORTINOUT", "PORTOUT", "SERIAL", "SERIAL_FC", "SPI", "SPISLAVE", "TSC"]
    },
    "ARM_MPS2_M3": {
        "inherits": ["ARM_MPS2_Target"],
        "core": "Cortex-M3",
        "supported_toolchains": ["ARM"],
        "extra_labels": ["ARM_SSG", "MPS2", "MPS2_M3"],
        "macros": ["CMSDK_CM3"],
        "device_has": ["AACI", "ANALOGIN", "CLCD", "ETHERNET", "I2C", "INTERRUPTIN", "PORTIN", "PORTINOUT", "PORTOUT", "SERIAL", "SERIAL_FC", "SPI", "SPISLAVE", "TSC"],
        "release_versions": ["2"]
    },
    "ARM_MPS2_M4": {
        "inherits": ["ARM_MPS2_Target"],
        "core": "Cortex-M4F",
        "supported_toolchains": ["ARM"],
        "extra_labels": ["ARM_SSG", "MPS2", "MPS2_M4"],
        "macros": ["CMSDK_CM4"],
        "device_has": ["AACI", "ANALOGIN", "CLCD", "ETHERNET", "I2C", "INTERRUPTIN", "PORTIN", "PORTINOUT", "PORTOUT", "SERIAL", "SERIAL_FC", "SPI", "SPISLAVE", "TSC"],
        "release_versions": ["2"]
    },
    "ARM_MPS2_M7": {
        "inherits": ["ARM_MPS2_Target"],
        "core": "Cortex-M7",
        "supported_toolchains": ["ARM"],
        "extra_labels": ["ARM_SSG", "MPS2", "MPS2_M7"],
        "macros": ["CMSDK_CM7"],
        "device_has": ["AACI", "ANALOGIN", "CLCD", "ETHERNET", "I2C", "INTERRUPTIN", "PORTIN", "PORTINOUT", "PORTOUT", "SERIAL", "SERIAL_FC", "SPI", "SPISLAVE", "TSC"],
        "release_versions": ["2"]
    },
    "ARM_IOTSS_Target": {
        "inherits": ["Target"],
        "public": false,
        "device_has": ["AACI", "ANALOGIN", "CLCD", "ETHERNET", "I2C", "INTERRUPTIN", "PORTIN", "PORTINOUT", "PORTOUT", "SERIAL", "SERIAL_FC", "SPI", "SPISLAVE", "TSC"]
    },
    "ARM_IOTSS_BEID": {
        "inherits": ["ARM_IOTSS_Target"],
        "core": "Cortex-M3",
        "supported_toolchains": ["ARM"],
        "extra_labels": ["ARM_SSG", "IOTSS", "IOTSS_BEID"],
        "macros": ["CMSDK_BEID"],
        "device_has": ["AACI", "ANALOGIN", "CLCD", "ETHERNET", "I2C", "INTERRUPTIN", "PORTIN", "PORTINOUT", "PORTOUT", "SERIAL", "SERIAL_FC", "SPI", "SPISLAVE", "TSC"],
        "release_versions": ["2"]
    },
    "ARM_BEETLE_SOC": {
        "inherits": ["ARM_IOTSS_Target"],
        "core": "Cortex-M3",
        "supported_toolchains": ["ARM", "GCC_ARM", "IAR"],
        "default_toolchain": "ARM",
        "extra_labels": ["ARM_SSG", "BEETLE"],
        "macros": ["CMSDK_BEETLE", "WSF_MS_PER_TICK=20", "WSF_TOKEN_ENABLED=FALSE", "WSF_TRACE_ENABLED=TRUE", "WSF_ASSERT_ENABLED=FALSE", "WSF_PRINTF_MAX_LEN=128", "ASIC", "CONFIG_HOST_REV=0x20", "CONFIG_ALLOW_DEEP_SLEEP=FALSE", "HCI_VS_TARGET", "CONFIG_ALLOW_SETTING_WRITE=TRUE", "WSF_MAX_HANDLERS=20", "NO_LEDS"],
        "progen": {
            "target": "beetle",
            "uvision5": {
                "template": ["uvision5_arm_beetle_soc.uvproj.tmpl"]
            }
        },
        "device_has": ["ANALOGIN", "CLCD", "I2C", "INTERRUPTIN", "LOWPOWERTIMER", "PORTIN", "PORTINOUT", "PORTOUT", "SERIAL", "SPI"],
        "features": ["BLE"],
        "release_versions": ["2", "5"]
    },
    "RZ_A1H": {
        "supported_form_factors": ["ARDUINO"],
        "core": "Cortex-A9",
        "program_cycle_s": 2,
        "extra_labels": ["RENESAS", "MBRZA1H"],
        "supported_toolchains": ["ARM", "GCC_ARM", "IAR"],
        "inherits": ["Target"],
        "progen": {
            "target": "gr-peach",
            "iar": {
                "template": ["iar_rz_a1h.ewp.tmpl"]
            }
        },
        "device_has": ["ANALOGIN", "CAN", "ERROR_PATTERN", "ETHERNET", "I2C", "I2CSLAVE", "I2C_ASYNCH", "INTERRUPTIN", "PORTIN", "PORTINOUT", "PORTOUT", "PWMOUT", "RTC", "SERIAL", "SERIAL_ASYNCH", "SERIAL_FC", "SPI", "SPISLAVE", "SPI_ASYNCH", "STDIO_MESSAGES"],
        "features": ["IPV4"],
        "release_versions": ["2", "5"]
    },
    "VK_RZ_A1H": {
        "inherits": ["Target"],
        "core": "Cortex-A9",
        "extra_labels": ["RENESAS", "VKRZA1H"],
        "supported_toolchains": ["ARM", "GCC_ARM", "IAR"],
        "default_toolchain": "ARM",
        "progen": {
            "target": "vk-rza1h",
            "iar": {
                "template": ["iar_rz_a1h.ewp.tmpl"]
            }
        },
        "program_cycle_s": 2,
        "device_has": ["ANALOGIN", "CAN", "ERROR_PATTERN", "ETHERNET", "I2C", "I2CSLAVE", "INTERRUPTIN", "PORTIN", "PORTINOUT", "PORTOUT", "PWMOUT", "RTC", "SERIAL", "SERIAL_FC", "SPI", "SPISLAVE", "STDIO_MESSAGES"],
        "features": ["IPV4"],
        "default_build": "standard",
        "release_versions": ["2", "5"]
    },
    "MAXWSNENV": {
        "inherits": ["Target"],
        "core": "Cortex-M3",
        "macros": ["__SYSTEM_HFX=24000000"],
        "extra_labels": ["Maxim", "MAX32610"],
        "supported_toolchains": ["GCC_ARM", "IAR", "ARM"],
        "progen": {"target": "maxwsnenv"},
        "device_has": ["ANALOGIN", "ANALOGOUT", "ERROR_PATTERN", "I2C", "INTERRUPTIN", "LOWPOWERTIMER", "PORTIN", "PORTINOUT", "PORTOUT", "PWMOUT", "RTC", "SERIAL", "SERIAL_FC", "SLEEP", "SPI", "STDIO_MESSAGES"],
        "release_versions": ["2", "5"]
    },
    "MAX32600MBED": {
        "inherits": ["Target"],
        "core": "Cortex-M3",
        "macros": ["__SYSTEM_HFX=24000000"],
        "extra_labels": ["Maxim", "MAX32600"],
        "supported_toolchains": ["GCC_ARM", "IAR", "ARM"],
        "progen": {"target": "max32600mbed"},
        "device_has": ["ANALOGIN", "ANALOGOUT", "ERROR_PATTERN", "I2C", "INTERRUPTIN", "LOWPOWERTIMER", "PORTIN", "PORTINOUT", "PORTOUT", "PWMOUT", "RTC", "SERIAL", "SERIAL_FC", "SLEEP", "SPI", "STDIO_MESSAGES"],
        "release_versions": ["2", "5"]
    },
    "EFM32GG_STK3700": {
        "inherits": ["Target"],
        "core": "Cortex-M3",
        "macros": ["EFM32GG990F1024"],
        "extra_labels": ["Silicon_Labs", "EFM32"],
        "supported_toolchains": ["GCC_ARM", "ARM", "uARM"],
        "progen": {"target": "efm32gg-stk"},
        "device_has": ["ANALOGIN", "ANALOGOUT", "ERROR_PATTERN", "I2C", "I2CSLAVE", "I2C_ASYNCH", "INTERRUPTIN", "LOWPOWERTIMER", "PORTIN", "PORTINOUT", "PORTOUT", "PWMOUT", "RTC", "SERIAL", "SERIAL_ASYNCH", "SLEEP", "SPI", "SPISLAVE", "SPI_ASYNCH", "STDIO_MESSAGES"],
        "forced_reset_timeout": 2,
        "release_versions": ["2"]
    },
    "EFM32LG_STK3600": {
        "inherits": ["Target"],
        "core": "Cortex-M3",
        "macros": ["EFM32LG990F256"],
        "extra_labels": ["Silicon_Labs", "EFM32"],
        "supported_toolchains": ["GCC_ARM", "ARM", "uARM"],
        "progen": {"target": "efm32lg-stk"},
        "device_has": ["ANALOGIN", "ANALOGOUT", "ERROR_PATTERN", "I2C", "I2CSLAVE", "I2C_ASYNCH", "INTERRUPTIN", "LOWPOWERTIMER", "PORTIN", "PORTINOUT", "PORTOUT", "PWMOUT", "RTC", "SERIAL", "SERIAL_ASYNCH", "SLEEP", "SPI", "SPISLAVE", "SPI_ASYNCH", "STDIO_MESSAGES"],
        "forced_reset_timeout": 2,
        "release_versions": ["2"]
    },
    "EFM32WG_STK3800": {
        "inherits": ["Target"],
        "core": "Cortex-M4F",
        "macros": ["EFM32WG990F256"],
        "extra_labels": ["Silicon_Labs", "EFM32"],
        "supported_toolchains": ["GCC_ARM", "ARM", "uARM"],
        "progen": {"target": "efm32wg-stk"},
        "device_has": ["ANALOGIN", "ANALOGOUT", "ERROR_PATTERN", "I2C", "I2CSLAVE", "I2C_ASYNCH", "INTERRUPTIN", "LOWPOWERTIMER", "PORTIN", "PORTINOUT", "PORTOUT", "PWMOUT", "RTC", "SERIAL", "SERIAL_ASYNCH", "SLEEP", "SPI", "SPISLAVE", "SPI_ASYNCH", "STDIO_MESSAGES"],
        "forced_reset_timeout": 2,
        "release_versions": ["2"]
    },
    "EFM32ZG_STK3200": {
        "inherits": ["Target"],
        "core": "Cortex-M0+",
        "default_toolchain": "uARM",
        "supported_toolchains": ["GCC_ARM", "uARM"],
        "extra_labels": ["Silicon_Labs", "EFM32"],
        "macros": ["EFM32ZG222F32"],
        "progen": {
            "target": "efm32zg-stk"
        },
        "device_has": ["ANALOGIN", "ERROR_PATTERN", "I2C", "I2CSLAVE", "I2C_ASYNCH", "INTERRUPTIN", "LOWPOWERTIMER", "PORTIN", "PORTINOUT", "PORTOUT", "PWMOUT", "RTC", "SERIAL", "SERIAL_ASYNCH", "SLEEP", "SPI", "SPISLAVE", "SPI_ASYNCH", "STDIO_MESSAGES"],
        "default_build": "small",
        "forced_reset_timeout": 2,
        "release_versions": ["2"]
    },
    "EFM32HG_STK3400": {
        "inherits": ["Target"],
        "core": "Cortex-M0+",
        "default_toolchain": "uARM",
        "supported_toolchains": ["GCC_ARM", "uARM"],
        "extra_labels": ["Silicon_Labs", "EFM32"],
        "macros": ["EFM32HG322F64"],
        "progen": {
            "target": "efm32hg-stk"
        },
        "device_has": ["ANALOGIN", "ERROR_PATTERN", "I2C", "I2CSLAVE", "I2C_ASYNCH", "INTERRUPTIN", "LOWPOWERTIMER", "PORTIN", "PORTINOUT", "PORTOUT", "PWMOUT", "RTC", "SERIAL", "SERIAL_ASYNCH", "SLEEP", "SPI", "SPISLAVE", "SPI_ASYNCH", "STDIO_MESSAGES"],
        "default_build": "small",
        "forced_reset_timeout": 2,
        "release_versions": ["2"]
    },
    "EFM32PG_STK3401": {
        "inherits": ["Target"],
        "core": "Cortex-M4F",
        "macros": ["EFM32PG1B200F256GM48"],
        "extra_labels": ["Silicon_Labs", "EFM32"],
        "supported_toolchains": ["GCC_ARM", "ARM", "uARM", "IAR"],
        "progen": {"target": "efm32pg-stk"},
        "device_has": ["ANALOGIN", "ERROR_PATTERN", "I2C", "I2CSLAVE", "I2C_ASYNCH", "INTERRUPTIN", "LOWPOWERTIMER", "PORTIN", "PORTINOUT", "PORTOUT", "PWMOUT", "RTC", "SERIAL", "SERIAL_ASYNCH", "SLEEP", "SPI", "SPISLAVE", "SPI_ASYNCH", "STDIO_MESSAGES"],
        "forced_reset_timeout": 2,
        "release_versions": ["2", "5"]
    },
    "WIZWIKI_W7500": {
        "supported_form_factors": ["ARDUINO"],
        "core": "Cortex-M0",
        "extra_labels": ["WIZNET", "W7500x", "WIZwiki_W7500"],
        "supported_toolchains": ["uARM", "ARM"],
        "inherits": ["Target"],
        "progen": {"target": "wizwiki-w7500"},
        "device_has": ["ANALOGIN", "I2C", "INTERRUPTIN", "PORTIN", "PORTINOUT", "PORTOUT", "PWMOUT", "RTC", "SERIAL", "SPI", "SPISLAVE", "STDIO_MESSAGES"],
        "release_versions": ["2"]
    },
    "WIZWIKI_W7500P": {
        "supported_form_factors": ["ARDUINO"],
        "core": "Cortex-M0",
        "extra_labels": ["WIZNET", "W7500x", "WIZwiki_W7500P"],
        "supported_toolchains": ["uARM", "ARM"],
        "inherits": ["Target"],
        "progen": {"target": "wizwiki-w7500p"},
        "device_has": ["ANALOGIN", "I2C", "INTERRUPTIN", "PORTIN", "PORTINOUT", "PORTOUT", "PWMOUT", "RTC", "SERIAL", "SPI", "SPISLAVE", "STDIO_MESSAGES"],
        "release_versions": ["2"]
    },
    "WIZWIKI_W7500ECO": {
        "inherits": ["Target"],
        "core": "Cortex-M0",
        "progen": {"target": "wizwiki_w7500eco"},
        "extra_labels": ["WIZNET", "W7500x", "WIZwiki_W7500ECO"],
        "supported_toolchains": ["uARM", "ARM"],
        "device_has": ["ANALOGIN", "I2C", "INTERRUPTIN", "PORTIN", "PORTINOUT", "PORTOUT", "PWMOUT", "RTC", "SERIAL", "SPI", "SPISLAVE", "STDIO_MESSAGES"],
        "release_versions": ["2"]
    },
    "SAMR21G18A": {
        "inherits": ["Target"],
        "core": "Cortex-M0+",
        "macros": ["__SAMR21G18A__", "I2C_MASTER_CALLBACK_MODE=true", "EXTINT_CALLBACK_MODE=true", "USART_CALLBACK_MODE=true", "TC_ASYNC=true"],
        "extra_labels": ["Atmel", "SAM_CortexM0P", "SAMR21"],
        "supported_toolchains": ["GCC_ARM", "ARM", "uARM"],
        "progen": {"target": "samr21g18a"},
        "device_has": ["ANALOGIN", "I2C", "I2CSLAVE", "I2C_ASYNCH", "INTERRUPTIN", "PORTIN", "PORTINOUT", "PORTOUT", "PWMOUT", "RTC", "SERIAL", "SERIAL_ASYNCH", "SERIAL_FC", "SLEEP", "SPI", "SPISLAVE", "SPI_ASYNCH"],
        "release_versions": ["2"]
    },
    "SAMD21J18A": {
        "inherits": ["Target"],
        "core": "Cortex-M0+",
        "macros": ["__SAMD21J18A__", "I2C_MASTER_CALLBACK_MODE=true", "EXTINT_CALLBACK_MODE=true", "USART_CALLBACK_MODE=true", "TC_ASYNC=true"],
        "extra_labels": ["Atmel", "SAM_CortexM0P", "SAMD21"],
        "supported_toolchains": ["GCC_ARM", "ARM", "uARM"],
        "progen": {"target": "samd21j18a"},
        "device_has": ["ANALOGIN", "ANALOGOUT", "I2C", "I2CSLAVE", "I2C_ASYNCH", "INTERRUPTIN", "PORTIN", "PORTINOUT", "PORTOUT", "PWMOUT", "RTC", "SERIAL", "SERIAL_ASYNCH", "SERIAL_FC", "SLEEP", "SPI", "SPISLAVE", "SPI_ASYNCH"],
        "release_versions": ["2"]
    },
    "SAMD21G18A": {
        "inherits": ["Target"],
        "core": "Cortex-M0+",
        "macros": ["__SAMD21G18A__", "I2C_MASTER_CALLBACK_MODE=true", "EXTINT_CALLBACK_MODE=true", "USART_CALLBACK_MODE=true", "TC_ASYNC=true"],
        "extra_labels": ["Atmel", "SAM_CortexM0P", "SAMD21"],
        "supported_toolchains": ["GCC_ARM", "ARM", "uARM"],
        "progen": {"target": "samd21g18a"},
        "device_has": ["ANALOGIN", "ANALOGOUT", "I2C", "I2CSLAVE", "I2C_ASYNCH", "INTERRUPTIN", "PORTIN", "PORTINOUT", "PORTOUT", "PWMOUT", "RTC", "SERIAL", "SERIAL_ASYNCH", "SERIAL_FC", "SLEEP", "SPI", "SPISLAVE", "SPI_ASYNCH"],
        "release_versions": ["2"]
    },
    "SAML21J18A": {
        "inherits": ["Target"],
        "core": "Cortex-M0+",
        "macros": ["__SAML21J18A__", "I2C_MASTER_CALLBACK_MODE=true", "EXTINT_CALLBACK_MODE=true", "USART_CALLBACK_MODE=true", "TC_ASYNC=true"],
        "extra_labels": ["Atmel", "SAM_CortexM0P", "SAML21"],
        "supported_toolchains": ["GCC_ARM", "ARM", "uARM"],
        "progen": {"target": "samr21j18a"},
        "progen_target": "samr21j18a",
        "device_has": ["ANALOGIN", "ANALOGOUT", "I2C", "I2CSLAVE", "I2C_ASYNCH", "INTERRUPTIN", "PORTIN", "PORTINOUT", "PORTOUT", "PWMOUT", "RTC", "SERIAL", "SERIAL_ASYNCH", "SERIAL_FC", "SLEEP", "SPI", "SPISLAVE", "SPI_ASYNCH"]
    },
    "SAMG55J19": {
        "inherits": ["Target"],
        "core": "Cortex-M4",
        "extra_labels": ["Atmel", "SAM_CortexM4", "SAMG55"],
        "macros": ["__SAMG55J19__", "BOARD=75", "I2C_MASTER_CALLBACK_MODE=true", "EXTINT_CALLBACK_MODE=true", "USART_CALLBACK_MODE=true", "TC_ASYNC=true"],
        "supported_toolchains": ["GCC_ARM", "ARM", "uARM"],
        "default_toolchain": "ARM",
        "progen": {"target": "samg55j19"},
        "progen_target": "samg55j19",
        "device_has": ["ANALOGIN", "I2C", "I2CSLAVE", "I2C_ASYNCH", "INTERRUPTIN", "LOWPOWERTIMER", "PORTIN", "PORTINOUT", "PORTOUT", "PWMOUT", "RTC", "SERIAL", "SERIAL_ASYNCH", "SERIAL_FC", "SLEEP", "SPI", "SPISLAVE", "SPI_ASYNCH"],
        "default_build": "standard"
    },
<<<<<<< HEAD
    "HI2110": {
        "inherits": ["Target"],
        "core": "Cortex-M0",
        "default_toolchain": "GCC_ARM",
        "supported_toolchains": ["GCC_ARM"],
        "extra_labels": ["ublox"],
        "macros": ["TARGET_PROCESSOR_FAMILY_BOUDICA", "BOUDICA_SARA"],
        "device_has": ["INTERRUPTIN", "LOWPOWERTIMER", "PORTIN", "PORTINOUT", "PORTOUT", "SERIAL", "SLEEP", "STDIO_MESSAGES"],
         "default_build": "small"
   },
    "SARA_NBIOT": {
        "inherits": ["HI2110"],
        "extra_labels": ["ublox", "HI2110"]
    },
    "SARA_NBIOT_EVK": {
        "inherits": ["SARA_NBIOT"],
        "extra_labels": ["ublox", "HI2110", "SARA_NBIOT"]
   }
=======
    "MCU_NRF51_UNIFIED": {
        "inherits": ["Target"],
        "core": "Cortex-M0",
        "OVERRIDE_BOOTLOADER_FILENAME": "nrf51822_bootloader.hex",
        "macros": [
            "NRF51",
            "TARGET_NRF51822",
            "BLE_STACK_SUPPORT_REQD",
            "SOFTDEVICE_PRESENT",
            "S130",
            "TARGET_MCU_NRF51822"
        ],
        "MERGE_BOOTLOADER": false,
        "extra_labels": ["NORDIC", "MCU_NRF51", "MCU_NRF51822_UNIFIED", "NRF5"],
        "OUTPUT_EXT": "hex",
        "is_disk_virtual": true,
        "supported_toolchains": ["ARM", "GCC_ARM", "IAR"],
        "public": false,
        "MERGE_SOFT_DEVICE": true,
        "EXPECTED_SOFTDEVICES_WITH_OFFSETS": [
            {
                "boot": "",
                "name": "s130_nrf51_2.0.0_softdevice.hex",
                "offset": 110592
            }
        ],
        "detect_code": ["1070"],
        "post_binary_hook": {
            "function": "MCU_NRF51Code.binary_hook",
            "toolchains": ["ARM_STD", "GCC_ARM", "IAR"]
        },
        "program_cycle_s": 6,
        "features": ["BLE"],
        "config":{
            "lf_clock_src": {
                "value": "NRF_LF_SRC_XTAL",
                "macro_name": "MBED_CONF_NORDIC_NRF_LF_CLOCK_SRC"
            }
        }
    },
    "MCU_NRF51_32K_UNIFIED": {
        "inherits": ["MCU_NRF51_UNIFIED"],
        "extra_labels_add": ["MCU_NORDIC_32K", "MCU_NRF51_32K"],
        "macros_add": ["TARGET_MCU_NORDIC_32K", "TARGET_MCU_NRF51_32K"],
        "public": false
    },
    "NRF51_DK": {
        "supported_form_factors": ["ARDUINO"],
        "inherits": ["MCU_NRF51_32K_UNIFIED"],
        "progen": {"target": "nrf51-dk"},
        "device_has": ["ANALOGIN", "ERROR_PATTERN", "I2C", "I2C_ASYNCH", "INTERRUPTIN", "LOWPOWERTIMER", "PORTIN", "PORTINOUT", "PORTOUT", "PWMOUT", "RTC", "SERIAL", "SERIAL_ASYNCH", "SLEEP", "SPI", "SPI_ASYNCH", "SPISLAVE"],
        "release_versions": ["2", "5"]
    },
    "MCU_NRF52": {
        "inherits": ["Target"],
        "core": "Cortex-M4F",
        "macros": ["NRF52", "TARGET_NRF52832", "BLE_STACK_SUPPORT_REQD", "SOFTDEVICE_PRESENT", "S132"],
        "extra_labels": ["NORDIC", "MCU_NRF52", "MCU_NRF52832", "NRF5"],
        "OUTPUT_EXT": "hex",
        "is_disk_virtual": true,
        "supported_toolchains": ["GCC_ARM", "ARM", "IAR"],
        "public": false,
        "detect_code": ["1101"],
        "program_cycle_s": 6,
        "MERGE_SOFT_DEVICE": true,
        "EXPECTED_SOFTDEVICES_WITH_OFFSETS": [
            {
                "boot": "",
                "name": "s132_nrf52_2.0.0_softdevice.hex",
                "offset": 114688
            }
        ],
        "post_binary_hook": {
            "function": "MCU_NRF51Code.binary_hook",
            "toolchains": ["ARM_STD", "GCC_ARM", "IAR"]
        },
        "MERGE_BOOTLOADER": false,
        "features": ["BLE"],
        "config":{
            "lf_clock_src": {
                "value": "NRF_LF_SRC_XTAL",
                "macro_name": "MBED_CONF_NORDIC_NRF_LF_CLOCK_SRC"
            }
        }
    },
    "NRF52_DK": {
        "supported_form_factors": ["ARDUINO"],
        "inherits": ["MCU_NRF52"],
        "progen": {"target": "nrf52-dk"},
        "macros_add": [
            "BOARD_PCA10040",
            "NRF52_PAN_12",
            "NRF52_PAN_15",
            "NRF52_PAN_58",
            "NRF52_PAN_55",
            "NRF52_PAN_54",
            "NRF52_PAN_31",
            "NRF52_PAN_30",
            "NRF52_PAN_51",
            "NRF52_PAN_36",
            "NRF52_PAN_53",
            "S132",
            "CONFIG_GPIO_AS_PINRESET",
            "BLE_STACK_SUPPORT_REQD",
            "SWI_DISABLE0",
            "NRF52_PAN_20",
            "NRF52_PAN_64",
            "NRF52_PAN_62",
            "NRF52_PAN_63"
        ],
        "device_has": ["ANALOGIN", "ERROR_PATTERN", "I2C", "I2C_ASYNCH", "INTERRUPTIN", "LOWPOWERTIMER", "PORTIN", "PORTINOUT", "PORTOUT", "PWMOUT", "RTC", "SERIAL", "SERIAL_ASYNCH", "SLEEP", "SPI", "SPI_ASYNCH", "SPISLAVE"],
        "release_versions": ["2", "5"]
    },
    "BLUEPILL_F103C8": {
        "core": "Cortex-M3",
        "default_toolchain": "GCC_ARM",
        "extra_labels": ["STM", "STM32F1", "STM32F103C8"],
        "supported_toolchains": ["GCC_ARM"],
        "inherits": ["Target"],
        "progen": {"target": "bluepill-f103c8"},
        "device_has": ["ANALOGIN", "I2C", "I2CSLAVE", "INTERRUPTIN", "PORTIN", "PORTINOUT", "PORTOUT", "PWMOUT", "SERIAL", "SLEEP", "SPI", "SPISLAVE"]
    },
    "NUMAKER_PFM_NUC472": {
        "core": "Cortex-M4F",
        "default_toolchain": "ARM",
        "extra_labels": ["NUVOTON", "NUC472", "NUMAKER_PFM_NUC472"],
		"macros": ["MBEDTLS_ENTROPY_HARDWARE_ALT"],
        "is_disk_virtual": true,
        "supported_toolchains": ["ARM", "uARM", "GCC_ARM", "IAR"],
        "inherits": ["Target"],
        "progen": {"target": "numaker-pfm-nuc472"},
        "device_has": ["ANALOGIN", "I2C", "I2CSLAVE", "I2C_ASYNCH", "INTERRUPTIN", "LOWPOWERTIMER", "PORTIN", "PORTINOUT", "PORTOUT", "PWMOUT", "RTC", "SERIAL", "SERIAL_ASYNCH", "SERIAL_FC", "SLEEP", "SPI", "SPISLAVE", "SPI_ASYNCH"],
        "features": ["IPV4"],
        "release_versions": ["2", "5"]
    }
>>>>>>> 6c2ef92d
}<|MERGE_RESOLUTION|>--- conflicted
+++ resolved
@@ -1833,26 +1833,6 @@
         "device_has": ["ANALOGIN", "I2C", "I2CSLAVE", "I2C_ASYNCH", "INTERRUPTIN", "LOWPOWERTIMER", "PORTIN", "PORTINOUT", "PORTOUT", "PWMOUT", "RTC", "SERIAL", "SERIAL_ASYNCH", "SERIAL_FC", "SLEEP", "SPI", "SPISLAVE", "SPI_ASYNCH"],
         "default_build": "standard"
     },
-<<<<<<< HEAD
-    "HI2110": {
-        "inherits": ["Target"],
-        "core": "Cortex-M0",
-        "default_toolchain": "GCC_ARM",
-        "supported_toolchains": ["GCC_ARM"],
-        "extra_labels": ["ublox"],
-        "macros": ["TARGET_PROCESSOR_FAMILY_BOUDICA", "BOUDICA_SARA"],
-        "device_has": ["INTERRUPTIN", "LOWPOWERTIMER", "PORTIN", "PORTINOUT", "PORTOUT", "SERIAL", "SLEEP", "STDIO_MESSAGES"],
-         "default_build": "small"
-   },
-    "SARA_NBIOT": {
-        "inherits": ["HI2110"],
-        "extra_labels": ["ublox", "HI2110"]
-    },
-    "SARA_NBIOT_EVK": {
-        "inherits": ["SARA_NBIOT"],
-        "extra_labels": ["ublox", "HI2110", "SARA_NBIOT"]
-   }
-=======
     "MCU_NRF51_UNIFIED": {
         "inherits": ["Target"],
         "core": "Cortex-M0",
@@ -1987,6 +1967,23 @@
         "device_has": ["ANALOGIN", "I2C", "I2CSLAVE", "I2C_ASYNCH", "INTERRUPTIN", "LOWPOWERTIMER", "PORTIN", "PORTINOUT", "PORTOUT", "PWMOUT", "RTC", "SERIAL", "SERIAL_ASYNCH", "SERIAL_FC", "SLEEP", "SPI", "SPISLAVE", "SPI_ASYNCH"],
         "features": ["IPV4"],
         "release_versions": ["2", "5"]
-    }
->>>>>>> 6c2ef92d
+    },
+    "HI2110": {
+        "inherits": ["Target"],
+        "core": "Cortex-M0",
+        "default_toolchain": "GCC_ARM",
+        "supported_toolchains": ["GCC_ARM"],
+        "extra_labels": ["ublox"],
+        "macros": ["TARGET_PROCESSOR_FAMILY_BOUDICA", "BOUDICA_SARA"],
+        "device_has": ["INTERRUPTIN", "LOWPOWERTIMER", "PORTIN", "PORTINOUT", "PORTOUT", "SERIAL", "SLEEP", "STDIO_MESSAGES"],
+         "default_build": "small"
+   },
+    "SARA_NBIOT": {
+        "inherits": ["HI2110"],
+        "extra_labels": ["ublox", "HI2110"]
+    },
+    "SARA_NBIOT_EVK": {
+        "inherits": ["SARA_NBIOT"],
+        "extra_labels": ["ublox", "HI2110", "SARA_NBIOT"]
+   }
 }