--- conflicted
+++ resolved
@@ -291,10 +291,7 @@
 
 void rtc_synchronize(void)
 {
-<<<<<<< HEAD
-=======
-    RtcHandle.Instance = RTC;
->>>>>>> 96d9a00d
+    RtcHandle.Instance = RTC;
     if (HAL_RTC_WaitForSynchro(&RtcHandle) != HAL_OK) {
         error("rtc_synchronize error\n");
     }
@@ -347,10 +344,7 @@
     NVIC_SetVector(RTC_WKUP_IRQn, (uint32_t)RTC_IRQHandler);
     NVIC_EnableIRQ(RTC_WKUP_IRQn);
 
-<<<<<<< HEAD
-=======
-    RtcHandle.Instance = RTC;
->>>>>>> 96d9a00d
+    RtcHandle.Instance = RTC;
     if (HAL_RTCEx_SetWakeUpTimer_IT(&RtcHandle, 0xFFFF & WakeUpCounter, WakeUpClock[DivIndex-1]) != HAL_OK) {
         error("rtc_set_wake_up_timer init error (%d)\n", DivIndex);
     }
