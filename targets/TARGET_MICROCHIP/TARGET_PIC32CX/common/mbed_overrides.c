--- conflicted
+++ resolved
@@ -35,15 +35,9 @@
     SFR->SFR_JTAG = 0;
     SFR->SFR_WPMR = SFR_WPMR_WPKEY_PASSWD | SFR_WPMR_WPEN;
 
-<<<<<<< HEAD
-	/* Disable the watchdog */
-	//DWDT->WDT0_MR |= WDT0_MR_WDDIS;
-	//DWDT->WDT1_MR |= WDT1_MR_WDDIS;
-=======
     /* Disable the watchdog */
-    DWDT->WDT0_MR |= WDT0_MR_WDDIS;
-    DWDT->WDT1_MR |= WDT1_MR_WDDIS;
->>>>>>> 34f64080
+    //DWDT->WDT0_MR |= WDT0_MR_WDDIS;
+    //DWDT->WDT1_MR |= WDT1_MR_WDDIS;
 
     /* Disable "Execute never (XN)" for RAM region */
     mbed_mpu_enable_ram_xn(false);
