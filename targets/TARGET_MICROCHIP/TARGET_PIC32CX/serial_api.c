/***************************************************************************//**
* @file serial_api.c
*******************************************************************************
* @section License
* <b>Copyright (c) 2021 Microchip Technology Inc. and its subsidiaries.</b>
*******************************************************************************
*
* SPDX-License-Identifier: Apache-2.0
*
* Licensed under the Apache License, Version 2.0 (the "License"); you may
* not use this file except in compliance with the License.
* You may obtain a copy of the License at
*
* http://www.apache.org/licenses/LICENSE-2.0
*
* Unless required by applicable law or agreed to in writing, software
* distributed under the License is distributed on an "AS IS" BASIS, WITHOUT
* WARRANTIES OR CONDITIONS OF ANY KIND, either express or implied.
* See the License for the specific language governing permissions and
* limitations under the License.
*
******************************************************************************/

#include "device.h"
#include "clocking.h"

#if DEVICE_SERIAL

#include "mbed_assert.h"
#include "mbed_power_mgmt.h"
#include "serial_api.h"
#include <string.h>
#include <stdbool.h>

#include "pinmap.h"
#include "PeripheralPins.h"
#include "PeripheralNames.h"

#include "compiler.h"
#include "pic32cx.h"
#include "usart.h"
#include "uart_serial.h"

#define UART_COUNT    1
#define USART_COUNT   8
#define MODULES_SIZE_SERIAL (UART_COUNT + USART_COUNT)

/* Interrupt handlers */
#define UART_Handler               UART_Handler
#define USART0_Handler             FLEXCOM0_Handler
#define USART1_Handler             FLEXCOM1_Handler
#define USART2_Handler             FLEXCOM2_Handler
#define USART3_Handler             FLEXCOM3_Handler
#define USART4_Handler             FLEXCOM4_Handler
#define USART5_Handler             FLEXCOM5_Handler
#define USART6_Handler             FLEXCOM6_Handler
#define USART7_Handler             FLEXCOM7_Handler

/* Store IRQ id for each UART */
static uint32_t serial_irq_ids[MODULES_SIZE_SERIAL] = { 0 };
/* Interrupt handler from mbed common */
static uart_irq_handler irq_handler;

/* Serial interface on USBTX/USBRX retargets stdio */
int stdio_uart_inited = 0;
serial_t stdio_uart;

/**
* Get index of serial object, relating it to the physical peripheral.
*
* @param obj pointer to serial peripheral (= base address of periph)
* @return internal index of U(S)ART peripheral
*/
static inline uint8_t _serial_pointer_get_index(uint32_t serial_ptr)
{
<<<<<<< HEAD
  uint8_t index = 0;
  
  if (serial_ptr == UART_0) return index;
  index++;
  
  if (serial_ptr == USART_0) return index;
  index++;
  
  if (serial_ptr == USART_1) return index;
  index++;
  
  if (serial_ptr == USART_2) return index;
  index++;
  
  if (serial_ptr == USART_3) return index;
  index++;
  
  if (serial_ptr == USART_4) return index;
  index++;
  
  if (serial_ptr == USART_5) return index;
  index++;
  
  if (serial_ptr == USART_6) return index;
  index++;
  
  if (serial_ptr == USART_7) return index;
  index++;
  
  return 0;
=======
    uint8_t index = 0;

    if (serial_ptr == UART_0) return index;
    index++;

    if (serial_ptr == USART_0) return index;
    index++;

    if (serial_ptr == USART_1) return index;
    index++;

    if (serial_ptr == USART_2) return index;
    index++;

    if (serial_ptr == USART_3) return index;
    index++;

    if (serial_ptr == USART_4) return index;
    index++;

    if (serial_ptr == USART_5) return index;
    index++;

    if (serial_ptr == USART_6) return index;
    index++;

    if (serial_ptr == USART_7) return index;
    index++;

    return 0;
>>>>>>> b072ecb7
}

/**
* Get index of serial object, relating it to the physical peripheral.
*
* @param obj pointer to serial object (mbed object)
* @return internal index of U(S)ART peripheral
*/
static inline uint8_t _serial_get_index(serial_t *obj)
{
  return _serial_pointer_get_index((uint32_t)obj->p_usart);
}

static void _serial_enable(serial_t *obj, uint8_t enable)
{
<<<<<<< HEAD
  if (enable) {
    /* Enable the receiver and transmitter */
    if (obj->is_usart) {
      usart_enable_tx(obj->p_usart);
      usart_enable_rx(obj->p_usart);
    } else {
      uart_enable_tx((Uart *)obj->p_usart);
      uart_enable_rx((Uart *)obj->p_usart);
    }
  } else {
    /* Disable the receiver and transmitter */
    if (obj->is_usart) {
      usart_disable_tx(obj->p_usart);
      usart_disable_rx(obj->p_usart);
    } else {
      uart_disable_tx((Uart *)obj->p_usart);
      uart_disable_rx((Uart *)obj->p_usart);
    }
  }
=======
    if (enable) {
        /* Enable the receiver and transmitter */
        if (obj->is_usart) {
            usart_enable_tx(obj->p_usart);
            usart_enable_rx(obj->p_usart);
        } else {
            uart_enable_tx((Uart *)obj->p_usart);
            uart_enable_rx((Uart *)obj->p_usart);
        }
    } else {
        /* Disable the receiver and transmitter */
        if (obj->is_usart) {
            usart_disable_tx(obj->p_usart);
            usart_disable_rx(obj->p_usart);
        } else {
            uart_disable_tx((Uart *)obj->p_usart);
            uart_disable_rx((Uart *)obj->p_usart);
        }
    }
>>>>>>> b072ecb7
}

static IRQn_Type _serial_get_irq_index(serial_t *obj)
{
<<<<<<< HEAD
  UARTName uart = (UARTName)obj->p_usart;
  
  switch (uart) {
  case UART_0:
    return UART_IRQn;
    break;
  case USART_0:
    return FLEXCOM0_IRQn;
    break;
  case USART_1:
    return FLEXCOM1_IRQn;
    break;
  case USART_2:
    return FLEXCOM2_IRQn;
    break;
  case USART_3:
    return FLEXCOM3_IRQn;
    break;
  case USART_4:
    return FLEXCOM4_IRQn;
    break;
  case USART_5:
    return FLEXCOM5_IRQn;
    break;
  case USART_6:
    return FLEXCOM6_IRQn;
    break;
  case USART_7:
    return FLEXCOM7_IRQn;
    break;
  }
  
  return (IRQn_Type)0;
=======
    UARTName uart = (UARTName)obj->p_usart;

    switch (uart) {
    case UART_0:
        return UART_IRQn;
        break;
    case USART_0:
        return FLEXCOM0_IRQn;
        break;
    case USART_1:
        return FLEXCOM1_IRQn;
        break;
    case USART_2:
        return FLEXCOM2_IRQn;
        break;
    case USART_3:
        return FLEXCOM3_IRQn;
        break;
    case USART_4:
        return FLEXCOM4_IRQn;
        break;
    case USART_5:
        return FLEXCOM5_IRQn;
        break;
    case USART_6:
        return FLEXCOM6_IRQn;
        break;
    case USART_7:
        return FLEXCOM7_IRQn;
        break;
    }

    return (IRQn_Type)0;
>>>>>>> b072ecb7
}

/** Initialize the serial peripheral. It sets the default parameters for serial
*  peripheral, and configures its specifieds pins.
*
* @param obj The serial object
* @param tx  The TX pin name
* @param rx  The RX pin name
*/
void serial_init(serial_t *obj, PinName tx, PinName rx)
{
<<<<<<< HEAD
  /* Get UART object connected to the given pins */
  UARTName uart_tx = (UARTName) pinmap_peripheral(tx, PinMap_UART_TX);
  UARTName uart_rx = (UARTName) pinmap_peripheral(rx, PinMap_UART_RX);
  /* Check that pins are connected to same UART */
  UARTName uart = (UARTName) pinmap_merge(uart_tx, uart_rx);
  MBED_ASSERT((unsigned int) uart != NC);
  
  /* Set Pin Mode */
  ioport_mode_t mode = (ioport_mode_t)pinmap_function(tx, PinMap_UART_TX);
  ioport_set_pin_mode(tx, mode);
  mode = (ioport_mode_t)pinmap_function(rx, PinMap_UART_RX);
  ioport_set_pin_mode(rx, mode);
  
  /* Set default values */
  obj->p_usart = (Usart *) uart;
  obj->serial_options.charlength = US_MR_CHRL_8_BIT;
  obj->serial_options.paritytype = US_MR_PAR_NO;
  obj->serial_options.stopbits = US_MR_NBSTOP_1_BIT;
  obj->serial_options.baudrate  = 115200;
  
  if (uart == STDIO_UART) {
=======
    /* Get UART object connected to the given pins */
    UARTName uart_tx = (UARTName) pinmap_peripheral(tx, PinMap_UART_TX);
    UARTName uart_rx = (UARTName) pinmap_peripheral(rx, PinMap_UART_RX);
    /* Check that pins are connected to same UART */
    UARTName uart = (UARTName) pinmap_merge(uart_tx, uart_rx);
    MBED_ASSERT((unsigned int) uart != NC);

    /* Set Pin Mode */
    ioport_mode_t mode = (ioport_mode_t)pinmap_function(tx, PinMap_UART_TX);
    ioport_set_pin_mode(tx, mode);
    mode = (ioport_mode_t)pinmap_function(rx, PinMap_UART_RX);
    ioport_set_pin_mode(rx, mode);

    /* Set default values */
    obj->p_usart = (Usart *) uart;
    obj->serial_options.charlength = US_MR_CHRL_8_BIT;
    obj->serial_options.paritytype = US_MR_PAR_NO;
    obj->serial_options.stopbits = US_MR_NBSTOP_1_BIT;
//    obj->serial_options.baudrate  = 115200;

    if (uart == STDIO_UART) {
>>>>>>> b072ecb7
#if MBED_CONF_PLATFORM_STDIO_BAUD_RATE
    obj->serial_options.baudrate  = MBED_CONF_PLATFORM_STDIO_BAUD_RATE; // baudrate takes value from platform/mbed_lib.json
#endif /* MBED_CONF_PLATFORM_STDIO_BAUD_RATE */
  } else {
#if MBED_CONF_PLATFORM_DEFAULT_SERIAL_BAUD_RATE
    obj->serial_options.baudrate  = MBED_CONF_PLATFORM_DEFAULT_SERIAL_BAUD_RATE; // baudrate takes value from platform/mbed_lib.json
#endif /* MBED_CONF_PLATFORM_DEFAULT_SERIAL_BAUD_RATE */
<<<<<<< HEAD
  }
  
  /* Check if UART or USART */
  if (UART == (Uart *)obj->p_usart) {
    obj->is_usart = false;
  } else {
    /* Flexcomm USART */
    if ((USART0 == (Usart *)obj->p_usart) || (USART1 == (Usart *)obj->p_usart) ||
	(USART2 == (Usart *)obj->p_usart) || (USART3 == (Usart *)obj->p_usart) ||
	  (USART4 == (Usart *)obj->p_usart) || (USART5 == (Usart *)obj->p_usart) ||
	    (USART6 == (Usart *)obj->p_usart) || (USART7 == (Usart *)obj->p_usart)) {
	      obj->is_usart = true;
	    }
  }
  
  /* If this is the UART to be used for stdio, copy it to the stdio_uart struct */
  if (uart == STDIO_UART) {
    stdio_uart_inited = 1;
    memcpy(&stdio_uart, obj, sizeof(serial_t));
  }
  
  /* Configure serial mode */
  usart_serial_init((usart_if)obj->p_usart, &obj->serial_options);
  
  /* Disable all the interrupts */
  if (obj->is_usart) {
    usart_disable_interrupt(obj->p_usart, 0xFFFFFFFF);
  } else {
    uart_disable_interrupt((Uart *)obj->p_usart, 0xFFFFFFFF);
  }
  
  /* Configure and enable interrupt of U(S)ART */
  NVIC_EnableIRQ(_serial_get_irq_index(obj));
=======
    }

    /* Check if UART or USART */
    if (UART == (Uart *)obj->p_usart) {
        obj->is_usart = false;
    } else {
        /* Flexcomm USART */
        if ((USART0 == (Usart *)obj->p_usart) || (USART1 == (Usart *)obj->p_usart) ||
            (USART2 == (Usart *)obj->p_usart) || (USART3 == (Usart *)obj->p_usart) ||
            (USART4 == (Usart *)obj->p_usart) || (USART5 == (Usart *)obj->p_usart) ||
            (USART6 == (Usart *)obj->p_usart) || (USART7 == (Usart *)obj->p_usart)) {
                obj->is_usart = true;
            }
    }

    /* If this is the UART to be used for stdio, copy it to the stdio_uart struct */
    if (uart == STDIO_UART) {
        stdio_uart_inited = 1;
        memcpy(&stdio_uart, obj, sizeof(serial_t));
    }

    /* Configure serial mode */
    usart_serial_init((usart_if)obj->p_usart, &obj->serial_options);

    /* Disable all the interrupts */
    if (obj->is_usart) {
        usart_disable_interrupt(obj->p_usart, 0xFFFFFFFF);
    } else {
        uart_disable_interrupt((Uart *)obj->p_usart, 0xFFFFFFFF);
    }

    /* Configure and enable interrupt of U(S)ART */
    NVIC_EnableIRQ(_serial_get_irq_index(obj));
>>>>>>> b072ecb7
}

/** Release the serial peripheral, not currently invoked. It requires further
*  resource management.
*
* @param obj The serial object
*/
void serial_free(serial_t *obj)
{
<<<<<<< HEAD
  /* Disable the receiver and transmitter */
  if (obj->is_usart) {
    usart_disable_tx(obj->p_usart);
    usart_disable_rx(obj->p_usart);
  } else {
    uart_disable_tx((Uart *)obj->p_usart);
    uart_disable_rx((Uart *)obj->p_usart);
  }
=======
    /* Disable the receiver and transmitter */
    if (obj->is_usart) {
        usart_disable_tx(obj->p_usart);
        usart_disable_rx(obj->p_usart);
    } else {
        uart_disable_tx((Uart *)obj->p_usart);
        uart_disable_rx((Uart *)obj->p_usart);
    }
>>>>>>> b072ecb7
}

/** Configure the baud rate
*
* @param obj      The serial object
* @param baudrate The baud rate to be configured
*/
void serial_baud(serial_t *obj, int baudrate)
{
<<<<<<< HEAD
  /* Only in Flexcomm USART */
  if (obj->is_usart) {
    usart_set_async_baudrate(obj->p_usart, (uint32_t)baudrate, sysclk_get_peripheral_bus_hz(obj->p_usart));
    obj->serial_options.baudrate = baudrate;
  }
=======
    /* Only in Flexcomm USART */
    if (obj->is_usart) {
        usart_set_async_baudrate(obj->p_usart, (uint32_t)baudrate, sysclk_get_peripheral_bus_hz(obj->p_usart));
        obj->serial_options.baudrate = baudrate;
    }
>>>>>>> b072ecb7
}

/** Configure the format. Set the number of bits, parity and the number of stop bits
*
* @param obj       The serial object
* @param data_bits The number of data bits
* @param parity    The parity
* @param stop_bits The number of stop bits
*/
void serial_format(serial_t *obj, int data_bits, SerialParity parity, int stop_bits)
{
<<<<<<< HEAD
  /* Disable the receiver and transmitter */
  _serial_enable(obj, false);
  
  /* We support 5 to 8 data bits */
  MBED_ASSERT(data_bits >= 5 && data_bits <= 8);
  
  /* Set new values */
  obj->serial_options.charlength = (data_bits - 5) << 6;
  obj->serial_options.paritytype = US_MR_PAR_NO;
  obj->serial_options.stopbits = (stop_bits - 1) << 9;
  switch (parity) {
  case ParityNone:
    obj->serial_options.paritytype = US_MR_PAR_NO;
    break;
  case ParityOdd:
    obj->serial_options.paritytype = US_MR_PAR_ODD;
    break;
  case ParityEven:
    obj->serial_options.paritytype = US_MR_PAR_EVEN;
    break;
  case ParityForced1:
    obj->serial_options.paritytype = US_MR_PAR_MARK;
    break;
  case ParityForced0:
    obj->serial_options.paritytype = US_MR_PAR_SPACE;
    break;
  }
  
  /* Configure USART in serial mode */
  usart_serial_init((usart_if)obj->p_usart, &obj->serial_options);
=======
    /* Disable the receiver and transmitter */
    _serial_enable(obj, false);

    /* We support 5 to 8 data bits */
    MBED_ASSERT(data_bits >= 5 && data_bits <= 8);

    /* Set new values */
    obj->serial_options.charlength = (data_bits - 5) << 6;
    obj->serial_options.paritytype = US_MR_PAR_NO;
    obj->serial_options.stopbits = (stop_bits - 1) << 9;
    switch (parity) {
    case ParityNone:
        obj->serial_options.paritytype = US_MR_PAR_NO;
        break;
    case ParityOdd:
        obj->serial_options.paritytype = US_MR_PAR_ODD;
        break;
    case ParityEven:
        obj->serial_options.paritytype = US_MR_PAR_EVEN;
        break;
    case ParityForced1:
        obj->serial_options.paritytype = US_MR_PAR_MARK;
        break;
    case ParityForced0:
        obj->serial_options.paritytype = US_MR_PAR_SPACE;
        break;
    }

    /* Configure USART in serial mode */
    usart_serial_init((usart_if)obj->p_usart, &obj->serial_options);
>>>>>>> b072ecb7
}

/******************************************************************************
*                               INTERRUPTS                                   *
******************************************************************************/

static inline void _uart_irq_handler(uint32_t index, SerialIrq irq_type)
{
  if (serial_irq_ids[index] != 0) {
    irq_handler(serial_irq_ids[index], irq_type);
  }
}

void UART_Handler(void)
{
<<<<<<< HEAD
  uint32_t ul_status;
  
  /* Read USART Status */
  ul_status = uart_get_status(UART);
  
  if (ul_status & UART_SR_RXRDY) {
    _uart_irq_handler(_serial_pointer_get_index(UART_0), RxIrq);
  } else if (ul_status & UART_SR_TXRDY) {
    _uart_irq_handler(_serial_pointer_get_index(UART_0), TxIrq);
  }
=======
    uint32_t ul_status;

    /* Read USART Status */
    ul_status = uart_get_status(UART);

    if (ul_status & UART_SR_RXRDY) {
        _uart_irq_handler(_serial_pointer_get_index(UART_0), RxIrq);
    } else if (ul_status & UART_SR_TXRDY) {
        _uart_irq_handler(_serial_pointer_get_index(UART_0), TxIrq);
    }
>>>>>>> b072ecb7
}

void USART0_Handler(void)
{
<<<<<<< HEAD
  uint32_t ul_status;
  
  /* Read USART Status */
  ul_status = usart_get_status(USART0);
  
  if (ul_status & US_CSR_RXRDY) {
    _uart_irq_handler(_serial_pointer_get_index(USART_0), RxIrq);
  } else if (ul_status & US_CSR_TXRDY) {
    _uart_irq_handler(_serial_pointer_get_index(USART_0), TxIrq);
  }
=======
    uint32_t ul_status;

    /* Read USART Status */
    ul_status = usart_get_status(USART0);

    if (ul_status & US_CSR_RXRDY) {
        _uart_irq_handler(_serial_pointer_get_index(USART_0), RxIrq);
    } else if (ul_status & US_CSR_TXRDY) {
        _uart_irq_handler(_serial_pointer_get_index(USART_0), TxIrq);
    }
>>>>>>> b072ecb7
}

void USART1_Handler(void)
{
<<<<<<< HEAD
  uint32_t ul_status;
  
  /* Read USART Status */
  ul_status = usart_get_status(USART1);
  
  if (ul_status & US_CSR_RXRDY) {
    _uart_irq_handler(_serial_pointer_get_index(USART_1), RxIrq);
  } else if (ul_status & US_CSR_TXRDY) {
    _uart_irq_handler(_serial_pointer_get_index(USART_1), TxIrq);
  }
=======
    uint32_t ul_status;

    /* Read USART Status */
    ul_status = usart_get_status(USART1);

    if (ul_status & US_CSR_RXRDY) {
        _uart_irq_handler(_serial_pointer_get_index(USART_1), RxIrq);
    } else if (ul_status & US_CSR_TXRDY) {
        _uart_irq_handler(_serial_pointer_get_index(USART_1), TxIrq);
    }
>>>>>>> b072ecb7
}

void USART2_Handler(void)
{
<<<<<<< HEAD
  uint32_t ul_status;
  
  /* Read USART Status */
  ul_status = usart_get_status(USART2);
  
  if (ul_status & US_CSR_RXRDY) {
    _uart_irq_handler(_serial_pointer_get_index(USART_2), RxIrq);
  } else if (ul_status & US_CSR_TXRDY) {
    _uart_irq_handler(_serial_pointer_get_index(USART_2), TxIrq);
  }
=======
    uint32_t ul_status;

    /* Read USART Status */
    ul_status = usart_get_status(USART2);

    if (ul_status & US_CSR_RXRDY) {
        _uart_irq_handler(_serial_pointer_get_index(USART_2), RxIrq);
    } else if (ul_status & US_CSR_TXRDY) {
        _uart_irq_handler(_serial_pointer_get_index(USART_2), TxIrq);
    }
>>>>>>> b072ecb7
}

void USART3_Handler(void)
{
<<<<<<< HEAD
  uint32_t ul_status;
  
  /* Read USART Status */
  ul_status = usart_get_status(USART3);
  
  if (ul_status & US_CSR_RXRDY) {
    _uart_irq_handler(_serial_pointer_get_index(USART_3), RxIrq);
  } else if (ul_status & US_CSR_TXRDY) {
    _uart_irq_handler(_serial_pointer_get_index(USART_3), TxIrq);
  }
=======
    uint32_t ul_status;

    /* Read USART Status */
    ul_status = usart_get_status(USART3);

    if (ul_status & US_CSR_RXRDY) {
        _uart_irq_handler(_serial_pointer_get_index(USART_3), RxIrq);
    } else if (ul_status & US_CSR_TXRDY) {
        _uart_irq_handler(_serial_pointer_get_index(USART_3), TxIrq);
    }
>>>>>>> b072ecb7
}

void USART4_Handler(void)
{
<<<<<<< HEAD
  uint32_t ul_status;
  
  /* Read USART Status */
  ul_status = usart_get_status(USART4);
  
  if (ul_status & US_CSR_RXRDY) {
    _uart_irq_handler(_serial_pointer_get_index(USART_4), RxIrq);
  } else if (ul_status & US_CSR_TXRDY) {
    _uart_irq_handler(_serial_pointer_get_index(USART_4), TxIrq);
  }
=======
    uint32_t ul_status;

    /* Read USART Status */
    ul_status = usart_get_status(USART4);

    if (ul_status & US_CSR_RXRDY) {
        _uart_irq_handler(_serial_pointer_get_index(USART_4), RxIrq);
    } else if (ul_status & US_CSR_TXRDY) {
        _uart_irq_handler(_serial_pointer_get_index(USART_4), TxIrq);
    }
>>>>>>> b072ecb7
}

void USART5_Handler(void)
{
<<<<<<< HEAD
  uint32_t ul_status;
  
  /* Read USART Status */
  ul_status = usart_get_status(USART5);
  
  if (ul_status & US_CSR_RXRDY) {
    _uart_irq_handler(_serial_pointer_get_index(USART_5), RxIrq);
  } else if (ul_status & US_CSR_TXRDY) {
    _uart_irq_handler(_serial_pointer_get_index(USART_5), TxIrq);
  }
=======
    uint32_t ul_status;

    /* Read USART Status */
    ul_status = usart_get_status(USART5);

    if (ul_status & US_CSR_RXRDY) {
        _uart_irq_handler(_serial_pointer_get_index(USART_5), RxIrq);
    } else if (ul_status & US_CSR_TXRDY) {
        _uart_irq_handler(_serial_pointer_get_index(USART_5), TxIrq);
    }
>>>>>>> b072ecb7
}

void USART6_Handler(void)
{
<<<<<<< HEAD
  uint32_t ul_status;
  
  /* Read USART Status */
  ul_status = usart_get_status(USART6);
  
  if (ul_status & US_CSR_RXRDY) {
    _uart_irq_handler(_serial_pointer_get_index(USART_6), RxIrq);
  } else if (ul_status & US_CSR_TXRDY) {
    _uart_irq_handler(_serial_pointer_get_index(USART_6), TxIrq);
  }
=======
    uint32_t ul_status;

    /* Read USART Status */
    ul_status = usart_get_status(USART6);

    if (ul_status & US_CSR_RXRDY) {
        _uart_irq_handler(_serial_pointer_get_index(USART_6), RxIrq);
    } else if (ul_status & US_CSR_TXRDY) {
        _uart_irq_handler(_serial_pointer_get_index(USART_6), TxIrq);
    }
>>>>>>> b072ecb7
}

void USART7_Handler(void)
{
<<<<<<< HEAD
  uint32_t ul_status;
  
  /* Read USART Status */
  ul_status = usart_get_status(USART7);
  
  if (ul_status & US_CSR_RXRDY) {
    _uart_irq_handler(_serial_pointer_get_index(USART_7), RxIrq);
  } else if (ul_status & US_CSR_TXRDY) {
    _uart_irq_handler(_serial_pointer_get_index(USART_7), TxIrq);
  }
=======
    uint32_t ul_status;

    /* Read USART Status */
    ul_status = usart_get_status(USART7);

    if (ul_status & US_CSR_RXRDY) {
        _uart_irq_handler(_serial_pointer_get_index(USART_7), RxIrq);
    } else if (ul_status & US_CSR_TXRDY) {
        _uart_irq_handler(_serial_pointer_get_index(USART_7), TxIrq);
    }
>>>>>>> b072ecb7
}

/** The serial interrupt handler registration
*
* @param obj     The serial object
* @param handler The interrupt handler which will be invoked when the interrupt fires
* @param id      The SerialBase object
*/
/**
* Set handler for all serial interrupts (is probably SerialBase::_handler())
* and store IRQ ID to be returned to the handler upon interrupt. ID is
* probably a pointer to the calling Serial object.
*/
void serial_irq_handler(serial_t *obj, uart_irq_handler handler, uint32_t id)
{
  irq_handler = handler;
  serial_irq_ids[_serial_get_index(obj)] = id;
}

/** Configure serial interrupt. This function is used for word-approach
*
* @param obj    The serial object
* @param irq    The serial IRQ type (RX or TX)
* @param enable Set to non-zero to enable events, or zero to disable them
*/
/**
* Set ISR for a given UART and interrupt event (TX or RX)
*/
void serial_irq_set(serial_t *obj, SerialIrq irq, uint32_t enable)
{
<<<<<<< HEAD
  /* Enable or disable interrupt */
  if (enable) {
    if (irq == RxIrq) { /* RX */
      if (!obj->is_usart) {
	uart_enable_interrupt((Uart *)obj->p_usart, UART_IER_RXRDY);
      } else { /* Flexcomm USART */
	usart_enable_interrupt(obj->p_usart, US_IER_RXRDY);
      }
    } else { /* TX */
      if (!obj->is_usart) {
	uart_enable_interrupt((Uart *)obj->p_usart, UART_IER_TXRDY);
      } else { /* Flexcomm USART */
	usart_enable_interrupt(obj->p_usart, US_IER_TXRDY);
      }
    }
    
    NVIC_ClearPendingIRQ(_serial_get_irq_index(obj));
    NVIC_SetPriority(_serial_get_irq_index(obj), 1);
    NVIC_EnableIRQ(_serial_get_irq_index(obj));
  } else { /* Disable */
    if (irq == RxIrq) { /* RX */
      if (!obj->is_usart) {
	uart_disable_interrupt((Uart *)obj->p_usart, UART_IDR_RXRDY);
      } else { /* Flexcomm USART */
	usart_disable_interrupt(obj->p_usart, US_IDR_RXRDY);
      }
    } else { /* TX */
      if (!obj->is_usart) {
	uart_disable_interrupt((Uart *)obj->p_usart, UART_IDR_TXRDY);
      } else { /* Flexcomm USART */
	usart_disable_interrupt(obj->p_usart, US_IDR_TXRDY);
      }
    }
    
    NVIC_DisableIRQ(_serial_get_irq_index(obj));
  }
=======
    /* Enable or disable interrupt */
    if (enable) {
        if (irq == RxIrq) { /* RX */
            if (!obj->is_usart) {
                uart_enable_interrupt((Uart *)obj->p_usart, UART_IER_RXRDY);
            } else { /* Flexcomm USART */
                usart_enable_interrupt(obj->p_usart, US_IER_RXRDY);
            }
        } else { /* TX */
            if (!obj->is_usart) {
                uart_enable_interrupt((Uart *)obj->p_usart, UART_IER_TXRDY);
            } else { /* Flexcomm USART */
                usart_enable_interrupt(obj->p_usart, US_IER_TXRDY);
            }
        }

        NVIC_ClearPendingIRQ(_serial_get_irq_index(obj));
        NVIC_SetPriority(_serial_get_irq_index(obj), 1);
        NVIC_EnableIRQ(_serial_get_irq_index(obj));
    } else { /* Disable */
        if (irq == RxIrq) { /* RX */
            if (!obj->is_usart) {
                uart_disable_interrupt((Uart *)obj->p_usart, UART_IDR_RXRDY);
            } else { /* Flexcomm USART */
                usart_disable_interrupt(obj->p_usart, US_IDR_RXRDY);
            }
        } else { /* TX */
            if (!obj->is_usart) {
                uart_disable_interrupt((Uart *)obj->p_usart, UART_IDR_TXRDY);
            } else { /* Flexcomm USART */
                usart_disable_interrupt(obj->p_usart, US_IDR_TXRDY);
            }
        }

        NVIC_DisableIRQ(_serial_get_irq_index(obj));
    }
>>>>>>> b072ecb7
}

/******************************************************************************
*                               READ/WRITE                                   *
******************************************************************************/

/** Get character. This is a blocking call, waiting for a character
*
* @param obj The serial object
*/
int serial_getc(serial_t *obj)
{
<<<<<<< HEAD
  uint8_t data;
  usart_serial_getchar((usart_if)obj->p_usart, &data);
  return data;
=======
    uint8_t data;
    usart_serial_getchar((usart_if)obj->p_usart, &data);
    return data;
>>>>>>> b072ecb7
}

/** Send a character. This is a blocking call, waiting for a peripheral to be available
*  for writing
*
* @param obj The serial object
* @param c   The character to be sent
*/
void serial_putc(serial_t *obj, int c)
{
<<<<<<< HEAD
  usart_serial_putchar((usart_if)obj->p_usart, (uint8_t)c);
=======
    usart_serial_putchar((usart_if)obj->p_usart, (uint8_t)c);
>>>>>>> b072ecb7
}

/** Check if the serial peripheral is readable
*
* @param obj The serial object
* @return Non-zero value if a character can be read, 0 if nothing to read
*/
int serial_readable(serial_t *obj)
{
<<<<<<< HEAD
  return usart_serial_is_rx_ready((usart_if)obj->p_usart);
=======
    return usart_serial_is_rx_ready((usart_if)obj->p_usart);
>>>>>>> b072ecb7
}

/** Check if the serial peripheral is writable
*
* @param obj The serial object
* @return Non-zero value if a character can be written, 0 otherwise.
*/
int serial_writable(serial_t *obj)
{
<<<<<<< HEAD
  return usart_serial_is_tx_ready((usart_if)obj->p_usart);
=======
    return usart_serial_is_tx_ready((usart_if)obj->p_usart);
>>>>>>> b072ecb7
}

/** Clear the serial peripheral
*
* @param obj The serial object
*/
void serial_clear(serial_t *obj)
{
  /* Interrupts automatically clear when condition is not met anymore */
}

/** Set the break
*
* @param obj The serial object
*/
void serial_break_set(serial_t *obj)
{
<<<<<<< HEAD
  /* Only in Flexcomm USART */
  if (obj->is_usart) {
    usart_start_tx_break((usart_if)obj->p_usart);
  }
=======
    /* Only in Flexcomm USART */
    if (obj->is_usart) {
        usart_start_tx_break((usart_if)obj->p_usart);
    }
>>>>>>> b072ecb7
}

/** Clear the break
*
* @param obj The serial object
*/
void serial_break_clear(serial_t *obj)
{
<<<<<<< HEAD
  /* Only in Flexcomm USART */
  if (obj->is_usart) {
    usart_stop_tx_break((usart_if)obj->p_usart);
  }
=======
    /* Only in Flexcomm USART */
    if (obj->is_usart) {
        usart_stop_tx_break((usart_if)obj->p_usart);
    }
>>>>>>> b072ecb7
}

/** Configure the TX pin for UART function.
*
* @param tx The pin name used for TX
*/
void serial_pinout_tx(PinName tx)
{
  ioport_mode_t mode = (ioport_mode_t)pinmap_function(tx, PinMap_UART_TX);
  ioport_set_pin_mode(tx, mode);
}

/** Get the pins that support Serial TX
*
* Return a PinMap array of pins that support Serial TX. The
* array is terminated with {NC, NC, 0}.
*
* @return PinMap array
*/
const PinMap *serial_tx_pinmap()
{
  return PinMap_UART_TX;
}

/** Get the pins that support Serial RX
*
* Return a PinMap array of pins that support Serial RX. The
* array is terminated with {NC, NC, 0}.
*
* @return PinMap array
*/
const PinMap *serial_rx_pinmap()
{
  return PinMap_UART_RX;
}

#endif //DEVICE_SERIAL<|MERGE_RESOLUTION|>--- conflicted
+++ resolved
@@ -73,38 +73,6 @@
 */
 static inline uint8_t _serial_pointer_get_index(uint32_t serial_ptr)
 {
-<<<<<<< HEAD
-  uint8_t index = 0;
-  
-  if (serial_ptr == UART_0) return index;
-  index++;
-  
-  if (serial_ptr == USART_0) return index;
-  index++;
-  
-  if (serial_ptr == USART_1) return index;
-  index++;
-  
-  if (serial_ptr == USART_2) return index;
-  index++;
-  
-  if (serial_ptr == USART_3) return index;
-  index++;
-  
-  if (serial_ptr == USART_4) return index;
-  index++;
-  
-  if (serial_ptr == USART_5) return index;
-  index++;
-  
-  if (serial_ptr == USART_6) return index;
-  index++;
-  
-  if (serial_ptr == USART_7) return index;
-  index++;
-  
-  return 0;
-=======
     uint8_t index = 0;
 
     if (serial_ptr == UART_0) return index;
@@ -135,7 +103,6 @@
     index++;
 
     return 0;
->>>>>>> b072ecb7
 }
 
 /**
@@ -146,32 +113,11 @@
 */
 static inline uint8_t _serial_get_index(serial_t *obj)
 {
-  return _serial_pointer_get_index((uint32_t)obj->p_usart);
+    return _serial_pointer_get_index((uint32_t)obj->p_usart);
 }
 
 static void _serial_enable(serial_t *obj, uint8_t enable)
 {
-<<<<<<< HEAD
-  if (enable) {
-    /* Enable the receiver and transmitter */
-    if (obj->is_usart) {
-      usart_enable_tx(obj->p_usart);
-      usart_enable_rx(obj->p_usart);
-    } else {
-      uart_enable_tx((Uart *)obj->p_usart);
-      uart_enable_rx((Uart *)obj->p_usart);
-    }
-  } else {
-    /* Disable the receiver and transmitter */
-    if (obj->is_usart) {
-      usart_disable_tx(obj->p_usart);
-      usart_disable_rx(obj->p_usart);
-    } else {
-      uart_disable_tx((Uart *)obj->p_usart);
-      uart_disable_rx((Uart *)obj->p_usart);
-    }
-  }
-=======
     if (enable) {
         /* Enable the receiver and transmitter */
         if (obj->is_usart) {
@@ -191,46 +137,10 @@
             uart_disable_rx((Uart *)obj->p_usart);
         }
     }
->>>>>>> b072ecb7
 }
 
 static IRQn_Type _serial_get_irq_index(serial_t *obj)
 {
-<<<<<<< HEAD
-  UARTName uart = (UARTName)obj->p_usart;
-  
-  switch (uart) {
-  case UART_0:
-    return UART_IRQn;
-    break;
-  case USART_0:
-    return FLEXCOM0_IRQn;
-    break;
-  case USART_1:
-    return FLEXCOM1_IRQn;
-    break;
-  case USART_2:
-    return FLEXCOM2_IRQn;
-    break;
-  case USART_3:
-    return FLEXCOM3_IRQn;
-    break;
-  case USART_4:
-    return FLEXCOM4_IRQn;
-    break;
-  case USART_5:
-    return FLEXCOM5_IRQn;
-    break;
-  case USART_6:
-    return FLEXCOM6_IRQn;
-    break;
-  case USART_7:
-    return FLEXCOM7_IRQn;
-    break;
-  }
-  
-  return (IRQn_Type)0;
-=======
     UARTName uart = (UARTName)obj->p_usart;
 
     switch (uart) {
@@ -264,7 +174,6 @@
     }
 
     return (IRQn_Type)0;
->>>>>>> b072ecb7
 }
 
 /** Initialize the serial peripheral. It sets the default parameters for serial
@@ -276,29 +185,6 @@
 */
 void serial_init(serial_t *obj, PinName tx, PinName rx)
 {
-<<<<<<< HEAD
-  /* Get UART object connected to the given pins */
-  UARTName uart_tx = (UARTName) pinmap_peripheral(tx, PinMap_UART_TX);
-  UARTName uart_rx = (UARTName) pinmap_peripheral(rx, PinMap_UART_RX);
-  /* Check that pins are connected to same UART */
-  UARTName uart = (UARTName) pinmap_merge(uart_tx, uart_rx);
-  MBED_ASSERT((unsigned int) uart != NC);
-  
-  /* Set Pin Mode */
-  ioport_mode_t mode = (ioport_mode_t)pinmap_function(tx, PinMap_UART_TX);
-  ioport_set_pin_mode(tx, mode);
-  mode = (ioport_mode_t)pinmap_function(rx, PinMap_UART_RX);
-  ioport_set_pin_mode(rx, mode);
-  
-  /* Set default values */
-  obj->p_usart = (Usart *) uart;
-  obj->serial_options.charlength = US_MR_CHRL_8_BIT;
-  obj->serial_options.paritytype = US_MR_PAR_NO;
-  obj->serial_options.stopbits = US_MR_NBSTOP_1_BIT;
-  obj->serial_options.baudrate  = 115200;
-  
-  if (uart == STDIO_UART) {
-=======
     /* Get UART object connected to the given pins */
     UARTName uart_tx = (UARTName) pinmap_peripheral(tx, PinMap_UART_TX);
     UARTName uart_rx = (UARTName) pinmap_peripheral(rx, PinMap_UART_RX);
@@ -320,49 +206,13 @@
 //    obj->serial_options.baudrate  = 115200;
 
     if (uart == STDIO_UART) {
->>>>>>> b072ecb7
 #if MBED_CONF_PLATFORM_STDIO_BAUD_RATE
-    obj->serial_options.baudrate  = MBED_CONF_PLATFORM_STDIO_BAUD_RATE; // baudrate takes value from platform/mbed_lib.json
+        obj->serial_options.baudrate  = MBED_CONF_PLATFORM_STDIO_BAUD_RATE; // baudrate takes value from platform/mbed_lib.json
 #endif /* MBED_CONF_PLATFORM_STDIO_BAUD_RATE */
-  } else {
+    } else {
 #if MBED_CONF_PLATFORM_DEFAULT_SERIAL_BAUD_RATE
-    obj->serial_options.baudrate  = MBED_CONF_PLATFORM_DEFAULT_SERIAL_BAUD_RATE; // baudrate takes value from platform/mbed_lib.json
+        obj->serial_options.baudrate  = MBED_CONF_PLATFORM_DEFAULT_SERIAL_BAUD_RATE; // baudrate takes value from platform/mbed_lib.json
 #endif /* MBED_CONF_PLATFORM_DEFAULT_SERIAL_BAUD_RATE */
-<<<<<<< HEAD
-  }
-  
-  /* Check if UART or USART */
-  if (UART == (Uart *)obj->p_usart) {
-    obj->is_usart = false;
-  } else {
-    /* Flexcomm USART */
-    if ((USART0 == (Usart *)obj->p_usart) || (USART1 == (Usart *)obj->p_usart) ||
-	(USART2 == (Usart *)obj->p_usart) || (USART3 == (Usart *)obj->p_usart) ||
-	  (USART4 == (Usart *)obj->p_usart) || (USART5 == (Usart *)obj->p_usart) ||
-	    (USART6 == (Usart *)obj->p_usart) || (USART7 == (Usart *)obj->p_usart)) {
-	      obj->is_usart = true;
-	    }
-  }
-  
-  /* If this is the UART to be used for stdio, copy it to the stdio_uart struct */
-  if (uart == STDIO_UART) {
-    stdio_uart_inited = 1;
-    memcpy(&stdio_uart, obj, sizeof(serial_t));
-  }
-  
-  /* Configure serial mode */
-  usart_serial_init((usart_if)obj->p_usart, &obj->serial_options);
-  
-  /* Disable all the interrupts */
-  if (obj->is_usart) {
-    usart_disable_interrupt(obj->p_usart, 0xFFFFFFFF);
-  } else {
-    uart_disable_interrupt((Uart *)obj->p_usart, 0xFFFFFFFF);
-  }
-  
-  /* Configure and enable interrupt of U(S)ART */
-  NVIC_EnableIRQ(_serial_get_irq_index(obj));
-=======
     }
 
     /* Check if UART or USART */
@@ -396,7 +246,6 @@
 
     /* Configure and enable interrupt of U(S)ART */
     NVIC_EnableIRQ(_serial_get_irq_index(obj));
->>>>>>> b072ecb7
 }
 
 /** Release the serial peripheral, not currently invoked. It requires further
@@ -406,16 +255,6 @@
 */
 void serial_free(serial_t *obj)
 {
-<<<<<<< HEAD
-  /* Disable the receiver and transmitter */
-  if (obj->is_usart) {
-    usart_disable_tx(obj->p_usart);
-    usart_disable_rx(obj->p_usart);
-  } else {
-    uart_disable_tx((Uart *)obj->p_usart);
-    uart_disable_rx((Uart *)obj->p_usart);
-  }
-=======
     /* Disable the receiver and transmitter */
     if (obj->is_usart) {
         usart_disable_tx(obj->p_usart);
@@ -424,7 +263,6 @@
         uart_disable_tx((Uart *)obj->p_usart);
         uart_disable_rx((Uart *)obj->p_usart);
     }
->>>>>>> b072ecb7
 }
 
 /** Configure the baud rate
@@ -434,19 +272,11 @@
 */
 void serial_baud(serial_t *obj, int baudrate)
 {
-<<<<<<< HEAD
-  /* Only in Flexcomm USART */
-  if (obj->is_usart) {
-    usart_set_async_baudrate(obj->p_usart, (uint32_t)baudrate, sysclk_get_peripheral_bus_hz(obj->p_usart));
-    obj->serial_options.baudrate = baudrate;
-  }
-=======
     /* Only in Flexcomm USART */
     if (obj->is_usart) {
         usart_set_async_baudrate(obj->p_usart, (uint32_t)baudrate, sysclk_get_peripheral_bus_hz(obj->p_usart));
         obj->serial_options.baudrate = baudrate;
     }
->>>>>>> b072ecb7
 }
 
 /** Configure the format. Set the number of bits, parity and the number of stop bits
@@ -458,38 +288,6 @@
 */
 void serial_format(serial_t *obj, int data_bits, SerialParity parity, int stop_bits)
 {
-<<<<<<< HEAD
-  /* Disable the receiver and transmitter */
-  _serial_enable(obj, false);
-  
-  /* We support 5 to 8 data bits */
-  MBED_ASSERT(data_bits >= 5 && data_bits <= 8);
-  
-  /* Set new values */
-  obj->serial_options.charlength = (data_bits - 5) << 6;
-  obj->serial_options.paritytype = US_MR_PAR_NO;
-  obj->serial_options.stopbits = (stop_bits - 1) << 9;
-  switch (parity) {
-  case ParityNone:
-    obj->serial_options.paritytype = US_MR_PAR_NO;
-    break;
-  case ParityOdd:
-    obj->serial_options.paritytype = US_MR_PAR_ODD;
-    break;
-  case ParityEven:
-    obj->serial_options.paritytype = US_MR_PAR_EVEN;
-    break;
-  case ParityForced1:
-    obj->serial_options.paritytype = US_MR_PAR_MARK;
-    break;
-  case ParityForced0:
-    obj->serial_options.paritytype = US_MR_PAR_SPACE;
-    break;
-  }
-  
-  /* Configure USART in serial mode */
-  usart_serial_init((usart_if)obj->p_usart, &obj->serial_options);
-=======
     /* Disable the receiver and transmitter */
     _serial_enable(obj, false);
 
@@ -520,7 +318,6 @@
 
     /* Configure USART in serial mode */
     usart_serial_init((usart_if)obj->p_usart, &obj->serial_options);
->>>>>>> b072ecb7
 }
 
 /******************************************************************************
@@ -529,25 +326,13 @@
 
 static inline void _uart_irq_handler(uint32_t index, SerialIrq irq_type)
 {
-  if (serial_irq_ids[index] != 0) {
-    irq_handler(serial_irq_ids[index], irq_type);
-  }
+    if (serial_irq_ids[index] != 0) {
+        irq_handler(serial_irq_ids[index], irq_type);
+    }
 }
 
 void UART_Handler(void)
 {
-<<<<<<< HEAD
-  uint32_t ul_status;
-  
-  /* Read USART Status */
-  ul_status = uart_get_status(UART);
-  
-  if (ul_status & UART_SR_RXRDY) {
-    _uart_irq_handler(_serial_pointer_get_index(UART_0), RxIrq);
-  } else if (ul_status & UART_SR_TXRDY) {
-    _uart_irq_handler(_serial_pointer_get_index(UART_0), TxIrq);
-  }
-=======
     uint32_t ul_status;
 
     /* Read USART Status */
@@ -558,23 +343,10 @@
     } else if (ul_status & UART_SR_TXRDY) {
         _uart_irq_handler(_serial_pointer_get_index(UART_0), TxIrq);
     }
->>>>>>> b072ecb7
 }
 
 void USART0_Handler(void)
 {
-<<<<<<< HEAD
-  uint32_t ul_status;
-  
-  /* Read USART Status */
-  ul_status = usart_get_status(USART0);
-  
-  if (ul_status & US_CSR_RXRDY) {
-    _uart_irq_handler(_serial_pointer_get_index(USART_0), RxIrq);
-  } else if (ul_status & US_CSR_TXRDY) {
-    _uart_irq_handler(_serial_pointer_get_index(USART_0), TxIrq);
-  }
-=======
     uint32_t ul_status;
 
     /* Read USART Status */
@@ -585,23 +357,10 @@
     } else if (ul_status & US_CSR_TXRDY) {
         _uart_irq_handler(_serial_pointer_get_index(USART_0), TxIrq);
     }
->>>>>>> b072ecb7
 }
 
 void USART1_Handler(void)
 {
-<<<<<<< HEAD
-  uint32_t ul_status;
-  
-  /* Read USART Status */
-  ul_status = usart_get_status(USART1);
-  
-  if (ul_status & US_CSR_RXRDY) {
-    _uart_irq_handler(_serial_pointer_get_index(USART_1), RxIrq);
-  } else if (ul_status & US_CSR_TXRDY) {
-    _uart_irq_handler(_serial_pointer_get_index(USART_1), TxIrq);
-  }
-=======
     uint32_t ul_status;
 
     /* Read USART Status */
@@ -612,23 +371,10 @@
     } else if (ul_status & US_CSR_TXRDY) {
         _uart_irq_handler(_serial_pointer_get_index(USART_1), TxIrq);
     }
->>>>>>> b072ecb7
 }
 
 void USART2_Handler(void)
 {
-<<<<<<< HEAD
-  uint32_t ul_status;
-  
-  /* Read USART Status */
-  ul_status = usart_get_status(USART2);
-  
-  if (ul_status & US_CSR_RXRDY) {
-    _uart_irq_handler(_serial_pointer_get_index(USART_2), RxIrq);
-  } else if (ul_status & US_CSR_TXRDY) {
-    _uart_irq_handler(_serial_pointer_get_index(USART_2), TxIrq);
-  }
-=======
     uint32_t ul_status;
 
     /* Read USART Status */
@@ -639,23 +385,10 @@
     } else if (ul_status & US_CSR_TXRDY) {
         _uart_irq_handler(_serial_pointer_get_index(USART_2), TxIrq);
     }
->>>>>>> b072ecb7
 }
 
 void USART3_Handler(void)
 {
-<<<<<<< HEAD
-  uint32_t ul_status;
-  
-  /* Read USART Status */
-  ul_status = usart_get_status(USART3);
-  
-  if (ul_status & US_CSR_RXRDY) {
-    _uart_irq_handler(_serial_pointer_get_index(USART_3), RxIrq);
-  } else if (ul_status & US_CSR_TXRDY) {
-    _uart_irq_handler(_serial_pointer_get_index(USART_3), TxIrq);
-  }
-=======
     uint32_t ul_status;
 
     /* Read USART Status */
@@ -666,23 +399,10 @@
     } else if (ul_status & US_CSR_TXRDY) {
         _uart_irq_handler(_serial_pointer_get_index(USART_3), TxIrq);
     }
->>>>>>> b072ecb7
 }
 
 void USART4_Handler(void)
 {
-<<<<<<< HEAD
-  uint32_t ul_status;
-  
-  /* Read USART Status */
-  ul_status = usart_get_status(USART4);
-  
-  if (ul_status & US_CSR_RXRDY) {
-    _uart_irq_handler(_serial_pointer_get_index(USART_4), RxIrq);
-  } else if (ul_status & US_CSR_TXRDY) {
-    _uart_irq_handler(_serial_pointer_get_index(USART_4), TxIrq);
-  }
-=======
     uint32_t ul_status;
 
     /* Read USART Status */
@@ -693,23 +413,10 @@
     } else if (ul_status & US_CSR_TXRDY) {
         _uart_irq_handler(_serial_pointer_get_index(USART_4), TxIrq);
     }
->>>>>>> b072ecb7
 }
 
 void USART5_Handler(void)
 {
-<<<<<<< HEAD
-  uint32_t ul_status;
-  
-  /* Read USART Status */
-  ul_status = usart_get_status(USART5);
-  
-  if (ul_status & US_CSR_RXRDY) {
-    _uart_irq_handler(_serial_pointer_get_index(USART_5), RxIrq);
-  } else if (ul_status & US_CSR_TXRDY) {
-    _uart_irq_handler(_serial_pointer_get_index(USART_5), TxIrq);
-  }
-=======
     uint32_t ul_status;
 
     /* Read USART Status */
@@ -720,23 +427,10 @@
     } else if (ul_status & US_CSR_TXRDY) {
         _uart_irq_handler(_serial_pointer_get_index(USART_5), TxIrq);
     }
->>>>>>> b072ecb7
 }
 
 void USART6_Handler(void)
 {
-<<<<<<< HEAD
-  uint32_t ul_status;
-  
-  /* Read USART Status */
-  ul_status = usart_get_status(USART6);
-  
-  if (ul_status & US_CSR_RXRDY) {
-    _uart_irq_handler(_serial_pointer_get_index(USART_6), RxIrq);
-  } else if (ul_status & US_CSR_TXRDY) {
-    _uart_irq_handler(_serial_pointer_get_index(USART_6), TxIrq);
-  }
-=======
     uint32_t ul_status;
 
     /* Read USART Status */
@@ -747,23 +441,10 @@
     } else if (ul_status & US_CSR_TXRDY) {
         _uart_irq_handler(_serial_pointer_get_index(USART_6), TxIrq);
     }
->>>>>>> b072ecb7
 }
 
 void USART7_Handler(void)
 {
-<<<<<<< HEAD
-  uint32_t ul_status;
-  
-  /* Read USART Status */
-  ul_status = usart_get_status(USART7);
-  
-  if (ul_status & US_CSR_RXRDY) {
-    _uart_irq_handler(_serial_pointer_get_index(USART_7), RxIrq);
-  } else if (ul_status & US_CSR_TXRDY) {
-    _uart_irq_handler(_serial_pointer_get_index(USART_7), TxIrq);
-  }
-=======
     uint32_t ul_status;
 
     /* Read USART Status */
@@ -774,7 +455,6 @@
     } else if (ul_status & US_CSR_TXRDY) {
         _uart_irq_handler(_serial_pointer_get_index(USART_7), TxIrq);
     }
->>>>>>> b072ecb7
 }
 
 /** The serial interrupt handler registration
@@ -790,8 +470,8 @@
 */
 void serial_irq_handler(serial_t *obj, uart_irq_handler handler, uint32_t id)
 {
-  irq_handler = handler;
-  serial_irq_ids[_serial_get_index(obj)] = id;
+    irq_handler = handler;
+    serial_irq_ids[_serial_get_index(obj)] = id;
 }
 
 /** Configure serial interrupt. This function is used for word-approach
@@ -805,44 +485,6 @@
 */
 void serial_irq_set(serial_t *obj, SerialIrq irq, uint32_t enable)
 {
-<<<<<<< HEAD
-  /* Enable or disable interrupt */
-  if (enable) {
-    if (irq == RxIrq) { /* RX */
-      if (!obj->is_usart) {
-	uart_enable_interrupt((Uart *)obj->p_usart, UART_IER_RXRDY);
-      } else { /* Flexcomm USART */
-	usart_enable_interrupt(obj->p_usart, US_IER_RXRDY);
-      }
-    } else { /* TX */
-      if (!obj->is_usart) {
-	uart_enable_interrupt((Uart *)obj->p_usart, UART_IER_TXRDY);
-      } else { /* Flexcomm USART */
-	usart_enable_interrupt(obj->p_usart, US_IER_TXRDY);
-      }
-    }
-    
-    NVIC_ClearPendingIRQ(_serial_get_irq_index(obj));
-    NVIC_SetPriority(_serial_get_irq_index(obj), 1);
-    NVIC_EnableIRQ(_serial_get_irq_index(obj));
-  } else { /* Disable */
-    if (irq == RxIrq) { /* RX */
-      if (!obj->is_usart) {
-	uart_disable_interrupt((Uart *)obj->p_usart, UART_IDR_RXRDY);
-      } else { /* Flexcomm USART */
-	usart_disable_interrupt(obj->p_usart, US_IDR_RXRDY);
-      }
-    } else { /* TX */
-      if (!obj->is_usart) {
-	uart_disable_interrupt((Uart *)obj->p_usart, UART_IDR_TXRDY);
-      } else { /* Flexcomm USART */
-	usart_disable_interrupt(obj->p_usart, US_IDR_TXRDY);
-      }
-    }
-    
-    NVIC_DisableIRQ(_serial_get_irq_index(obj));
-  }
-=======
     /* Enable or disable interrupt */
     if (enable) {
         if (irq == RxIrq) { /* RX */
@@ -879,7 +521,6 @@
 
         NVIC_DisableIRQ(_serial_get_irq_index(obj));
     }
->>>>>>> b072ecb7
 }
 
 /******************************************************************************
@@ -892,15 +533,9 @@
 */
 int serial_getc(serial_t *obj)
 {
-<<<<<<< HEAD
-  uint8_t data;
-  usart_serial_getchar((usart_if)obj->p_usart, &data);
-  return data;
-=======
     uint8_t data;
     usart_serial_getchar((usart_if)obj->p_usart, &data);
     return data;
->>>>>>> b072ecb7
 }
 
 /** Send a character. This is a blocking call, waiting for a peripheral to be available
@@ -911,11 +546,7 @@
 */
 void serial_putc(serial_t *obj, int c)
 {
-<<<<<<< HEAD
-  usart_serial_putchar((usart_if)obj->p_usart, (uint8_t)c);
-=======
     usart_serial_putchar((usart_if)obj->p_usart, (uint8_t)c);
->>>>>>> b072ecb7
 }
 
 /** Check if the serial peripheral is readable
@@ -925,11 +556,7 @@
 */
 int serial_readable(serial_t *obj)
 {
-<<<<<<< HEAD
-  return usart_serial_is_rx_ready((usart_if)obj->p_usart);
-=======
     return usart_serial_is_rx_ready((usart_if)obj->p_usart);
->>>>>>> b072ecb7
 }
 
 /** Check if the serial peripheral is writable
@@ -939,11 +566,7 @@
 */
 int serial_writable(serial_t *obj)
 {
-<<<<<<< HEAD
-  return usart_serial_is_tx_ready((usart_if)obj->p_usart);
-=======
     return usart_serial_is_tx_ready((usart_if)obj->p_usart);
->>>>>>> b072ecb7
 }
 
 /** Clear the serial peripheral
@@ -952,7 +575,7 @@
 */
 void serial_clear(serial_t *obj)
 {
-  /* Interrupts automatically clear when condition is not met anymore */
+    /* Interrupts automatically clear when condition is not met anymore */
 }
 
 /** Set the break
@@ -961,17 +584,10 @@
 */
 void serial_break_set(serial_t *obj)
 {
-<<<<<<< HEAD
-  /* Only in Flexcomm USART */
-  if (obj->is_usart) {
-    usart_start_tx_break((usart_if)obj->p_usart);
-  }
-=======
     /* Only in Flexcomm USART */
     if (obj->is_usart) {
         usart_start_tx_break((usart_if)obj->p_usart);
     }
->>>>>>> b072ecb7
 }
 
 /** Clear the break
@@ -980,17 +596,10 @@
 */
 void serial_break_clear(serial_t *obj)
 {
-<<<<<<< HEAD
-  /* Only in Flexcomm USART */
-  if (obj->is_usart) {
-    usart_stop_tx_break((usart_if)obj->p_usart);
-  }
-=======
     /* Only in Flexcomm USART */
     if (obj->is_usart) {
         usart_stop_tx_break((usart_if)obj->p_usart);
     }
->>>>>>> b072ecb7
 }
 
 /** Configure the TX pin for UART function.
@@ -999,8 +608,8 @@
 */
 void serial_pinout_tx(PinName tx)
 {
-  ioport_mode_t mode = (ioport_mode_t)pinmap_function(tx, PinMap_UART_TX);
-  ioport_set_pin_mode(tx, mode);
+    ioport_mode_t mode = (ioport_mode_t)pinmap_function(tx, PinMap_UART_TX);
+    ioport_set_pin_mode(tx, mode);
 }
 
 /** Get the pins that support Serial TX
@@ -1012,7 +621,7 @@
 */
 const PinMap *serial_tx_pinmap()
 {
-  return PinMap_UART_TX;
+    return PinMap_UART_TX;
 }
 
 /** Get the pins that support Serial RX
@@ -1024,7 +633,7 @@
 */
 const PinMap *serial_rx_pinmap()
 {
-  return PinMap_UART_RX;
+    return PinMap_UART_RX;
 }
 
 #endif //DEVICE_SERIAL