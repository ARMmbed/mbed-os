--- conflicted
+++ resolved
@@ -314,16 +314,9 @@
  To allow compilation of us_ticker programs without RTOS, those symbols are
  exported from this module as weak ones.
  */
-<<<<<<< HEAD
-MBED_WEAK void SysTick_Handler(void) {}
-=======
-MBED_WEAK uint32_t const os_trv;
-MBED_WEAK uint32_t const os_clockrate;
-MBED_WEAK void OS_Tick_Handler(void)
-{
-}
-
->>>>>>> 0a3b2561
+MBED_WEAK void SysTick_Handler(void)
+{
+}
 
 
 #ifdef MBED_CONF_RTOS_PRESENT
@@ -513,9 +506,9 @@
     register_next_tick();
 }
 
-<<<<<<< HEAD
 // provide a free running incremental value over the entire 32-bit range
-uint32_t osRtxSysTimerGetCount(void) {
+uint32_t osRtxSysTimerGetCount(void)
+{
     uint32_t current_cnt;
     uint32_t sub_tick;
 
@@ -527,41 +520,6 @@
             //0      prev      current      MAX
             //|------|---------|------------|---->
             sub_tick = current_cnt - previous_tick_cc_value;
-=======
-/**
- * Returns the overflow flag of the alternative hardware timer.
- * @note This function is exposed by RTX kernel.
- * @return 1 if the timer has overflowed and 0 otherwise.
- */
-uint32_t os_tick_ovf(void)
-{
-    uint32_t current_counter    = nrf_rtc_counter_get(COMMON_RTC_INSTANCE);
-    uint32_t next_tick_cc_value = nrf_rtc_cc_get(COMMON_RTC_INSTANCE, OS_TICK_CC_CHANNEL);
-
-    return is_in_wrapped_range(previous_tick_cc_value, next_tick_cc_value, current_counter) ? 0 : 1;
-}
-
-/**
- * Return the value of the alternative hardware timer.
- * @note The documentation is not very clear about what is expected as a result,
- * is it an ascending counter, a descending one ?
- * None of this is specified.
- * The default systick is a descending counter and this function return values in
- * descending order, even if the internal counter used is an ascending one.
- * @return the value of the alternative hardware timer.
- */
-uint32_t os_tick_val(void)
-{
-    uint32_t current_counter    = nrf_rtc_counter_get(COMMON_RTC_INSTANCE);
-    uint32_t next_tick_cc_value = nrf_rtc_cc_get(COMMON_RTC_INSTANCE, OS_TICK_CC_CHANNEL);
-
-    // do not use os_tick_ovf because its counter value can be different
-    if(is_in_wrapped_range(previous_tick_cc_value, next_tick_cc_value, current_counter)) {
-        if (next_tick_cc_value > previous_tick_cc_value) {
-            return next_tick_cc_value - current_counter;
-        } else if(current_counter <= next_tick_cc_value) {
-            return next_tick_cc_value - current_counter;
->>>>>>> 0a3b2561
         } else {
             //0      current   prev         MAX
             //|------|---------|------------|---->
