{
    "Target": {
        "core": null,
        "default_toolchain": "ARM",
        "supported_toolchains": null,
        "extra_labels": [],
        "is_disk_virtual": false,
        "macros": [],
        "device_has": [],
        "features": [],
        "detect_code": [],
        "public": false,
        "default_lib": "std",
        "bootloader_supported": false
    },
    "Super_Target": {
        "inherits": ["Target"],
        "core": "Cortex-M4",
        "features_add": ["UVISOR", "BLE", "CLIENT", "IPV4", "IPV6"],
        "supported_toolchains": ["ARM"]
    },
    "CM4_UARM": {
        "inherits": ["Target"],
        "core": "Cortex-M4",
        "default_toolchain": "uARM",
        "public": false,
        "supported_toolchains": ["uARM"],
        "default_lib": "small"
    },
    "CM4_ARM": {
        "inherits": ["Target"],
        "core": "Cortex-M4",
        "public": false,
        "supported_toolchains": ["ARM"]
    },
    "CM4F_UARM": {
        "inherits": ["Target"],
        "core": "Cortex-M4F",
        "default_toolchain": "uARM",
        "public": false,
        "supported_toolchains": ["uARM"],
        "default_lib": "small"
    },
    "CM4F_ARM": {
        "inherits": ["Target"],
        "core": "Cortex-M4F",
        "public": false,
        "supported_toolchains": ["ARM"]
    },
    "LPCTarget": {
        "inherits": ["Target"],
        "post_binary_hook": {"function": "LPCTargetCode.lpc_patch"},
        "public": false
    },
    "LPC11C24": {
        "inherits": ["LPCTarget"],
        "core": "Cortex-M0",
        "extra_labels": ["NXP", "LPC11XX_11CXX", "LPC11CXX"],
        "supported_toolchains": ["ARM", "uARM", "GCC_ARM", "IAR"],
        "device_has": ["ANALOGIN", "CAN", "ERROR_PATTERN", "I2C", "I2CSLAVE", "INTERRUPTIN", "PORTIN", "PORTINOUT", "PORTOUT", "PWMOUT", "SERIAL", "SLEEP", "SPI", "SPISLAVE", "STDIO_MESSAGES"],
        "device_name": "LPC11C24FBD48/301"
    },
    "LPC1114": {
        "inherits": ["LPCTarget"],
        "core": "Cortex-M0",
        "default_toolchain": "uARM",
        "extra_labels": ["NXP", "LPC11XX_11CXX", "LPC11XX"],
        "supported_toolchains": ["ARM", "uARM", "GCC_ARM", "GCC_CR", "IAR"],
        "device_has": ["ANALOGIN", "ERROR_PATTERN", "I2C", "I2CSLAVE", "INTERRUPTIN", "PORTIN", "PORTINOUT", "PORTOUT", "PWMOUT", "SERIAL", "SLEEP", "SPI", "SPISLAVE", "STDIO_MESSAGES"],
        "default_lib": "small",
        "release_versions": ["2"],
        "device_name": "LPC1114FN28/102"
    },
    "LPC11U24": {
        "inherits": ["LPCTarget"],
        "core": "Cortex-M0",
        "default_toolchain": "uARM",
        "extra_labels": ["NXP", "LPC11UXX", "LPC11U24_401"],
        "supported_toolchains": ["ARM", "uARM", "GCC_ARM", "IAR"],
        "detect_code": ["1040"],
        "device_has": ["ANALOGIN", "ERROR_PATTERN", "I2C", "I2CSLAVE", "INTERRUPTIN", "LOCALFILESYSTEM", "PORTIN", "PORTINOUT", "PORTOUT", "PWMOUT", "SEMIHOST", "SERIAL", "SLEEP", "SPI", "SPISLAVE", "STDIO_MESSAGES"],
        "default_lib": "small",
        "release_versions": ["2"],
        "device_name": "LPC11U24FBD48/401"
    },
    "OC_MBUINO": {
        "inherits": ["LPC11U24"],
        "macros": ["TARGET_LPC11U24"],
        "extra_labels": ["NXP", "LPC11UXX"],
        "device_has": ["ANALOGIN", "ERROR_PATTERN", "I2C", "I2CSLAVE", "INTERRUPTIN", "PORTIN", "PORTINOUT", "PORTOUT", "PWMOUT", "SERIAL", "SLEEP", "SPI", "SPISLAVE", "STDIO_MESSAGES"],
        "release_versions": ["2"]
    },
    "LPC11U24_301": {
        "inherits": ["LPCTarget"],
        "core": "Cortex-M0",
        "extra_labels": ["NXP", "LPC11UXX"],
        "supported_toolchains": ["ARM", "uARM", "GCC_ARM", "IAR"],
        "device_has": ["ANALOGIN", "ERROR_PATTERN", "I2C", "I2CSLAVE", "INTERRUPTIN", "LOCALFILESYSTEM", "PORTIN", "PORTINOUT", "PORTOUT", "PWMOUT", "SEMIHOST", "SERIAL", "SLEEP", "SPI", "SPISLAVE", "STDIO_MESSAGES"],
        "device_name": "LPC11U24FHI33/301"
    },
    "LPC11U34_421": {
        "inherits": ["LPCTarget"],
        "core": "Cortex-M0",
        "default_toolchain": "uARM",
        "extra_labels": ["NXP", "LPC11UXX"],
        "supported_toolchains": ["ARM", "uARM", "GCC_ARM"],
        "device_has": ["ANALOGIN", "ERROR_PATTERN", "I2C", "I2CSLAVE", "INTERRUPTIN", "PORTIN", "PORTINOUT", "PORTOUT", "PWMOUT", "SERIAL", "SLEEP", "SPI", "SPISLAVE"],
	"default_lib": "small",
        "device_name": "LPC11U34FBD48/311"
    },
    "MICRONFCBOARD": {
        "inherits": ["LPC11U34_421"],
        "macros": ["LPC11U34_421", "APPNEARME_MICRONFCBOARD"],
        "extra_labels_add": ["APPNEARME_MICRONFCBOARD"],
        "release_versions": ["2"],
        "device_name": "LPC11U34FBD48/311"
    },
    "LPC11U35_401": {
        "inherits": ["LPCTarget"],
        "core": "Cortex-M0",
        "default_toolchain": "uARM",
        "extra_labels": ["NXP", "LPC11UXX"],
        "supported_toolchains": ["ARM", "uARM", "GCC_ARM", "GCC_CR", "IAR"],
        "device_has": ["ANALOGIN", "ERROR_PATTERN", "I2C", "I2CSLAVE", "INTERRUPTIN", "PORTIN", "PORTINOUT", "PORTOUT", "PWMOUT", "SERIAL", "SLEEP", "SPI", "SPISLAVE"],
        "default_lib": "small",
        "release_versions": ["2"],
        "device_name": "LPC11U35FBD48/401"
    },
    "LPC11U35_501": {
        "inherits": ["LPCTarget"],
        "core": "Cortex-M0",
        "default_toolchain": "uARM",
        "extra_labels": ["NXP", "LPC11UXX", "MCU_LPC11U35_501"],
        "supported_toolchains": ["ARM", "uARM", "GCC_ARM", "GCC_CR", "IAR"],
        "device_has": ["ANALOGIN", "ERROR_PATTERN", "I2C", "I2CSLAVE", "INTERRUPTIN", "PORTIN", "PORTINOUT", "PORTOUT", "PWMOUT", "SERIAL", "SLEEP", "SPI", "SPISLAVE"],
        "default_lib": "small",
        "release_versions": ["2"],
        "device_name": "LPC11U35FHI33/501"
    },
    "LPC11U35_501_IBDAP": {
        "inherits": ["LPCTarget"],
        "core": "Cortex-M0",
        "default_toolchain": "uARM",
        "extra_labels": ["NXP", "LPC11UXX", "MCU_LPC11U35_501"],
        "supported_toolchains": ["ARM", "uARM", "GCC_ARM", "GCC_CR", "IAR"],
        "device_has": ["ANALOGIN", "ERROR_PATTERN", "I2C", "I2CSLAVE", "INTERRUPTIN", "PORTIN", "PORTINOUT", "PORTOUT", "PWMOUT", "SERIAL", "SLEEP", "SPI", "SPISLAVE"],
        "default_lib": "small",
        "device_name": "LPC11U35FHI33/501"
    },
    "XADOW_M0": {
        "inherits": ["LPCTarget"],
        "core": "Cortex-M0",
        "default_toolchain": "uARM",
        "extra_labels": ["NXP", "LPC11UXX", "MCU_LPC11U35_501"],
        "supported_toolchains": ["ARM", "uARM", "GCC_ARM", "GCC_CR", "IAR"],
        "device_has": ["ANALOGIN", "ERROR_PATTERN", "I2C", "I2CSLAVE", "INTERRUPTIN", "PORTIN", "PORTINOUT", "PORTOUT", "PWMOUT", "SERIAL", "SLEEP", "SPI", "SPISLAVE"],
        "default_lib": "small",
        "release_versions": ["2"],
        "device_name": "LPC11U35FHI33/501"
    },
    "LPC11U35_Y5_MBUG": {
        "inherits": ["LPCTarget"],
        "core": "Cortex-M0",
        "default_toolchain": "uARM",
        "extra_labels": ["NXP", "LPC11UXX", "MCU_LPC11U35_501"],
        "supported_toolchains": ["ARM", "uARM", "GCC_ARM", "GCC_CR", "IAR"],
        "device_has": ["ANALOGIN", "ERROR_PATTERN", "I2C", "I2CSLAVE", "INTERRUPTIN", "PORTIN", "PORTINOUT", "PORTOUT", "PWMOUT", "SERIAL", "SLEEP", "SPI", "SPISLAVE"],
        "default_lib": "small",
        "device_name": "LPC11U35FHI33/501"
    },
    "LPC11U37_501": {
        "inherits": ["LPCTarget"],
        "core": "Cortex-M0",
        "default_toolchain": "uARM",
        "extra_labels": ["NXP", "LPC11UXX"],
        "supported_toolchains": ["ARM", "uARM", "GCC_ARM", "GCC_CR", "IAR"],
        "default_lib": "small",
        "device_name": "LPC11U37FBD64/501"
    },
    "LPCCAPPUCCINO": {
        "inherits": ["LPC11U37_501"],
        "device_has": ["ANALOGIN", "ERROR_PATTERN", "I2C", "I2CSLAVE", "INTERRUPTIN", "PORTIN", "PORTINOUT", "PORTOUT", "PWMOUT", "SERIAL", "SLEEP", "SPI", "SPISLAVE"],
        "device_name": "LPC11U37FBD64/501"
    },
    "ARCH_GPRS": {
        "supported_form_factors": ["ARDUINO"],
        "core": "Cortex-M0",
        "default_toolchain": "uARM",
        "extra_labels": ["NXP", "LPC11UXX", "LPC11U37_501"],
        "supported_toolchains": ["ARM", "uARM", "GCC_ARM", "GCC_CR", "IAR"],
        "inherits": ["LPCTarget"],
        "device_has": ["ANALOGIN", "ERROR_PATTERN", "I2C", "I2CSLAVE", "INTERRUPTIN", "PORTIN", "PORTINOUT", "PORTOUT", "PWMOUT", "SERIAL", "SLEEP", "SPI", "SPISLAVE"],
        "default_lib": "small",
        "release_versions": ["2"],
        "device_name": "LPC11U37FBD64/501"
    },
    "LPC11U68": {
        "supported_form_factors": ["ARDUINO"],
        "core": "Cortex-M0+",
        "default_toolchain": "uARM",
        "extra_labels": ["NXP", "LPC11U6X"],
        "supported_toolchains": ["ARM", "uARM", "GCC_CR", "GCC_ARM", "IAR"],
        "inherits": ["LPCTarget"],
        "detect_code": ["1168"],
        "device_has": ["ANALOGIN", "ERROR_RED", "I2C", "I2CSLAVE", "INTERRUPTIN", "PWMOUT", "RTC", "SERIAL", "SLEEP", "SPI"],
        "default_lib": "small",
        "release_versions": ["2"],
        "device_name": "LPC11U68JBD100"
    },
    "LPC1347": {
        "inherits": ["LPCTarget"],
        "core": "Cortex-M3",
        "extra_labels": ["NXP", "LPC13XX"],
        "supported_toolchains": ["ARM", "GCC_ARM", "IAR"],
        "device_has": ["ANALOGIN", "I2C", "I2CSLAVE", "INTERRUPTIN", "PORTIN", "PORTINOUT", "PORTOUT", "PWMOUT", "SERIAL", "SLEEP", "SPI", "SPISLAVE", "STDIO_MESSAGES"],
        "release_versions": ["2"],
        "device_name": "LPC1347FBD48"
    },
    "LPC1549": {
        "supported_form_factors": ["ARDUINO"],
        "core": "Cortex-M3",
        "default_toolchain": "uARM",
        "extra_labels": ["NXP", "LPC15XX"],
        "supported_toolchains": ["uARM", "GCC_CR", "GCC_ARM", "IAR"],
        "inherits": ["LPCTarget"],
        "detect_code": ["1549"],
        "device_has": ["ANALOGIN", "ANALOGOUT", "CAN", "I2C", "INTERRUPTIN", "PWMOUT", "RTC", "SERIAL", "SERIAL_FC", "SPI", "SPISLAVE"],
        "default_lib": "small",
        "release_versions": ["2"],
        "device_name": "LPC1549JBD64"
    },
    "LPC1768": {
        "inherits": ["LPCTarget"],
        "core": "Cortex-M3",
        "extra_labels": ["NXP", "LPC176X", "MBED_LPC1768"],
        "supported_toolchains": ["ARM", "uARM", "GCC_ARM", "GCC_CR", "IAR"],
        "detect_code": ["1010"],
        "device_has": ["ANALOGIN", "ANALOGOUT", "CAN", "DEBUG_AWARENESS", "ERROR_PATTERN", "ETHERNET", "I2C", "I2CSLAVE", "INTERRUPTIN", "LOCALFILESYSTEM", "PORTIN", "PORTINOUT", "PORTOUT", "PWMOUT", "RTC", "SEMIHOST", "SERIAL", "SERIAL_FC", "SLEEP", "SPI", "SPISLAVE", "STDIO_MESSAGES"],
        "release_versions": ["2", "5"],
        "features": ["LWIP"],
        "device_name": "LPC1768"
    },
    "ARCH_PRO": {
        "supported_form_factors": ["ARDUINO"],
        "core": "Cortex-M3",
        "supported_toolchains": ["ARM", "uARM", "GCC_ARM", "GCC_CR", "IAR"],
        "extra_labels": ["NXP", "LPC176X"],
        "macros": ["TARGET_LPC1768"],
        "inherits": ["LPCTarget"],
        "device_has": ["ANALOGIN", "ANALOGOUT", "CAN", "DEBUG_AWARENESS", "ERROR_PATTERN", "ETHERNET", "I2C", "I2CSLAVE", "INTERRUPTIN", "PORTIN", "PORTINOUT", "PORTOUT", "PWMOUT", "RTC", "SERIAL", "SERIAL_FC", "SLEEP", "SPI", "SPISLAVE", "STDIO_MESSAGES"],
        "release_versions": ["2", "5"],
        "features": ["LWIP"],
        "device_name": "LPC1768"
    },
    "UBLOX_C027": {
        "supported_form_factors": ["ARDUINO"],
        "core": "Cortex-M3",
        "supported_toolchains": ["ARM", "uARM", "GCC_ARM", "GCC_CR", "IAR"],
        "extra_labels": ["NXP", "LPC176X"],
        "macros": ["TARGET_LPC1768"],
        "inherits": ["LPCTarget"],
        "device_has": ["ANALOGIN", "ANALOGOUT", "CAN", "DEBUG_AWARENESS", "ERROR_RED", "ETHERNET", "I2C", "I2CSLAVE", "INTERRUPTIN", "PORTIN", "PORTINOUT", "PORTOUT", "PWMOUT", "RTC", "SERIAL", "SERIAL_FC", "SLEEP", "SPI", "SPISLAVE", "STDIO_MESSAGES"],
        "release_versions": ["2", "5"],
        "features": ["LWIP"],
        "device_name": "LPC1768"
    },
    "XBED_LPC1768": {
        "inherits": ["LPCTarget"],
        "core": "Cortex-M3",
        "supported_toolchains": ["ARM", "uARM", "GCC_ARM", "GCC_CR", "IAR"],
        "extra_labels": ["NXP", "LPC176X", "XBED_LPC1768"],
        "macros": ["TARGET_LPC1768"],
        "detect_code": ["1010"],
        "device_has": ["ANALOGIN", "ANALOGOUT", "CAN", "DEBUG_AWARENESS", "ERROR_PATTERN", "ETHERNET", "I2C", "I2CSLAVE", "INTERRUPTIN", "LOCALFILESYSTEM", "PORTIN", "PORTINOUT", "PORTOUT", "PWMOUT", "RTC", "SEMIHOST", "SERIAL", "SERIAL_FC", "SLEEP", "SPI", "SPISLAVE", "STDIO_MESSAGES"],
        "device_name": "LPC1768"
    },
    "LPC2368": {
        "inherits": ["LPCTarget"],
        "core": "ARM7TDMI-S",
        "extra_labels": ["NXP", "LPC23XX"],
        "supported_toolchains": ["GCC_ARM", "GCC_CR"],
        "device_has": ["ANALOGIN", "ANALOGOUT", "CAN", "ERROR_PATTERN", "ETHERNET", "I2C", "I2CSLAVE", "INTERRUPTIN", "LOCALFILESYSTEM", "PORTIN", "PORTINOUT", "PORTOUT", "PWMOUT", "RTC", "SEMIHOST", "SERIAL", "SPI", "SPISLAVE", "STDIO_MESSAGES"]
    },
    "LPC2460": {
        "inherits": ["LPCTarget"],
        "core": "ARM7TDMI-S",
        "extra_labels": ["NXP", "LPC2460"],
        "supported_toolchains": ["GCC_ARM"],
        "device_has": ["ANALOGIN", "ANALOGOUT", "CAN", "ERROR_PATTERN", "ETHERNET", "I2C", "I2CSLAVE", "INTERRUPTIN", "PORTIN", "PORTINOUT", "PORTOUT", "PWMOUT", "RTC", "SERIAL", "SPI", "SPISLAVE", "STDIO_MESSAGES"]
    },
    "LPC810": {
        "inherits": ["LPCTarget"],
        "core": "Cortex-M0+",
        "default_toolchain": "uARM",
        "extra_labels": ["NXP", "LPC81X"],
        "is_disk_virtual": true,
        "supported_toolchains": ["uARM", "IAR", "GCC_ARM"],
        "device_has": ["ERROR_RED", "I2C", "I2CSLAVE", "INTERRUPTIN", "PWMOUT", "SERIAL", "SERIAL_FC", "SLEEP", "SPI", "SPISLAVE"],
        "default_lib": "small",
        "device_name": "LPC810M021FN8"
    },
    "LPC812": {
        "supported_form_factors": ["ARDUINO"],
        "core": "Cortex-M0+",
        "default_toolchain": "uARM",
        "extra_labels": ["NXP", "LPC81X"],
        "is_disk_virtual": true,
        "supported_toolchains": ["uARM", "IAR", "GCC_ARM"],
        "inherits": ["LPCTarget"],
        "detect_code": ["1050"],
        "device_has": ["ERROR_RED", "I2C", "I2CSLAVE", "INTERRUPTIN", "PWMOUT", "SERIAL", "SERIAL_FC", "SLEEP", "SPI", "SPISLAVE"],
        "default_lib": "small",
        "release_versions": ["2"],
        "device_name": "LPC812M101JDH20"
    },
    "LPC824": {
        "supported_form_factors": ["ARDUINO"],
        "core": "Cortex-M0+",
        "default_toolchain": "uARM",
        "extra_labels": ["NXP", "LPC82X"],
        "is_disk_virtual": true,
        "supported_toolchains": ["uARM", "GCC_ARM", "GCC_CR", "IAR"],
        "inherits": ["LPCTarget"],
        "device_has": ["ANALOGIN", "ERROR_RED", "I2C", "I2CSLAVE", "INTERRUPTIN", "PWMOUT", "SERIAL", "SLEEP", "SPI", "SPISLAVE"],
        "default_lib": "small",
        "release_versions": ["2"],
        "device_name": "LPC824M201JDH20"
    },
    "SSCI824": {
        "inherits": ["LPCTarget"],
        "core": "Cortex-M0+",
        "default_toolchain": "uARM",
        "extra_labels": ["NXP", "LPC82X"],
        "is_disk_virtual": true,
        "supported_toolchains": ["uARM", "GCC_ARM"],
        "device_has": ["ANALOGIN", "ERROR_RED", "I2C", "I2CSLAVE", "INTERRUPTIN", "PWMOUT", "SERIAL", "SLEEP", "SPI", "SPISLAVE"],
        "default_lib": "small",
        "release_versions": ["2"]
    },
    "MCU_LPC4088": {
        "inherits": ["LPCTarget"],
        "core": "Cortex-M4F",
        "extra_labels": ["NXP", "LPC408X"],
        "is_disk_virtual": true,
        "supported_toolchains": ["ARM", "GCC_CR", "GCC_ARM", "IAR"],
        "post_binary_hook": {
            "function": "LPC4088Code.binary_hook"
        },
        "device_has": ["ANALOGIN", "ANALOGOUT", "CAN", "DEBUG_AWARENESS", "ERROR_PATTERN", "ETHERNET", "I2C", "I2CSLAVE", "INTERRUPTIN", "PORTIN", "PORTINOUT", "PORTOUT", "PWMOUT", "RTC", "SERIAL", "SLEEP", "SPI", "SPISLAVE", "STDIO_MESSAGES"],
        "device_name": "LPC4088FBD144"
    },
    "LPC4088": {
        "inherits": ["MCU_LPC4088"],
        "release_versions": ["2", "5"]
    },
    "LPC4088_DM": {
        "inherits": ["MCU_LPC4088"],
        "release_versions": ["2", "5"]
    },
    "LPC4330_M4": {
        "inherits": ["LPCTarget"],
        "core": "Cortex-M4F",
        "extra_labels": ["NXP", "LPC43XX", "LPC4330"],
        "supported_toolchains": ["ARM", "GCC_CR", "IAR", "GCC_ARM"],
        "device_has": ["ANALOGIN", "ANALOGOUT", "DEBUG_AWARENESS", "ERROR_PATTERN", "ETHERNET", "I2C", "I2CSLAVE", "INTERRUPTIN", "PORTIN", "PORTINOUT", "PORTOUT", "PWMOUT", "RTC", "SERIAL", "SLEEP", "SPI", "SPISLAVE", "STDIO_MESSAGES"],
        "device_name": "LPC4330"
    },
    "LPC4330_M0": {
        "inherits": ["LPCTarget"],
        "core": "Cortex-M0",
        "extra_labels": ["NXP", "LPC43XX", "LPC4330"],
        "supported_toolchains": ["ARM", "GCC_CR", "IAR"],
        "device_has": ["ANALOGIN", "ANALOGOUT", "DEBUG_AWARENESS", "ERROR_PATTERN", "ETHERNET", "I2C", "I2CSLAVE", "INTERRUPTIN", "PORTIN", "PORTINOUT", "PORTOUT", "PWMOUT", "RTC", "SERIAL", "SLEEP", "SPI", "SPISLAVE", "STDIO_MESSAGES"]
    },
    "LPC4337": {
        "inherits": ["LPCTarget"],
        "core": "Cortex-M4F",
        "extra_labels": ["NXP", "LPC43XX", "LPC4337"],
        "supported_toolchains": ["ARM"],
        "device_has": ["ANALOGIN", "ANALOGOUT", "DEBUG_AWARENESS", "ERROR_RED", "ETHERNET", "I2C", "I2CSLAVE", "INTERRUPTIN", "PORTIN", "PORTINOUT", "PORTOUT", "PWMOUT", "RTC", "SERIAL", "SLEEP", "SPI", "SPISLAVE", "STDIO_MESSAGES"],
        "release_versions": ["2"],
        "device_name": "LPC4337"
    },
    "LPC1800": {
        "inherits": ["LPCTarget"],
        "core": "Cortex-M3",
        "extra_labels": ["NXP", "LPC43XX"],
        "public": false,
        "supported_toolchains": ["ARM", "GCC_CR", "IAR"]
    },
    "LPC11U37H_401": {
        "supported_form_factors": ["ARDUINO"],
        "core": "Cortex-M0",
        "default_toolchain": "uARM",
        "extra_labels": ["NXP", "LPC11UXX"],
        "supported_toolchains": ["ARM", "uARM", "GCC_ARM", "GCC_CR"],
        "inherits": ["LPCTarget"],
        "device_has": ["ANALOGIN", "ERROR_PATTERN", "I2C", "I2CSLAVE", "INTERRUPTIN", "PORTIN", "PORTINOUT", "PORTOUT", "PWMOUT", "SERIAL", "SLEEP", "SPI", "SPISLAVE"],
        "default_lib": "small",
        "release_versions": ["2"],
        "device_name": "LPC11U37HFBD64/401"
    },
    "ELEKTOR_COCORICO": {
        "core": "Cortex-M0+",
        "default_toolchain": "uARM",
        "extra_labels": ["NXP", "LPC81X"],
        "supported_toolchains": ["uARM", "GCC_ARM", "IAR"],
        "inherits": ["LPCTarget"],
        "is_disk_virtual": true,
        "detect_code": ["C000"],
        "default_lib": "small",
        "device_name": "LPC812M101JDH16"
    },
    "KL05Z": {
        "supported_form_factors": ["ARDUINO"],
        "core": "Cortex-M0+",
        "default_toolchain": "uARM",
        "extra_labels": ["Freescale", "KLXX"],
        "is_disk_virtual": true,
        "supported_toolchains": ["ARM", "uARM", "GCC_ARM", "IAR"],
        "inherits": ["Target"],
        "device_has": ["ANALOGIN", "ANALOGOUT", "ERROR_RED", "I2C", "I2CSLAVE", "INTERRUPTIN", "PORTIN", "PORTINOUT", "PORTOUT", "PWMOUT", "RTC", "SEMIHOST", "SERIAL", "SLEEP", "SPI", "SPISLAVE", "STDIO_MESSAGES"],
        "default_lib": "small",
        "release_versions": ["2"],
        "device_name": "MKL05Z32xxx4"
    },
    "KL25Z": {
        "supported_form_factors": ["ARDUINO"],
        "core": "Cortex-M0+",
        "extra_labels": ["Freescale", "KLXX"],
        "is_disk_virtual": true,
        "supported_toolchains": ["ARM", "GCC_ARM", "IAR"],
        "inherits": ["Target"],
        "detect_code": ["0200"],
        "device_has": ["ANALOGIN", "ANALOGOUT", "ERROR_RED", "I2C", "I2CSLAVE", "INTERRUPTIN", "PORTIN", "PORTINOUT", "PORTOUT", "PWMOUT", "SEMIHOST", "SERIAL", "SLEEP", "SPI", "SPISLAVE", "STDIO_MESSAGES"],
        "release_versions": ["2", "5"],
        "device_name": "MKL25Z128xxx4"
    },
    "KL26Z": {
        "supported_form_factors": ["ARDUINO"],
        "core": "Cortex-M0+",
        "extra_labels": ["Freescale", "KLXX"],
        "is_disk_virtual": true,
        "supported_toolchains": ["ARM", "GCC_ARM", "IAR"],
        "inherits": ["Target"],
        "device_has": ["ANALOGIN", "ANALOGOUT", "ERROR_RED", "I2C", "I2CSLAVE", "INTERRUPTIN", "PORTIN", "PORTINOUT", "PORTOUT", "PWMOUT", "RTC", "SEMIHOST", "SERIAL", "SLEEP", "SPI", "SPISLAVE", "STDIO_MESSAGES"],
        "device_name": "MKL26Z128xxx4"
    },
    "KL46Z": {
        "supported_form_factors": ["ARDUINO"],
        "core": "Cortex-M0+",
        "extra_labels": ["Freescale", "KLXX", "FLASH_CMSIS_ALGO"],
        "is_disk_virtual": true,
        "supported_toolchains": ["GCC_ARM", "ARM", "IAR"],
        "inherits": ["Target"],
        "detect_code": ["0220"],
        "device_has": ["ANALOGIN", "ANALOGOUT", "ERROR_RED", "I2C", "I2CSLAVE", "INTERRUPTIN", "PORTIN", "PORTINOUT", "PORTOUT", "PWMOUT", "RTC", "SEMIHOST", "SERIAL", "SLEEP", "SPI", "SPISLAVE", "STDIO_MESSAGES", "FLASH"],
        "release_versions": ["2", "5"],
        "device_name": "MKL46Z256xxx4",
        "bootloader_supported": true
    },
    "K20D50M": {
        "inherits": ["Target"],
        "core": "Cortex-M4",
        "extra_labels": ["Freescale", "K20XX"],
        "is_disk_virtual": true,
        "supported_toolchains": ["GCC_ARM", "ARM", "IAR"],
        "detect_code": ["0230"],
        "device_has": ["ANALOGIN", "ERROR_RED", "I2C", "I2CSLAVE", "INTERRUPTIN", "PORTIN", "PORTINOUT", "PORTOUT", "PWMOUT", "RTC", "SEMIHOST", "SERIAL", "SLEEP", "SPI", "SPISLAVE", "STDIO_MESSAGES"],
        "release_versions": ["2"],
        "device_name": "MK20DX128xxx5"
    },
    "TEENSY3_1": {
        "inherits": ["Target"],
        "core": "Cortex-M4",
        "extra_labels": ["Freescale", "K20XX", "K20DX256"],
        "OUTPUT_EXT": "hex",
        "is_disk_virtual": true,
        "supported_toolchains": ["GCC_ARM", "ARM"],
        "post_binary_hook": {
            "function": "TEENSY3_1Code.binary_hook",
            "toolchains": ["ARM_STD", "ARM_MICRO", "GCC_ARM"]
        },
        "detect_code": ["0230"],
        "device_has": ["ANALOGIN", "ANALOGOUT", "ERROR_RED", "I2C", "I2CSLAVE", "INTERRUPTIN", "PORTIN", "PORTINOUT", "PORTOUT", "PWMOUT", "RTC", "SEMIHOST", "SERIAL", "SLEEP", "SPI", "SPISLAVE", "STDIO_MESSAGES"],
        "release_versions": ["2"],
        "device_name": "MK20DX256xxx7"
    },
    "MCU_K22F512": {
        "core": "Cortex-M4F",
        "supported_toolchains": ["ARM", "GCC_ARM", "IAR"],
        "extra_labels": ["Freescale", "MCUXpresso_MCUS", "KSDK2_MCUS", "MCU_K22F", "MCU_K22F512", "FRDM", "KPSDK_MCUS", "KPSDK_CODE"],
        "is_disk_virtual": true,
        "public": false,
        "macros": ["CPU_MK22FN512VLH12", "FSL_RTOS_MBED"],
        "inherits": ["Target"],
        "detect_code": ["0231"],
        "device_has": ["ANALOGIN", "ANALOGOUT", "ERROR_RED", "I2C", "I2CSLAVE", "INTERRUPTIN", "LOWPOWERTIMER", "PORTIN", "PORTINOUT", "PORTOUT", "PWMOUT", "RTC", "SERIAL", "SLEEP", "SPI", "SPISLAVE", "STDIO_MESSAGES", "TRNG"],
        "device_name": "MK22DN512xxx5"
    },
    "K22F": {
        "supported_form_factors": ["ARDUINO"],
        "inherits": ["MCU_K22F512"],
        "release_versions": ["2", "5"],
        "extra_labels_add": ["FRDM"]
    },
    "KL27Z": {
        "inherits": ["Target"],
        "core": "Cortex-M0+",
        "extra_labels": ["Freescale", "MCUXpresso_MCUS", "KSDK2_MCUS", "FRDM"],
        "macros": ["CPU_MKL27Z64VLH4", "FSL_RTOS_MBED"],
        "supported_toolchains": ["ARM", "GCC_ARM", "IAR"],
        "supported_form_factors": ["ARDUINO"],
        "is_disk_virtual": true,
        "default_toolchain": "ARM",
        "detect_code": ["0261"],
        "device_has": ["ANALOGIN", "ERROR_RED", "I2C", "I2CSLAVE", "INTERRUPTIN", "PORTIN", "PORTOUT", "PWMOUT", "RTC", "SERIAL", "SLEEP", "SPI", "SPISLAVE", "STDIO_MESSAGES"],
        "default_lib": "std",
        "release_versions": ["2"],
        "device_name": "MKL27Z64xxx4"
    },
    "KL43Z": {
        "supported_form_factors": ["ARDUINO"],
        "core": "Cortex-M0+",
        "supported_toolchains": ["GCC_ARM", "ARM", "IAR"],
        "extra_labels": ["Freescale", "MCUXpresso_MCUS", "KSDK2_MCUS", "FRDM"],
        "macros": ["CPU_MKL43Z256VLH4", "FSL_RTOS_MBED"],
        "is_disk_virtual": true,
        "inherits": ["Target"],
        "detect_code": ["0262"],
        "device_has": ["ANALOGIN", "ANALOGOUT", "ERROR_RED", "I2C", "I2CSLAVE", "INTERRUPTIN", "PORTIN", "PORTINOUT", "PORTOUT", "PWMOUT", "RTC", "SEMIHOST", "SERIAL", "SLEEP", "SPI", "SPISLAVE", "STDIO_MESSAGES"],
        "release_versions": ["2", "5"],
        "device_name": "MKL43Z256xxx4"
    },
    "KL82Z": {
        "supported_form_factors": ["ARDUINO"],
        "core": "Cortex-M0+",
        "supported_toolchains": ["GCC_ARM", "ARM", "IAR"],
        "extra_labels": ["Freescale", "MCUXpresso_MCUS", "KSDK2_MCUS", "FRDM"],
        "macros": ["CPU_MKL82Z128VLK7", "FSL_RTOS_MBED"],
        "is_disk_virtual": true,
        "inherits": ["Target"],
        "detect_code": ["0218"],
        "device_has": ["ANALOGIN", "ANALOGOUT", "ERROR_RED", "I2C", "I2CSLAVE", "INTERRUPTIN", "PORTIN", "PORTINOUT", "PORTOUT", "PWMOUT", "RTC", "SEMIHOST", "SERIAL", "SLEEP", "SPI", "SPISLAVE", "STDIO_MESSAGES"],
        "release_versions": ["2", "5"],
        "device_name": "MKL82Z128xxx7"
    },
    "KW24D": {
        "supported_form_factors": ["ARDUINO"],
        "core": "Cortex-M4",
        "supported_toolchains": ["ARM", "GCC_ARM", "IAR"],
        "extra_labels": ["Freescale", "MCUXpresso_MCUS", "KSDK2_MCUS", "FRDM"],
        "is_disk_virtual": true,
        "macros": ["CPU_MKW24D512VHA5", "FSL_RTOS_MBED"],
        "inherits": ["Target"],
        "detect_code": ["0250"],
        "device_has": ["ANALOGIN", "ERROR_RED", "I2C", "I2CSLAVE", "INTERRUPTIN", "LOWPOWERTIMER", "PORTIN", "PORTINOUT", "PORTOUT", "PWMOUT", "RTC", "SERIAL", "SERIAL_FC", "SLEEP", "SPI", "SPISLAVE", "STDIO_MESSAGES", "TRNG"],
        "release_versions": ["2", "5"],
        "device_name": "MKW24D512xxx5"
    },
    "KW41Z": {
        "supported_form_factors": ["ARDUINO"],
        "core": "Cortex-M0+",
        "supported_toolchains": ["ARM", "GCC_ARM", "IAR"],
        "extra_labels": ["Freescale", "MCUXpresso_MCUS", "KSDK2_MCUS", "FRDM"],
        "is_disk_virtual": true,
        "macros": ["CPU_MKW41Z512VHT4", "FSL_RTOS_MBED"],
        "inherits": ["Target"],
        "detect_code": ["0201"],
        "device_has": ["ANALOGIN", "ANALOGOUT", "ERROR_RED", "I2C", "I2CSLAVE", "INTERRUPTIN", "PORTIN", "PORTINOUT", "PORTOUT", "PWMOUT", "RTC", "SERIAL", "SLEEP", "SPI", "SPISLAVE", "STDIO_MESSAGES"],
        "release_versions": ["2", "5"],
        "device_name": "MKW41Z512xxx4"
    },
    "K64F": {
        "supported_form_factors": ["ARDUINO"],
        "core": "Cortex-M4F",
        "supported_toolchains": ["ARM", "GCC_ARM", "IAR"],
        "extra_labels": ["Freescale", "MCUXpresso_MCUS", "KSDK2_MCUS", "FRDM", "KPSDK_MCUS", "KPSDK_CODE", "MCU_K64F", "FLASH_CMSIS_ALGO"],
        "is_disk_virtual": true,
        "macros": ["CPU_MK64FN1M0VMD12", "FSL_RTOS_MBED"],
        "inherits": ["Target"],
        "detect_code": ["0240"],
        "device_has": ["ANALOGIN", "ANALOGOUT", "ERROR_RED", "I2C", "I2CSLAVE", "INTERRUPTIN", "LOWPOWERTIMER", "PORTIN", "PORTINOUT", "PORTOUT", "PWMOUT", "RTC", "SERIAL", "SERIAL_FC", "SERIAL_ASYNCH", "SLEEP", "SPI", "SPI_ASYNCH", "SPISLAVE", "STDIO_MESSAGES", "STORAGE", "TRNG", "FLASH"],
        "features": ["LWIP", "STORAGE"],
        "release_versions": ["2", "5"],
        "device_name": "MK64FN1M0xxx12",
        "bootloader_supported": true
    },
    "ADUCM3029": {
        "inherits": ["Target"],
        "core": "Cortex-M3",
        "supported_toolchains": ["ARM", "GCC_ARM", "IAR"],
        "macros": ["__ADUCM3029__","RELOCATE_IVT", "ADICUP3029"],
        "extra_labels": ["Analog_Devices", "ADUCM302X", "ADUCM3029", "FLASH_CMSIS_ALGO"],
        "device_has": ["SERIAL", "STDIO_MESSAGES", "TRNG", "SLEEP", "INTERRUPTIN", "LOWPOWERTIMER", "RTC", "SPI", "FLASH"],
        "device_name": "ADuCM3029",
        "detect_code": [],
        "release_versions": ["5"]
    },
    "ADUCM4050": {
        "inherits": ["Target"],
        "core": "Cortex-M4",
        "supported_toolchains": ["ARM", "GCC_ARM", "IAR"],
        "macros": ["__ADUCM4050__","RELOCATE_IVT"],
<<<<<<< HEAD
        "extra_labels": ["Analog_Devices", "ADUCM4X50", "ADUCM4050"],
        "device_has": ["SERIAL", "STDIO_MESSAGES", "TRNG", "SLEEP", "INTERRUPTIN", "LOWPOWERTIMER", "RTC", "SPI"],
        "device_name": "ADuCM4050",
        "detect_code": [],
        "release_versions": ["5"]
=======
        "extra_labels": ["Analog_Devices", "ADUCM4X50", "ADUCM4050", "FLASH_CMSIS_ALGO"],
        "device_has": ["SERIAL", "STDIO_MESSAGES", "TRNG", "SLEEP", "INTERRUPTIN", "LOWPOWERTIMER", "RTC", "SPI", "I2C", "FLASH"],
        "device_name": "ADuCM4050"
>>>>>>> 91994dd6
    },
    "MTS_GAMBIT": {
        "inherits": ["Target"],
        "core": "Cortex-M4F",
        "supported_toolchains": ["ARM", "GCC_ARM"],
        "extra_labels": ["Freescale", "MCUXpresso_MCUS", "KSDK2_MCUS", "KPSDK_MCUS", "KPSDK_CODE", "MCU_K64F", "FLASH_CMSIS_ALGO"],
        "is_disk_virtual": true,
        "macros": ["CPU_MK64FN1M0VMD12", "FSL_RTOS_MBED", "TARGET_K64F"],
        "device_has": ["I2C", "I2CSLAVE", "INTERRUPTIN", "PORTIN", "PORTINOUT", "PORTOUT", "RTC", "SERIAL", "SERIAL_ASYNCH", "SLEEP", "SPI", "SPI_ASYNCH", "SPISLAVE", "STDIO_MESSAGES", "FLASH"],
        "device_name": "MK64FN1M0xxx12"
    },
    "HEXIWEAR": {
        "inherits": ["Target"],
        "core": "Cortex-M4F",
        "extra_labels": ["Freescale", "MCUXpresso_MCUS", "KSDK2_MCUS", "MCU_K64F", "FLASH_CMSIS_ALGO"],
        "supported_toolchains": ["ARM", "GCC_ARM", "IAR"],
        "macros": ["CPU_MK64FN1M0VMD12", "FSL_RTOS_MBED", "TARGET_K64F"],
        "is_disk_virtual": true,
        "default_toolchain": "ARM",
        "detect_code": ["0214"],
        "device_has": ["ANALOGIN", "ANALOGOUT", "ERROR_RED", "I2C", "I2CSLAVE", "INTERRUPTIN", "PORTIN", "PORTINOUT", "PORTOUT", "PWMOUT", "RTC", "SERIAL", "SERIAL_ASYNCH", "SERIAL_FC", "SLEEP", "SPI", "SPI_ASYNCH", "SPISLAVE", "STDIO_MESSAGES", "TRNG", "FLASH"],
        "default_lib": "std",
        "release_versions": ["2", "5"],
        "device_name": "MK64FN1M0xxx12"
    },
    "K66F": {
        "supported_form_factors": ["ARDUINO"],
        "core": "Cortex-M4F",
        "supported_toolchains": ["ARM", "GCC_ARM", "IAR"],
        "extra_labels": ["Freescale", "MCUXpresso_MCUS", "KSDK2_MCUS", "FRDM"],
        "is_disk_virtual": true,
        "macros": ["CPU_MK66FN2M0VMD18", "FSL_RTOS_MBED"],
        "inherits": ["Target"],
        "detect_code": ["0311"],
        "device_has": ["ANALOGIN", "ANALOGOUT", "ERROR_RED", "I2C", "I2CSLAVE", "INTERRUPTIN", "PORTIN", "PORTINOUT", "PORTOUT", "PWMOUT", "RTC", "SERIAL", "SERIAL_FC", "SLEEP", "SPI", "SPISLAVE", "STDIO_MESSAGES", "TRNG"],
        "features": ["LWIP"],
        "release_versions": ["2", "5"],
        "device_name": "MK66FN2M0xxx18"
    },
    "K82F": {
        "supported_form_factors": ["ARDUINO"],
        "core": "Cortex-M4F",
        "supported_toolchains": ["ARM", "GCC_ARM", "IAR"],
        "extra_labels": ["Freescale", "MCUXpresso_MCUS", "KSDK2_MCUS", "FRDM"],
        "is_disk_virtual": true,
        "macros": ["CPU_MK82FN256VDC15", "FSL_RTOS_MBED"],
        "inherits": ["Target"],
        "detect_code": ["0217"],
        "device_has": ["ANALOGIN", "ANALOGOUT", "ERROR_RED", "I2C", "I2CSLAVE", "INTERRUPTIN", "LOWPOWERTIMER", "PORTIN", "PORTINOUT", "PORTOUT", "PWMOUT", "RTC", "SERIAL", "SLEEP", "SPI", "SPISLAVE", "STDIO_MESSAGES"],
        "release_versions": ["2", "5"],
        "device_name": "MK82FN256xxx15"
    },
    "NUCLEO_F030R8": {
        "supported_form_factors": ["ARDUINO", "MORPHO"],
        "core": "Cortex-M0",
        "default_toolchain": "ARM",
        "extra_labels": ["STM", "STM32F0", "STM32F030R8"],
        "supported_toolchains": ["ARM", "uARM", "IAR", "GCC_ARM"],
        "inherits": ["Target"],
        "detect_code": ["0725"],
        "macros": ["TRANSACTION_QUEUE_SIZE_SPI=2"],
        "device_has": ["ANALOGIN", "I2C", "I2CSLAVE", "I2C_ASYNCH", "INTERRUPTIN", "PORTIN", "PORTINOUT", "PORTOUT", "PWMOUT", "RTC", "SERIAL", "SERIAL_FC", "SLEEP", "SPI", "SPISLAVE", "SPI_ASYNCH", "STDIO_MESSAGES"],
        "default_lib": "small",
        "release_versions": ["2"],
        "device_name": "STM32F030R8"
    },
    "NUCLEO_F031K6": {
        "supported_form_factors": ["ARDUINO"],
        "core": "Cortex-M0",
        "default_toolchain": "uARM",
        "extra_labels": ["STM", "STM32F0", "STM32F031K6"],
        "supported_toolchains": ["ARM", "uARM", "IAR", "GCC_ARM"],
        "inherits": ["Target"],
        "detect_code": ["0791"],
        "macros": ["RTC_LSI=1", "TRANSACTION_QUEUE_SIZE_SPI=2"],
        "device_has": ["ANALOGIN", "I2C", "I2CSLAVE", "I2C_ASYNCH", "INTERRUPTIN", "PORTIN", "PORTINOUT", "PORTOUT", "PWMOUT", "RTC", "SERIAL", "SERIAL_FC", "SLEEP", "SPI", "SPISLAVE", "SPI_ASYNCH", "STDIO_MESSAGES"],
        "default_lib": "small",
        "release_versions": ["2"],
        "device_name": "STM32F031K6"
    },
    "NUCLEO_F042K6": {
        "supported_form_factors": ["ARDUINO"],
        "core": "Cortex-M0",
        "default_toolchain": "uARM",
        "extra_labels": ["STM", "STM32F0", "STM32F042K6"],
        "supported_toolchains": ["ARM", "uARM", "IAR", "GCC_ARM"],
        "inherits": ["Target"],
        "detect_code": ["0785"],
        "macros": ["RTC_LSI=1", "TRANSACTION_QUEUE_SIZE_SPI=2"],
        "device_has": ["ANALOGIN", "CAN", "I2C", "I2CSLAVE", "I2C_ASYNCH", "INTERRUPTIN", "PORTIN", "PORTINOUT", "PORTOUT", "PWMOUT", "RTC", "SERIAL", "SERIAL_FC", "SLEEP", "SPI", "SPISLAVE", "SPI_ASYNCH", "STDIO_MESSAGES"],
        "default_lib": "small",
        "release_versions": ["2"],
        "device_name": "STM32F042K6"
    },
    "NUCLEO_F070RB": {
        "supported_form_factors": ["ARDUINO", "MORPHO"],
        "core": "Cortex-M0",
        "default_toolchain": "ARM",
        "extra_labels": ["STM", "STM32F0", "STM32F070RB"],
        "supported_toolchains": ["ARM", "uARM", "IAR", "GCC_ARM"],
        "inherits": ["Target"],
        "detect_code": ["0755"],
        "macros": ["TRANSACTION_QUEUE_SIZE_SPI=2"],
        "device_has": ["ANALOGIN", "I2C", "I2CSLAVE", "I2C_ASYNCH", "INTERRUPTIN", "LOWPOWERTIMER", "PORTIN", "PORTINOUT", "PORTOUT", "PWMOUT", "RTC", "SERIAL", "SERIAL_FC", "SERIAL_ASYNCH", "SLEEP", "SPI", "SPISLAVE", "SPI_ASYNCH", "STDIO_MESSAGES"],
        "release_versions": ["2", "5"],
        "device_name": "STM32F070RB"
    },
    "NUCLEO_F072RB": {
        "supported_form_factors": ["ARDUINO", "MORPHO"],
        "core": "Cortex-M0",
        "default_toolchain": "ARM",
        "extra_labels": ["STM", "STM32F0", "STM32F072RB"],
        "supported_toolchains": ["ARM", "uARM", "IAR", "GCC_ARM"],
        "inherits": ["Target"],
        "detect_code": ["0730"],
        "macros": ["TRANSACTION_QUEUE_SIZE_SPI=2"],
        "device_has": ["ANALOGIN", "ANALOGOUT", "CAN", "I2C", "I2CSLAVE", "I2C_ASYNCH", "INTERRUPTIN", "LOWPOWERTIMER", "PORTIN", "PORTINOUT", "PORTOUT", "PWMOUT", "RTC", "SERIAL", "SERIAL_FC", "SERIAL_ASYNCH", "SLEEP", "SPI", "SPISLAVE", "SPI_ASYNCH", "STDIO_MESSAGES"],
        "release_versions": ["2", "5"],
        "device_name": "STM32F072RB"
    },
    "NUCLEO_F091RC": {
        "supported_form_factors": ["ARDUINO", "MORPHO"],
        "core": "Cortex-M0",
        "default_toolchain": "ARM",
        "extra_labels": ["STM", "STM32F0", "STM32F091RC"],
        "supported_toolchains": ["ARM", "uARM", "IAR", "GCC_ARM"],
        "inherits": ["Target"],
        "detect_code": ["0750"],
        "macros": ["TRANSACTION_QUEUE_SIZE_SPI=2"],
        "device_has": ["ANALOGIN", "ANALOGOUT", "CAN", "I2C", "I2CSLAVE", "I2C_ASYNCH", "INTERRUPTIN", "LOWPOWERTIMER", "PORTIN", "PORTINOUT", "PORTOUT", "PWMOUT", "RTC", "SERIAL", "SERIAL_FC", "SERIAL_ASYNCH", "SLEEP", "SPI", "SPISLAVE", "SPI_ASYNCH", "STDIO_MESSAGES"],
        "release_versions": ["2", "5"],
        "device_name": "STM32F091RC"
    },
    "NUCLEO_F103RB": {
        "supported_form_factors": ["ARDUINO", "MORPHO"],
        "core": "Cortex-M3",
        "default_toolchain": "ARM",
        "extra_labels": ["STM", "STM32F1", "STM32F103RB"],
        "supported_toolchains": ["ARM", "uARM", "GCC_ARM", "IAR"],
        "inherits": ["Target"],
        "detect_code": ["0700"],
        "macros": ["TRANSACTION_QUEUE_SIZE_SPI=2"],
        "device_has": ["ANALOGIN", "CAN", "I2C", "I2CSLAVE", "I2C_ASYNCH", "INTERRUPTIN", "PORTIN", "PORTINOUT", "PORTOUT", "PWMOUT", "RTC", "SERIAL", "SERIAL_FC", "SERIAL_ASYNCH", "SLEEP", "SPI", "SPISLAVE", "SPI_ASYNCH", "STDIO_MESSAGES"],
        "release_versions": ["2", "5"],
        "device_name": "STM32F103RB"
    },
    "NUCLEO_F207ZG": {
        "supported_form_factors": ["ARDUINO", "MORPHO"],
        "core": "Cortex-M3",
        "default_toolchain": "ARM",
        "extra_labels": ["STM", "STM32F2", "STM32F207ZG"],
        "supported_toolchains": ["ARM", "uARM", "IAR", "GCC_ARM"],
        "inherits": ["Target"],
        "detect_code": ["0835"],
        "macros": ["TRANSACTION_QUEUE_SIZE_SPI=2", "USBHOST_OTHER"],
        "device_has": ["ANALOGIN", "ANALOGOUT", "CAN", "I2C", "I2CSLAVE", "I2C_ASYNCH", "INTERRUPTIN", "PORTIN", "PORTINOUT", "PORTOUT", "PWMOUT", "RTC", "SERIAL", "SERIAL_ASYNCH", "SERIAL_FC", "SLEEP", "SPI", "SPISLAVE", "SPI_ASYNCH", "STDIO_MESSAGES"],
        "features": ["LWIP"],
        "release_versions": ["2", "5"],
        "device_name": "STM32F207ZG"
    },
    "NUCLEO_F302R8": {
        "supported_form_factors": ["ARDUINO", "MORPHO"],
        "core": "Cortex-M4F",
        "default_toolchain": "ARM",
        "extra_labels": ["STM", "STM32F3", "STM32F302x8", "STM32F302R8"],
        "supported_toolchains": ["ARM", "uARM", "IAR", "GCC_ARM"],
        "inherits": ["Target"],
        "detect_code": ["0705"],
        "macros": ["TRANSACTION_QUEUE_SIZE_SPI=2"],
        "device_has": ["ANALOGIN", "ANALOGOUT", "CAN", "I2C", "I2CSLAVE", "I2C_ASYNCH", "INTERRUPTIN", "LOWPOWERTIMER", "PORTIN", "PORTINOUT", "PORTOUT", "PWMOUT", "RTC", "SERIAL", "SERIAL_ASYNCH", "SERIAL_FC", "SLEEP", "SPI", "SPISLAVE", "SPI_ASYNCH", "STDIO_MESSAGES"],
        "default_lib": "small",
        "release_versions": ["2"],
        "device_name": "STM32F302R8"
    },
    "NUCLEO_F303K8": {
        "supported_form_factors": ["ARDUINO"],
        "core": "Cortex-M4F",
        "default_toolchain": "ARM",
        "extra_labels": ["STM", "STM32F3", "STM32F303x8", "STM32F303K8"],
        "macros": ["RTC_LSI=1", "TRANSACTION_QUEUE_SIZE_SPI=2"],
        "supported_toolchains": ["ARM", "uARM", "IAR", "GCC_ARM"],
        "inherits": ["Target"],
        "detect_code": ["0775"],
        "default_lib": "small",
        "device_has": ["ANALOGIN", "ANALOGOUT", "CAN", "I2C", "I2CSLAVE", "I2C_ASYNCH", "INTERRUPTIN", "LOWPOWERTIMER", "PORTIN", "PORTINOUT", "PORTOUT", "PWMOUT", "RTC", "SERIAL", "SERIAL_FC", "SLEEP", "SPI", "SPISLAVE", "SPI_ASYNCH", "STDIO_MESSAGES"],
        "release_versions": ["2"],
        "device_name": "STM32F303K8"
    },
    "NUCLEO_F303RE": {
        "supported_form_factors": ["ARDUINO", "MORPHO"],
        "core": "Cortex-M4F",
        "default_toolchain": "ARM",
        "extra_labels": ["STM", "STM32F3", "STM32F303xE", "STM32F303RE"],
        "supported_toolchains": ["ARM", "uARM", "IAR", "GCC_ARM"],
        "inherits": ["Target"],
        "detect_code": ["0745"],
        "macros": ["TRANSACTION_QUEUE_SIZE_SPI=2"],
        "device_has": ["ANALOGIN", "ANALOGOUT", "CAN", "I2C", "I2CSLAVE", "I2C_ASYNCH", "INTERRUPTIN", "LOWPOWERTIMER", "PORTIN", "PORTINOUT", "PORTOUT", "PWMOUT", "RTC", "SERIAL", "SERIAL_ASYNCH", "SERIAL_FC", "SLEEP", "SPI", "SPISLAVE", "SPI_ASYNCH", "STDIO_MESSAGES"],
        "release_versions": ["2", "5"],
        "device_name": "STM32F303RE"
    },
    "NUCLEO_F303ZE": {
        "supported_form_factors": ["ARDUINO", "MORPHO"],
        "core": "Cortex-M4F",
        "default_toolchain": "ARM",
        "extra_labels": ["STM", "STM32F3", "STM32F303xE", "STM32F303ZE"],
        "supported_toolchains": ["ARM", "uARM", "IAR", "GCC_ARM"],
        "inherits": ["Target"],
        "detect_code": ["0747"],
        "macros": ["TRANSACTION_QUEUE_SIZE_SPI=2"],
        "device_has": ["ANALOGIN", "ANALOGOUT", "CAN", "I2C", "I2CSLAVE", "I2C_ASYNCH", "INTERRUPTIN", "PORTIN", "PORTINOUT", "PORTOUT", "PWMOUT", "RTC", "SERIAL", "SLEEP", "SPI", "SPISLAVE", "SPI_ASYNCH", "STDIO_MESSAGES", "LOWPOWERTIMER"],
        "release_versions": ["2", "5"],
        "device_name": "STM32F303ZE"
    },
    "NUCLEO_F334R8": {
        "supported_form_factors": ["ARDUINO", "MORPHO"],
        "core": "Cortex-M4F",
        "default_toolchain": "ARM",
        "extra_labels": ["STM", "STM32F3", "STM32F334x8", "STM32F334R8"],
        "supported_toolchains": ["ARM", "uARM", "IAR", "GCC_ARM"],
        "inherits": ["Target"],
        "detect_code": ["0735"],
        "macros": ["TRANSACTION_QUEUE_SIZE_SPI=2"],
        "device_has": ["ANALOGIN", "ANALOGOUT", "CAN", "I2C", "I2CSLAVE", "I2C_ASYNCH", "INTERRUPTIN", "LOWPOWERTIMER", "PORTIN", "PORTINOUT", "PORTOUT", "PWMOUT", "RTC", "SERIAL", "SERIAL_ASYNCH", "SERIAL_FC", "SLEEP", "SPI", "SPISLAVE", "SPI_ASYNCH", "STDIO_MESSAGES"],
        "default_lib": "small",
        "release_versions": ["2"],
        "device_name": "STM32F334R8"
    },
    "NUCLEO_F401RE": {
        "supported_form_factors": ["ARDUINO", "MORPHO"],
        "core": "Cortex-M4F",
        "default_toolchain": "ARM",
        "extra_labels": ["STM", "STM32F4", "STM32F401xE", "STM32F401RE"],
        "supported_toolchains": ["ARM", "uARM", "GCC_ARM", "IAR"],
        "inherits": ["Target"],
        "detect_code": ["0720"],
        "macros": ["TRANSACTION_QUEUE_SIZE_SPI=2", "USB_STM_HAL", "USBHOST_OTHER"],
        "device_has": ["ANALOGIN", "ERROR_RED", "I2C", "I2CSLAVE", "I2C_ASYNCH", "INTERRUPTIN", "PORTIN", "PORTINOUT", "PORTOUT", "PWMOUT", "RTC", "SERIAL", "SERIAL_ASYNCH", "SERIAL_FC", "SLEEP", "SPI", "SPISLAVE", "SPI_ASYNCH", "STDIO_MESSAGES"],
        "release_versions": ["2", "5"],
        "device_name": "STM32F401RE"
    },
    "NUCLEO_F410RB": {
        "supported_form_factors": ["ARDUINO", "MORPHO"],
        "core": "Cortex-M4F",
        "default_toolchain": "ARM",
        "extra_labels": ["STM", "STM32F4", "STM32F410RB","STM32F410xB", "STM32F410Rx"],
        "supported_toolchains": ["ARM", "uARM", "GCC_ARM", "IAR"],
        "inherits": ["Target"],
        "macros": ["TRANSACTION_QUEUE_SIZE_SPI=2"],
        "detect_code": ["0744"],
        "device_has": ["ANALOGIN", "ANALOGOUT", "ERROR_RED", "I2C", "I2CSLAVE", "I2C_ASYNCH", "INTERRUPTIN", "LOWPOWERTIMER", "PORTIN", "PORTINOUT", "PORTOUT", "PWMOUT", "RTC", "SERIAL", "SERIAL_ASYNCH", "SERIAL_FC", "SLEEP", "SPI", "SPISLAVE", "SPI_ASYNCH", "STDIO_MESSAGES", "TRNG"],
        "release_versions": ["2", "5"],
        "device_name": "STM32F410RB"
    },
    "NUCLEO_F411RE": {
        "supported_form_factors": ["ARDUINO", "MORPHO"],
        "core": "Cortex-M4F",
        "default_toolchain": "ARM",
        "extra_labels": ["STM", "STM32F4", "STM32F411xE", "STM32F411RE"],
        "supported_toolchains": ["ARM", "uARM", "GCC_ARM", "IAR"],
        "inherits": ["Target"],
        "detect_code": ["0740"],
        "macros": ["TRANSACTION_QUEUE_SIZE_SPI=2", "USB_STM_HAL", "USBHOST_OTHER"],
        "device_has": ["ANALOGIN", "ERROR_RED", "I2C", "I2CSLAVE", "I2C_ASYNCH", "INTERRUPTIN", "LOWPOWERTIMER", "PORTIN", "PORTINOUT", "PORTOUT", "PWMOUT", "RTC", "SERIAL", "SERIAL_ASYNCH", "SERIAL_FC", "SLEEP", "SPI", "SPISLAVE", "SPI_ASYNCH", "STDIO_MESSAGES"],
        "release_versions": ["2", "5"],
        "device_name": "STM32F411RE"
    },
    "NUCLEO_F412ZG": {
        "supported_form_factors": ["ARDUINO", "MORPHO"],
        "core": "Cortex-M4F",
        "default_toolchain": "ARM",
        "extra_labels": ["STM", "STM32F4", "STM32F412xG", "STM32F412ZG"],
        "supported_toolchains": ["ARM", "uARM", "GCC_ARM", "IAR"],
        "inherits": ["Target"],
        "detect_code": ["0826"],
        "macros": ["TRANSACTION_QUEUE_SIZE_SPI=2", "USB_STM_HAL", "USBHOST_OTHER"],
        "device_has": ["ANALOGIN", "CAN", "ERROR_RED", "I2C", "I2CSLAVE", "I2C_ASYNCH", "INTERRUPTIN", "LOWPOWERTIMER", "PORTIN", "PORTINOUT", "PORTOUT", "PWMOUT", "RTC", "SERIAL", "SERIAL_ASYNCH", "SERIAL_FC", "SLEEP", "SPI", "SPISLAVE", "SPI_ASYNCH", "STDIO_MESSAGES", "TRNG"],
        "release_versions": ["2", "5"],
        "device_name": "STM32F412ZG"
    },
    "ELMO_F411RE": {
        "supported_form_factors": ["ARDUINO"],
        "core": "Cortex-M4F",
        "default_toolchain": "uARM",
        "extra_labels": ["STM", "STM32F4", "STM32F411xE", "STM32F411RE"],
        "supported_toolchains": ["ARM", "uARM", "GCC_ARM"],
        "inherits": ["Target"],
        "detect_code": ["----"],
        "macros": ["TRANSACTION_QUEUE_SIZE_SPI=2"],
        "device_has": ["ANALOGIN", "I2C", "I2CSLAVE", "INTERRUPTIN", "PORTIN", "PORTINOUT", "PORTOUT", "PWMOUT", "RTC", "SERIAL", "SLEEP", "SPI", "SPISLAVE", "SPI_ASYNCH", "STDIO_MESSAGES"],
        "default_lib": "small",
        "release_versions": ["2"],
        "device_name": "STM32F411RE"
    },
    "NUCLEO_F429ZI": {
        "supported_form_factors": ["ARDUINO"],
        "inherits": ["Target"],
        "core": "Cortex-M4F",
        "default_toolchain": "ARM",
        "extra_labels": ["STM", "STM32F4", "STM32F429", "STM32F429ZI", "STM32F429xx", "STM32F429xI", "FLASH_CMSIS_ALGO"],
        "supported_toolchains": ["ARM", "uARM", "GCC_ARM", "IAR"],
        "progen": {"target": "nucleo-f429zi"},
        "macros": ["TRANSACTION_QUEUE_SIZE_SPI=2", "USB_STM_HAL", "USBHOST_OTHER"],
        "device_has": ["ANALOGIN", "ANALOGOUT", "CAN", "ERROR_RED", "I2C", "I2CSLAVE", "I2C_ASYNCH", "INTERRUPTIN", "LOWPOWERTIMER", "PORTIN", "PORTINOUT", "PORTOUT", "PWMOUT", "RTC", "SERIAL", "SERIAL_FC", "SLEEP", "SPI", "SPISLAVE", "SPI_ASYNCH", "STDIO_MESSAGES", "TRNG", "FLASH"],
        "detect_code": ["0796"],
        "features": ["LWIP"],
        "release_versions": ["2", "5"],
        "device_name": "STM32F429ZI",
        "bootloader_supported": true
    },
    "NUCLEO_F439ZI": {
        "supported_form_factors": ["ARDUINO"],
        "inherits": ["Target"],
        "core": "Cortex-M4F",
        "default_toolchain": "ARM",
        "extra_labels": ["STM", "STM32F4", "STM32F439", "STM32F439ZI", "STM32F439xx", "STM32F439xI", "FLASH_CMSIS_ALGO"],
        "supported_toolchains": ["ARM", "uARM", "GCC_ARM", "IAR"],
        "progen": {"target": "nucleo-f439zi"},
        "macros": ["TRANSACTION_QUEUE_SIZE_SPI=2", "MBEDTLS_CONFIG_HW_SUPPORT", "USB_STM_HAL", "USBHOST_OTHER"],
        "device_has": ["ANALOGIN", "ANALOGOUT", "CAN", "ERROR_RED", "I2C", "I2CSLAVE", "I2C_ASYNCH", "INTERRUPTIN", "LOWPOWERTIMER", "PORTIN", "PORTINOUT", "PORTOUT", "PWMOUT", "RTC", "SERIAL", "SERIAL_FC", "SLEEP", "SPI", "SPISLAVE", "SPI_ASYNCH", "STDIO_MESSAGES", "TRNG", "FLASH"],
        "detect_code": ["0797"],
        "features": ["LWIP"],
        "release_versions": ["2", "5"],
        "device_name": "STM32F439ZI"
    },
    "NUCLEO_F446RE": {
        "supported_form_factors": ["ARDUINO", "MORPHO"],
        "core": "Cortex-M4F",
        "default_toolchain": "ARM",
        "extra_labels": ["STM", "STM32F4", "STM32F446xE", "STM32F446RE"],
        "supported_toolchains": ["ARM", "uARM", "GCC_ARM", "IAR"],
        "inherits": ["Target"],
        "detect_code": ["0777"],
        "macros": ["TRANSACTION_QUEUE_SIZE_SPI=2", "USB_STM_HAL", "USBHOST_OTHER"],
        "device_has": ["ANALOGIN", "ANALOGOUT", "CAN", "ERROR_RED", "I2C", "I2CSLAVE", "I2C_ASYNCH", "INTERRUPTIN", "LOWPOWERTIMER", "PORTIN", "PORTINOUT", "PORTOUT", "PWMOUT", "RTC", "SERIAL", "SERIAL_ASYNCH", "SERIAL_FC", "SLEEP", "SPI", "SPISLAVE", "SPI_ASYNCH", "STDIO_MESSAGES"],
        "release_versions": ["2", "5"],
        "device_name": "STM32F446RE"
    },
    "NUCLEO_F446ZE": {
        "supported_form_factors": ["ARDUINO", "MORPHO"],
        "core": "Cortex-M4F",
        "default_toolchain": "ARM",
        "extra_labels": ["STM", "STM32F4", "STM32F446xE", "STM32F446ZE"],
        "supported_toolchains": ["ARM", "uARM", "GCC_ARM", "IAR"],
        "inherits": ["Target"],
        "detect_code": ["0778"],
        "macros": ["TRANSACTION_QUEUE_SIZE_SPI=2", "USB_STM_HAL", "USBHOST_OTHER"],
        "device_has": ["ANALOGIN", "ANALOGOUT", "CAN", "ERROR_RED", "I2C", "I2CSLAVE", "I2C_ASYNCH", "INTERRUPTIN", "LOWPOWERTIMER", "PORTIN", "PORTINOUT", "PORTOUT", "PWMOUT", "RTC", "SERIAL", "SERIAL_ASYNCH", "SERIAL_FC", "SLEEP", "SPI", "SPISLAVE", "SPI_ASYNCH", "STDIO_MESSAGES"],
        "release_versions": ["2", "5"],
        "device_name": "STM32F446ZE"
    },
    "B96B_F446VE": {
        "supported_form_factors": ["ARDUINO", "MORPHO"],
        "core": "Cortex-M4F",
        "default_toolchain": "ARM",
        "extra_labels": ["STM", "STM32F4", "STM32F446xE", "STM32F446VE"],
        "supported_toolchains": ["ARM", "uARM", "GCC_ARM", "IAR"],
        "inherits": ["Target"],
        "detect_code": ["0840"],
        "macros": ["TRANSACTION_QUEUE_SIZE_SPI=2"],
        "device_has": ["ANALOGIN", "ANALOGOUT", "CAN", "ERROR_RED", "I2C", "I2CSLAVE", "INTERRUPTIN", "LOWPOWERTIMER", "PORTIN", "PORTINOUT", "PORTOUT", "PWMOUT", "RTC", "SERIAL", "SERIAL_ASYNCH", "SERIAL_FC", "SLEEP", "SPI", "SPISLAVE", "SPI_ASYNCH", "STDIO_MESSAGES"],
        "release_versions": ["2", "5"],
        "device_name":"STM32F446VE"
    },
    "NUCLEO_F746ZG": {
        "inherits": ["Target"],
        "core": "Cortex-M7F",
        "extra_labels": ["STM", "STM32F7", "STM32F746", "STM32F746xG", "STM32F746ZG"],
        "supported_toolchains": ["ARM", "uARM", "GCC_ARM", "IAR"],
        "default_toolchain": "ARM",
        "macros": ["TRANSACTION_QUEUE_SIZE_SPI=2", "USBHOST_OTHER"],
        "supported_form_factors": ["ARDUINO"],
        "detect_code": ["0816"],
        "device_has": ["ANALOGIN", "ANALOGOUT", "CAN", "I2C", "I2CSLAVE", "I2C_ASYNCH", "INTERRUPTIN", "LOWPOWERTIMER", "PORTIN", "PORTINOUT", "PORTOUT", "PWMOUT", "RTC", "SERIAL", "SERIAL_ASYNCH", "SLEEP", "SPI", "SPISLAVE", "SPI_ASYNCH", "STDIO_MESSAGES", "TRNG"],
        "features": ["LWIP"],
        "release_versions": ["2", "5"],
        "device_name": "STM32F746ZG"
    },
    "NUCLEO_F756ZG": {
        "inherits": ["Target"],
        "core": "Cortex-M7F",
        "extra_labels": ["STM", "STM32F7", "STM32F756", "STM32F756xG", "STM32F756ZG"],
        "supported_toolchains": ["ARM", "uARM", "GCC_ARM", "IAR"],
        "default_toolchain": "ARM",
        "supported_form_factors": ["ARDUINO"],
        "detect_code": ["0819"],
        "device_has": ["ANALOGIN", "ANALOGOUT", "CAN", "I2C", "I2CSLAVE", "I2C_ASYNCH", "INTERRUPTIN", "LOWPOWERTIMER", "PORTIN", "PORTINOUT", "PORTOUT", "PWMOUT", "RTC", "SERIAL", "SERIAL_ASYNCH", "SLEEP", "SPI", "SPISLAVE", "STDIO_MESSAGES", "TRNG"],
        "features": ["LWIP"],
        "release_versions": ["2", "5"],
        "device_name": "STM32F756ZG"
    },
    "NUCLEO_F767ZI": {
        "inherits": ["Target"],
        "core": "Cortex-M7FD",
        "extra_labels": ["STM", "STM32F7", "STM32F767", "STM32F767xI", "STM32F767ZI"],
        "supported_toolchains": ["ARM", "uARM", "GCC_ARM", "IAR"],
        "default_toolchain": "ARM",
        "supported_form_factors": ["ARDUINO"],
        "macros": ["TRANSACTION_QUEUE_SIZE_SPI=2", "USBHOST_OTHER"],
        "detect_code": ["0818"],
        "device_has": ["ANALOGIN", "ANALOGOUT", "CAN", "I2C", "I2CSLAVE", "I2C_ASYNCH", "INTERRUPTIN", "LOWPOWERTIMER", "PORTIN", "PORTINOUT", "PORTOUT", "PWMOUT", "RTC", "SERIAL", "SERIAL_ASYNCH", "SLEEP", "SPI", "SPISLAVE", "SPI_ASYNCH", "STDIO_MESSAGES", "TRNG"],
        "features": ["LWIP"],
        "release_versions": ["2", "5"],
        "device_name": "STM32F767ZI"
    },
    "NUCLEO_L011K4": {
        "inherits": ["Target"],
        "core": "Cortex-M0+",
        "extra_labels": ["STM", "STM32L0", "STM32L011K4"],
        "supported_toolchains": ["uARM"],
        "default_toolchain": "uARM",
        "supported_form_factors": ["ARDUINO"],
        "detect_code": ["0780"],
        "device_has": ["ANALOGIN", "I2C", "I2CSLAVE", "I2C_ASYNCH", "INTERRUPTIN", "LOWPOWERTIMER", "PORTIN", "PORTINOUT", "PORTOUT", "PWMOUT", "RTC", "SERIAL", "SERIAL_FC", "SLEEP", "SPI", "SPISLAVE", "SPI_ASYNCH", "STDIO_MESSAGES"],
        "default_lib": "small",
        "release_versions": ["2"],
        "device_name": "STM32L011K4"
    },
    "NUCLEO_L031K6": {
        "inherits": ["Target"],
        "core": "Cortex-M0",
        "extra_labels": ["STM", "STM32L0", "STM32L031K6"],
        "supported_toolchains": ["ARM", "uARM", "IAR", "GCC_ARM"],
        "default_toolchain": "uARM",
        "supported_form_factors": ["ARDUINO"],
        "detect_code": ["0790"],
        "device_has": ["ANALOGIN", "I2C", "I2CSLAVE", "I2C_ASYNCH", "INTERRUPTIN", "LOWPOWERTIMER", "PORTIN", "PORTINOUT", "PORTOUT", "PWMOUT", "RTC", "SERIAL", "SERIAL_FC", "SLEEP", "SPI", "SPISLAVE", "SPI_ASYNCH", "STDIO_MESSAGES"],
        "default_lib": "small",
        "release_versions": ["2"],
        "device_name": "STM32L031K6"
    },
    "NUCLEO_L053R8": {
        "supported_form_factors": ["ARDUINO", "MORPHO"],
        "core": "Cortex-M0+",
        "default_toolchain": "ARM",
        "extra_labels": ["STM", "STM32L0", "STM32L053R8"],
        "supported_toolchains": ["ARM", "uARM", "GCC_ARM", "IAR"],
        "inherits": ["Target"],
        "detect_code": ["0715"],
        "device_has": ["ANALOGIN", "ANALOGOUT", "I2C", "I2CSLAVE", "I2C_ASYNCH", "INTERRUPTIN", "LOWPOWERTIMER", "PORTIN", "PORTINOUT", "PORTOUT", "PWMOUT", "RTC", "SERIAL", "SERIAL_FC", "SERIAL_ASYNCH", "SLEEP", "SPI", "SPISLAVE", "SPI_ASYNCH", "STDIO_MESSAGES"],
        "default_lib": "small",
        "release_versions": ["2"],
        "device_name": "STM32L053R8"
    },
    "NUCLEO_L073RZ": {
        "supported_form_factors": ["ARDUINO", "MORPHO"],
        "core": "Cortex-M0+",
        "default_toolchain": "ARM",
        "extra_labels": ["STM", "STM32L0", "STM32L073RZ", "STM32L073xx"],
        "supported_toolchains": ["ARM", "uARM", "GCC_ARM", "IAR"],
        "inherits": ["Target"],
        "detect_code": ["0760"],
        "device_has": ["ANALOGIN", "ANALOGOUT", "I2C", "I2CSLAVE", "I2C_ASYNCH", "INTERRUPTIN", "LOWPOWERTIMER", "PORTIN", "PORTINOUT", "PORTOUT", "PWMOUT", "RTC", "SERIAL", "SERIAL_FC", "SERIAL_ASYNCH", "SLEEP", "SPI", "SPISLAVE", "SPI_ASYNCH", "STDIO_MESSAGES", "TRNG"],
        "release_versions": ["2", "5"],
        "device_name": "STM32L073RZ"
    },
    "NUCLEO_L152RE": {
        "supported_form_factors": ["ARDUINO", "MORPHO"],
        "core": "Cortex-M3",
        "default_toolchain": "ARM",
        "extra_labels": ["STM", "STM32L1", "STM32L152RE"],
        "supported_toolchains": ["ARM", "uARM", "IAR", "GCC_ARM"],
        "inherits": ["Target"],
        "detect_code": ["0710"],
        "device_has": ["ANALOGIN", "ANALOGOUT", "I2C", "I2CSLAVE", "I2C_ASYNCH", "INTERRUPTIN", "LOWPOWERTIMER", "PORTIN", "PORTINOUT", "PORTOUT", "PWMOUT", "RTC", "SERIAL", "SERIAL_ASYNCH", "SERIAL_FC", "SLEEP", "SPI", "SPISLAVE", "SPI_ASYNCH", "STDIO_MESSAGES"],
        "release_versions": ["2", "5"],
        "device_name": "STM32L152RE"
    },
    "NUCLEO_L432KC": {
        "supported_form_factors": ["ARDUINO"],
        "core": "Cortex-M4F",
        "default_toolchain": "ARM",
        "extra_labels": ["STM", "STM32L4", "STM32L432xC", "STM32L432KC"],
        "supported_toolchains": ["ARM", "uARM", "IAR", "GCC_ARM"],
        "inherits": ["Target"],
        "detect_code": ["0770"],
        "macros": ["TRANSACTION_QUEUE_SIZE_SPI=2"],
        "device_has": ["ANALOGIN", "ANALOGOUT", "I2C", "I2CSLAVE", "I2C_ASYNCH", "INTERRUPTIN", "LOWPOWERTIMER", "PORTIN", "PORTINOUT", "PORTOUT", "PWMOUT", "RTC", "SERIAL", "SERIAL_FC", "SLEEP", "SPI", "SPISLAVE", "CAN", "SPI_ASYNCH", "STDIO_MESSAGES", "TRNG"],
        "release_versions": ["2", "5"],
        "device_name": "STM32L432KC"
    },
    "NUCLEO_L476RG": {
        "supported_form_factors": ["ARDUINO", "MORPHO"],
        "core": "Cortex-M4F",
        "default_toolchain": "ARM",
        "extra_labels": ["STM", "STM32L4", "STM32L476RG", "STM32L476xG"],
        "supported_toolchains": ["ARM", "uARM", "IAR", "GCC_ARM"],
        "inherits": ["Target"],
        "detect_code": ["0765"],
        "macros": ["TRANSACTION_QUEUE_SIZE_SPI=2","USBHOST_OTHER"],
        "device_has": ["ANALOGIN", "ANALOGOUT", "CAN", "I2C", "I2CSLAVE", "I2C_ASYNCH", "INTERRUPTIN", "LOWPOWERTIMER", "PORTIN", "PORTINOUT", "PORTOUT", "PWMOUT", "RTC", "SERIAL", "SERIAL_ASYNCH", "SERIAL_FC", "SLEEP", "SPI", "SPISLAVE", "SPI_ASYNCH", "STDIO_MESSAGES", "TRNG"],
        "release_versions": ["2", "5"],
        "device_name": "STM32L476RG"
    },
    "NUCLEO_L486RG": {
        "supported_form_factors": ["ARDUINO", "MORPHO"],
        "core": "Cortex-M4F",
        "default_toolchain": "ARM",
        "extra_labels": ["STM", "STM32L4", "STM32L486RG", "STM32L486xG"],
        "supported_toolchains": ["ARM", "uARM", "IAR", "GCC_ARM"],
        "inherits": ["Target"],
        "detect_code": ["0827"],
        "macros": ["TRANSACTION_QUEUE_SIZE_SPI=2","USBHOST_OTHER"],
        "device_has": ["ANALOGIN", "ANALOGOUT", "CAN", "I2C", "I2CSLAVE", "I2C_ASYNCH", "INTERRUPTIN", "LOWPOWERTIMER", "PORTIN", "PORTINOUT", "PORTOUT", "PWMOUT", "RTC", "SERIAL", "SERIAL_ASYNCH", "SERIAL_FC", "SLEEP", "SPI", "SPISLAVE", "SPI_ASYNCH", "STDIO_MESSAGES", "TRNG"],
        "release_versions": ["2", "5"],
        "device_name": "STM32L486RG"
    },
    "STM32F3XX": {
        "inherits": ["Target"],
        "core": "Cortex-M4",
        "default_toolchain": "ARM",
        "extra_labels": ["STM", "STM32F3XX"],
        "supported_toolchains": ["ARM", "uARM", "GCC_ARM"]
    },
    "STM32F407": {
        "inherits": ["Target"],
        "core": "Cortex-M4F",
        "extra_labels": ["STM", "STM32F4", "STM32F4XX", "STM32F407xG"],
        "supported_toolchains": ["ARM", "GCC_ARM", "IAR"]
    },
    "ARCH_MAX": {
        "supported_form_factors": ["ARDUINO"],
        "core": "Cortex-M4F",
        "supported_toolchains": ["ARM", "uARM", "GCC_ARM"],
        "program_cycle_s": 2,
        "extra_labels": ["STM", "STM32F4", "STM32F407", "STM32F407xG", "STM32F407VG"],
        "inherits": ["Target"],
        "macros": ["TRANSACTION_QUEUE_SIZE_SPI=2"],
        "device_has": ["ANALOGIN", "ANALOGOUT", "I2C", "I2CSLAVE", "INTERRUPTIN", "PORTIN", "PORTINOUT", "PORTOUT", "PWMOUT", "RTC", "SERIAL", "SLEEP", "SPI", "SPISLAVE", "SPI_ASYNCH", "STDIO_MESSAGES"],
        "release_versions": ["2"],
        "device_name": "STM32F407VG"
    },
    "DISCO_F051R8": {
        "inherits": ["Target"],
        "core": "Cortex-M0",
        "default_toolchain": "ARM",
        "extra_labels": ["STM", "STM32F0", "STM32F051", "STM32F051R8"],
        "supported_toolchains": ["GCC_ARM"],
        "macros": ["TRANSACTION_QUEUE_SIZE_SPI=2"],
        "device_has": ["ANALOGIN", "I2C", "I2CSLAVE", "I2C_ASYNCH", "INTERRUPTIN", "PORTIN", "PORTINOUT", "PORTOUT", "PWMOUT", "RTC", "SERIAL", "SERIAL_FC", "SLEEP", "SPI", "SPISLAVE", "SPI_ASYNCH", "STDIO_MESSAGES"],
        "device_name": "STM32F051R8"
    },
    "DISCO_F100RB": {
        "inherits": ["Target"],
        "core": "Cortex-M3",
        "default_toolchain": "ARM",
        "extra_labels": ["STM", "STM32F1", "STM32F100RB"],
        "supported_toolchains": ["GCC_ARM"],
        "macros": ["TRANSACTION_QUEUE_SIZE_SPI=2"],
        "device_has": ["ANALOGIN", "I2C", "I2CSLAVE", "I2C_ASYNCH", "INTERRUPTIN", "PORTIN", "PORTINOUT", "PORTOUT", "PWMOUT", "RTC", "SERIAL", "SLEEP", "SPI", "SPISLAVE", "SPI_ASYNCH", "STDIO_MESSAGES"],
        "device_name": "STM32F100RB"
    },
    "DISCO_F303VC": {
        "inherits": ["Target"],
        "core": "Cortex-M4F",
        "default_toolchain": "ARM",
        "extra_labels": ["STM", "STM32F3", "STM32F303", "STM32F303xC", "STM32F303VC"],
        "macros": ["RTC_LSI=1", "TRANSACTION_QUEUE_SIZE_SPI=2"],
        "supported_toolchains": ["GCC_ARM"],
        "device_has": ["ANALOGIN", "ANALOGOUT", "CAN", "I2C", "I2CSLAVE", "I2C_ASYNCH", "INTERRUPTIN", "LOWPOWERTIMER", "PORTIN", "PORTINOUT", "PORTOUT", "PWMOUT", "RTC", "SERIAL", "SERIAL_FC", "SLEEP", "SPI", "SPISLAVE", "SPI_ASYNCH", "STDIO_MESSAGES"],
        "device_name": "STM32F303VC"
    },
    "DISCO_F334C8": {
        "inherits": ["Target"],
        "core": "Cortex-M4F",
        "default_toolchain": "ARM",
        "extra_labels": ["STM", "STM32F3", "STM32F334x8","STM32F334C8"],
        "macros": ["RTC_LSI=1", "TRANSACTION_QUEUE_SIZE_SPI=2"],
        "supported_toolchains": ["ARM", "uARM", "IAR", "GCC_ARM"],
        "detect_code": ["0810"],
        "device_has": ["ANALOGIN", "ANALOGOUT", "I2C", "I2CSLAVE", "I2C_ASYNCH", "INTERRUPTIN", "LOWPOWERTIMER", "PORTIN", "PORTINOUT", "PORTOUT", "PWMOUT", "RTC", "SERIAL", "SERIAL_ASYNCH", "SERIAL_FC", "SLEEP", "SPI", "SPISLAVE", "SPI_ASYNCH", "STDIO_MESSAGES"],
        "default_lib": "small",
        "release_versions": ["2"],
        "device_name": "STM32F334C8"
    },
    "DISCO_F407VG": {
        "inherits": ["Target"],
        "core": "Cortex-M4F",
        "extra_labels": ["STM", "STM32F4", "STM32F407", "STM32F407xG", "STM32F407VG"],
        "supported_toolchains": ["ARM", "uARM", "GCC_ARM"],
        "macros": ["TRANSACTION_QUEUE_SIZE_SPI=2", "USB_STM_HAL"],
        "device_has": ["ANALOGIN", "ANALOGOUT", "ERROR_RED", "I2C", "I2CSLAVE", "I2C_ASYNCH", "INTERRUPTIN", "PORTIN", "PORTINOUT", "PORTOUT", "PWMOUT", "RTC", "SERIAL", "SLEEP", "SPI", "SPISLAVE", "SPI_ASYNCH", "STDIO_MESSAGES"],
        "device_name": "STM32F407VG"
    },
    "DISCO_F429ZI": {
        "inherits": ["Target"],
        "core": "Cortex-M4F",
        "default_toolchain": "ARM",
        "extra_labels": ["STM", "STM32F4", "STM32F429", "STM32F429ZI", "STM32F429xI", "STM32F429xx", "FLASH_CMSIS_ALGO"],
        "macros": ["RTC_LSI=1","TRANSACTION_QUEUE_SIZE_SPI=2", "USBHOST_OTHER"],
        "supported_toolchains": ["ARM", "uARM", "GCC_ARM", "IAR"],
        "device_has": ["ANALOGIN", "ANALOGOUT", "CAN", "ERROR_RED", "I2C", "I2CSLAVE", "I2C_ASYNCH", "INTERRUPTIN", "PORTIN", "PORTINOUT", "PORTOUT", "PWMOUT", "RTC", "SERIAL", "SERIAL_ASYNCH", "SERIAL_FC", "SLEEP", "SPI", "SPISLAVE", "SPI_ASYNCH", "STDIO_MESSAGES", "TRNG", "FLASH"],
        "release_versions": ["2", "5"],
        "device_name": "STM32F429ZI"
    },
    "DISCO_F469NI": {
        "supported_form_factors": ["ARDUINO"],
        "core": "Cortex-M4F",
        "default_toolchain": "ARM",
        "extra_labels": ["STM", "STM32F4", "STM32F469", "STM32F469NI", "STM32F469xI", "STM32F469xx"],
        "supported_toolchains": ["ARM", "uARM", "IAR", "GCC_ARM"],
        "inherits": ["Target"],
        "macros": ["TRANSACTION_QUEUE_SIZE_SPI=2"],
        "detect_code": ["0788"],
        "device_has": ["ANALOGIN", "ANALOGOUT", "CAN", "ERROR_RED", "I2C", "I2CSLAVE", "I2C_ASYNCH", "INTERRUPTIN", "LOWPOWERTIMER", "PORTIN", "PORTINOUT", "PORTOUT", "PWMOUT", "RTC", "SERIAL", "SERIAL_FC", "SLEEP", "SPI", "SPISLAVE", "SPI_ASYNCH", "STDIO_MESSAGES", "TRNG"],
        "release_versions": ["2", "5"],
        "device_name": "STM32F469NI"
    },
    "DISCO_L053C8": {
        "inherits": ["Target"],
        "core": "Cortex-M0+",
        "default_toolchain": "ARM",
        "extra_labels": ["STM", "STM32L0", "STM32L053C8"],
        "supported_toolchains": ["ARM", "uARM", "IAR", "GCC_ARM"],
        "macros": ["RTC_LSI=1"],
        "device_has": ["ANALOGIN", "ANALOGOUT", "I2C", "I2CSLAVE", "INTERRUPTIN", "LOWPOWERTIMER", "PORTIN", "PORTINOUT", "PORTOUT", "PWMOUT", "RTC", "SERIAL", "SERIAL_FC", "SLEEP", "SPI", "SPISLAVE", "SPI_ASYNCH", "STDIO_MESSAGES"],
        "default_lib": "small",
        "release_versions": ["2"],
        "device_name": "STM32L053C8"
    },
    "DISCO_F746NG": {
        "inherits": ["Target"],
        "core": "Cortex-M7F",
        "extra_labels": ["STM", "STM32F7", "STM32F746", "STM32F746xG", "STM32F746NG"],
        "supported_toolchains": ["ARM", "uARM", "GCC_ARM", "IAR"],
        "default_toolchain": "ARM",
        "supported_form_factors": ["ARDUINO"],
        "detect_code": ["0815"],
        "macros": ["TRANSACTION_QUEUE_SIZE_SPI=2"],
        "device_has": ["ANALOGIN", "ANALOGOUT", "CAN", "I2C", "I2CSLAVE", "I2C_ASYNCH", "INTERRUPTIN", "LOWPOWERTIMER", "PORTIN", "PORTINOUT", "PORTOUT", "PWMOUT", "RTC", "SERIAL", "SERIAL_ASYNCH", "SLEEP", "SPI", "SPISLAVE", "SPI_ASYNCH", "STDIO_MESSAGES", "TRNG"],
        "features": ["LWIP"],
        "release_versions": ["2", "5"],
        "device_name": "STM32F746NG"
    },
    "DISCO_F769NI": {
        "inherits": ["Target"],
        "core": "Cortex-M7FD",
        "extra_labels": ["STM", "STM32F7", "STM32F769", "STM32F769xI", "STM32F769NI"],
        "supported_toolchains": ["uARM", "ARM", "GCC_ARM", "IAR"],
        "default_toolchain": "ARM",
        "supported_form_factors": ["ARDUINO"],
        "detect_code": ["0817"],
        "macros": ["TRANSACTION_QUEUE_SIZE_SPI=2"],
        "device_has": ["ANALOGIN", "ANALOGOUT", "CAN", "I2C", "I2CSLAVE", "I2C_ASYNCH", "INTERRUPTIN", "LOWPOWERTIMER", "PORTIN", "PORTINOUT", "PORTOUT", "PWMOUT", "RTC", "SERIAL", "SERIAL_ASYNCH", "SLEEP", "SPI", "SPISLAVE", "SPI_ASYNCH", "STDIO_MESSAGES", "TRNG"],
        "features": ["LWIP"],
        "release_versions": ["2", "5"],
        "device_name": "STM32F769NI"
    },
    "DISCO_L476VG": {
        "inherits": ["Target"],
        "core": "Cortex-M4F",
        "default_toolchain": "ARM",
        "extra_labels": ["STM", "STM32L4", "STM32L476xG", "STM32L476VG"],
        "supported_toolchains": ["ARM", "uARM", "IAR", "GCC_ARM"],
        "detect_code": ["0820"],
        "macros": ["TRANSACTION_QUEUE_SIZE_SPI=2", "USBHOST_OTHER"],
        "device_has": ["ANALOGIN", "ANALOGOUT", "CAN", "I2C", "I2CSLAVE", "I2C_ASYNCH", "INTERRUPTIN", "LOWPOWERTIMER", "PORTIN", "PORTINOUT", "PORTOUT", "PWMOUT", "RTC", "SERIAL", "SERIAL_FC", "SLEEP", "SPI", "SPISLAVE", "SPI_ASYNCH", "STDIO_MESSAGES", "TRNG"],
        "release_versions": ["2", "5"],
        "device_name": "STM32L476VG"
    },
    "MTS_MDOT_F405RG": {
        "inherits": ["Target"],
        "core": "Cortex-M4F",
        "supported_toolchains": ["ARM", "uARM", "GCC_ARM", "IAR"],
        "extra_labels": ["STM", "STM32F4", "STM32F405RG"],
        "is_disk_virtual": true,
        "macros": ["HSE_VALUE=26000000", "TRANSACTION_QUEUE_SIZE_SPI=2"],
        "progen": {"target": "mts-mdot-f405rg"},
        "device_has": ["ANALOGIN", "ANALOGOUT", "I2C", "I2CSLAVE", "INTERRUPTIN", "PORTIN", "PORTINOUT", "PORTOUT", "PWMOUT", "RTC", "SERIAL", "SLEEP", "SPI", "SPISLAVE", "SPI_ASYNCH", "STDIO_MESSAGES"],
        "release_versions": ["2"],
        "device_name": "STM32F405RG"
    },
    "MTS_MDOT_F411RE": {
        "inherits": ["Target"],
        "core": "Cortex-M4F",
        "supported_toolchains": ["ARM", "uARM", "GCC_ARM", "IAR"],
        "extra_labels": ["STM", "STM32F4", "STM32F411RE"],
        "macros": ["HSE_VALUE=26000000", "USE_PLL_HSE_EXTC=0", "VECT_TAB_OFFSET=0x00010000","TRANSACTION_QUEUE_SIZE_SPI=2"],
        "post_binary_hook": {
            "function": "MTSCode.combine_bins_mts_dot",
            "toolchains": ["GCC_ARM", "ARM_STD", "ARM_MICRO"]
        },
        "device_has": ["ANALOGIN", "I2C", "I2CSLAVE", "INTERRUPTIN", "PORTIN", "PORTINOUT", "PORTOUT", "PWMOUT", "RTC", "SERIAL", "SLEEP", "SPI", "SPISLAVE", "SPI_ASYNCH", "STDIO_MESSAGES"],
        "release_versions": ["2", "5"],
        "device_name": "STM32F411RE"
    },
    "MTS_DRAGONFLY_F411RE": {
        "inherits": ["Target"],
        "core": "Cortex-M4F",
        "supported_toolchains": ["ARM", "uARM", "GCC_ARM", "IAR"],
        "extra_labels": ["STM", "STM32F4", "STM32F411RE"],
        "macros": ["HSE_VALUE=26000000", "VECT_TAB_OFFSET=0x08010000","TRANSACTION_QUEUE_SIZE_SPI=2", "RTC_LSI=1"],
        "post_binary_hook": {
            "function": "MTSCode.combine_bins_mts_dragonfly",
            "toolchains": ["GCC_ARM", "ARM_STD", "ARM_MICRO"]
        },
        "device_has": ["ANALOGIN", "I2C", "I2CSLAVE", "INTERRUPTIN", "PORTIN", "PORTINOUT", "PORTOUT", "PWMOUT", "RTC", "SERIAL", "SLEEP", "SPI", "SPISLAVE", "SPI_ASYNCH", "STDIO_MESSAGES"],
        "release_versions": ["2", "5"],
        "device_name": "STM32F411RE"
    },
    "XDOT_L151CC": {
        "inherits": ["Target"],
        "core": "Cortex-M3",
        "default_toolchain": "ARM",
        "extra_labels": ["STM", "STM32L1", "STM32L151CC"],
        "supported_toolchains": ["ARM", "GCC_ARM", "IAR"],
        "device_has": ["ANALOGIN", "ANALOGOUT", "I2C", "I2CSLAVE", "INTERRUPTIN", "PORTIN", "PORTINOUT", "PORTOUT", "PWMOUT", "RTC", "SERIAL", "SLEEP", "SPI", "SPISLAVE", "SPI_ASYNCH", "STDIO_MESSAGES"],
        "default_lib": "std",
        "release_versions": ["5"],
        "device_name": "STM32L151CC"
    },
    "MOTE_L152RC": {
        "inherits": ["Target"],
        "core": "Cortex-M3",
        "default_toolchain": "uARM",
        "extra_labels": ["STM", "STM32L1", "STM32L152RC"],
        "macros": ["RTC_LSI=1"],
        "supported_toolchains": ["ARM", "uARM", "IAR", "GCC_ARM"],
        "detect_code": ["4100"],
        "device_has": ["ANALOGIN", "ANALOGOUT", "I2C", "I2CSLAVE", "INTERRUPTIN", "PORTIN", "PORTINOUT", "PORTOUT", "PWMOUT", "RTC", "SERIAL", "SLEEP", "SPI", "SPISLAVE", "SPI_ASYNCH", "STDIO_MESSAGES"],
        "default_lib": "small",
        "release_versions": ["2"],
        "device_name": "STM32L152RC"
    },
    "DISCO_F401VC": {
        "inherits": ["Target"],
        "core": "Cortex-M4F",
        "default_toolchain": "GCC_ARM",
        "extra_labels": ["STM", "STM32F4", "STM32F401", "STM32F401xC", "STM32F401VC"],
        "supported_toolchains": ["GCC_ARM"],
        "macros": ["TRANSACTION_QUEUE_SIZE_SPI=2"],
        "device_has": ["ANALOGIN", "ERROR_RED", "I2C", "I2CSLAVE", "I2C_ASYNCH", "INTERRUPTIN", "PORTIN", "PORTINOUT", "PORTOUT", "PWMOUT", "RTC", "SERIAL", "SLEEP", "SPI", "SPISLAVE", "SPI_ASYNCH", "STDIO_MESSAGES"],
        "device_name": "STM32F401VC"
    },
    "UBLOX_EVK_ODIN_W2": {
        "supported_form_factors": ["ARDUINO"],
        "core": "Cortex-M4F",
        "default_toolchain": "ARM",
        "supported_toolchains": ["ARM", "uARM", "GCC_ARM", "IAR"],
        "extra_labels": ["STM", "STM32F4", "STM32F439", "STM32F439ZI","STM32F439xx", "FLASH_CMSIS_ALGO"],
        "macros": ["HSE_VALUE=24000000", "HSE_STARTUP_TIMEOUT=5000", "CB_INTERFACE_SDIO","CB_CHIP_WL18XX","SUPPORT_80211D_ALWAYS","WLAN_ENABLED","MBEDTLS_ARC4_C","MBEDTLS_DES_C","MBEDTLS_MD4_C","MBEDTLS_MD5_C","MBEDTLS_SHA1_C"],
        "inherits": ["Target"],
        "device_has": ["ANALOGIN", "CAN", "EMAC", "I2C", "I2CSLAVE", "INTERRUPTIN", "PORTIN", "PORTINOUT", "PORTOUT", "PWMOUT", "SERIAL", "SLEEP", "SPI", "SPISLAVE", "STDIO_MESSAGES", "TRNG", "FLASH"],
        "features": ["LWIP"],
        "release_versions": ["5"],
        "device_name": "STM32F439ZI",
        "bootloader_supported": true
    },
    "UBLOX_C030": {
        "supported_form_factors": ["ARDUINO"],
        "core": "Cortex-M4F",
        "default_toolchain": "ARM",
        "supported_toolchains": ["GCC_ARM", "ARM", "IAR"],
        "extra_labels": ["STM", "STM32F4", "STM32F437", "STM32F437VG", "STM32F437xx", "STM32F437xG"],
        "macros": ["TRANSACTION_QUEUE_SIZE_SPI=2", "RTC_LSI=1", "HSE_VALUE=12000000"],
        "inherits": ["Target"],
        "device_has": ["ANALOGIN", "ANALOGOUT", "I2C", "I2CSLAVE", "INTERRUPTIN", "PORTIN", "PORTINOUT", "PORTOUT", "PWMOUT", "SERIAL", "SLEEP", "RTC", "SPI", "SPISLAVE", "STDIO_MESSAGES", "TRNG"],
        "features": ["LWIP"],
        "public": false,
        "device_name": "STM32F437VG"
    },
    "UBLOX_C030_U201": {
        "inherits": ["UBLOX_C030"],
        "release_versions": ["5"]
    },
    "UBLOX_C030_N211": {
        "inherits": ["UBLOX_C030"],
        "release_versions": ["5"]
    },
    "NZ32_SC151": {
        "inherits": ["Target"],
        "core": "Cortex-M3",
        "default_toolchain": "uARM",
        "program_cycle_s": 1.5,
        "extra_labels": ["STM", "STM32L1", "STM32L151RC"],
        "macros": ["RTC_LSI=1"],
        "supported_toolchains": ["ARM", "uARM", "GCC_ARM"],
        "device_has": ["ANALOGIN", "ANALOGOUT", "I2C", "I2CSLAVE", "INTERRUPTIN", "PORTIN", "PORTINOUT", "PORTOUT", "PWMOUT", "RTC", "SERIAL", "SLEEP", "SPI", "SPISLAVE", "SPI_ASYNCH", "STDIO_MESSAGES"],
        "default_lib": "small",
        "device_name": "STM32L151RC"
    },
    "MCU_NRF51": {
        "inherits": ["Target"],
        "core": "Cortex-M0",
        "OVERRIDE_BOOTLOADER_FILENAME": "nrf51822_bootloader.hex",
        "macros": ["NRF51", "TARGET_NRF51822"],
        "MERGE_BOOTLOADER": false,
        "extra_labels": ["NORDIC", "MCU_NRF51", "MCU_NRF51822"],
        "OUTPUT_EXT": "hex",
        "is_disk_virtual": true,
        "supported_toolchains": ["ARM", "GCC_ARM"],
        "public": false,
        "MERGE_SOFT_DEVICE": true,
        "EXPECTED_SOFTDEVICES_WITH_OFFSETS": [
            {
                "boot": "s130_nrf51_1.0.0_bootloader.hex",
                "name": "s130_nrf51_1.0.0_softdevice.hex",
                "offset": 114688
            },
            {
                "boot": "s110_nrf51822_8.0.0_bootloader.hex",
                "name": "s110_nrf51822_8.0.0_softdevice.hex",
                "offset": 98304
            },
            {
                "boot": "s110_nrf51822_7.1.0_bootloader.hex",
                "name": "s110_nrf51822_7.1.0_softdevice.hex",
                "offset": 90112
            },
            {
                "boot": "s110_nrf51822_7.0.0_bootloader.hex",
                "name": "s110_nrf51822_7.0.0_softdevice.hex",
                "offset": 90112
            },
            {
                "boot": "s110_nrf51822_6.0.0_bootloader.hex",
                "name": "s110_nrf51822_6.0.0_softdevice.hex",
                "offset": 81920
            }
        ],
        "detect_code": ["1070"],
        "post_binary_hook": {
            "function": "MCU_NRF51Code.binary_hook",
            "toolchains": ["ARM_STD", "GCC_ARM"]
        },
        "program_cycle_s": 6,
        "features": ["BLE"],
        "device_has": ["ANALOGIN", "ERROR_PATTERN", "I2C", "INTERRUPTIN", "PORTIN", "PORTINOUT", "PORTOUT", "PWMOUT", "SERIAL", "SLEEP", "SPI", "SPISLAVE"]
    },
    "MCU_NRF51_16K_BASE": {
        "inherits": ["MCU_NRF51"],
        "extra_labels_add": ["MCU_NORDIC_16K", "MCU_NRF51_16K"],
        "macros_add": ["TARGET_MCU_NORDIC_16K", "TARGET_MCU_NRF51_16K"],
        "public": false,
        "default_lib": "small"
    },
    "MCU_NRF51_16K_BOOT_BASE": {
        "inherits": ["MCU_NRF51_16K_BASE"],
        "MERGE_BOOTLOADER": true,
        "extra_labels_add": ["MCU_NRF51_16K_BOOT"],
        "macros_add": ["TARGET_MCU_NRF51_16K_BOOT", "TARGET_OTA_ENABLED"],
        "public": false
    },
    "MCU_NRF51_16K_OTA_BASE": {
        "inherits": ["MCU_NRF51_16K_BASE"],
        "public": false,
        "extra_labels_add": ["MCU_NRF51_16K_OTA"],
        "macros_add": ["TARGET_MCU_NRF51_16K_OTA", "TARGET_OTA_ENABLED"],
        "MERGE_SOFT_DEVICE": false
    },
    "MCU_NRF51_16K": {
        "inherits": ["MCU_NRF51_16K_BASE"],
        "extra_labels_add": ["MCU_NRF51_16K_S130"],
        "macros_add": ["TARGET_MCU_NRF51_16K_S130"],
        "public": false
    },
    "MCU_NRF51_S110": {
        "extra_labels_add": ["MCU_NRF51_16K_S110"],
        "macros_add": ["TARGET_MCU_NRF51_16K_S110"],
        "EXPECTED_SOFTDEVICES_WITH_OFFSETS": [
            {
                "name": "s110_nrf51822_8.0.0_softdevice.hex",
                "boot": "s110_nrf51822_8.0.0_bootloader.hex",
                "offset": 98304
            },
            {
                "name": "s110_nrf51822_7.1.0_softdevice.hex",
                "boot": "s110_nrf51822_7.1.0_bootloader.hex",
                "offset": 90112
            }
        ],
        "public": false
    },
    "MCU_NRF51_16K_S110": {
        "inherits": ["MCU_NRF51_S110", "MCU_NRF51_16K_BASE"],
        "public": false
    },
    "MCU_NRF51_16K_BOOT": {
        "inherits": ["MCU_NRF51_16K_BOOT_BASE"],
        "extra_labels_add": ["MCU_NRF51_16K_S130"],
        "macros_add": ["TARGET_MCU_NRF51_16K_S130"],
        "public": false
    },
    "MCU_NRF51_16K_BOOT_S110": {
        "inherits": ["MCU_NRF51_S110", "MCU_NRF51_16K_BOOT_BASE"],
        "public": false
    },
    "MCU_NRF51_16K_OTA": {
        "inherits": ["MCU_NRF51_16K_OTA_BASE"],
        "extra_labels_add": ["MCU_NRF51_16K_S130"],
        "macros_add": ["TARGET_MCU_NRF51_16K_S130"],
        "public": false
    },
    "MCU_NRF51_16K_OTA_S110": {
        "inherits": ["MCU_NRF51_S110", "MCU_NRF51_16K_OTA_BASE"],
        "public": false
    },
    "MCU_NRF51_32K": {
        "inherits": ["MCU_NRF51"],
        "extra_labels_add": ["MCU_NORDIC_32K", "MCU_NRF51_32K"],
        "macros_add": ["TARGET_MCU_NORDIC_32K", "TARGET_MCU_NRF51_32K"],
        "public": false
    },
    "MCU_NRF51_32K_BOOT": {
        "inherits": ["MCU_NRF51_32K"],
        "MERGE_BOOTLOADER": true,
        "extra_labels_add": ["MCU_NRF51_32K_BOOT"],
        "macros_add": ["TARGET_MCU_NRF51_32K_BOOT", "TARGET_OTA_ENABLED"],
        "public": false
    },
    "MCU_NRF51_32K_OTA": {
        "inherits": ["MCU_NRF51_32K"],
        "public": false,
        "extra_labels_add": ["MCU_NRF51_32K_OTA"],
        "macros_add": ["TARGET_MCU_NRF51_32K_OTA", "TARGET_OTA_ENABLED"],
        "MERGE_SOFT_DEVICE": false
    },
    "NRF51822": {
        "inherits": ["MCU_NRF51_16K"],
        "extra_labels_add": ["NRF51822", "NRF51822_MKIT"],
        "macros_add": ["TARGET_NRF51822_MKIT"],
        "release_versions": ["2"],
        "device_name": "nRF51822_xxAA"
    },
    "NRF51822_BOOT": {
        "inherits": ["MCU_NRF51_16K_BOOT"],
        "extra_labels_add": ["NRF51822", "NRF51822_MKIT"],
        "macros_add": ["TARGET_NRF51822_MKIT"]
    },
    "NRF51822_OTA": {
        "inherits": ["MCU_NRF51_16K_OTA"],
        "extra_labels_add": ["NRF51822", "NRF51822_MKIT"],
        "macros_add": ["TARGET_NRF51822_MKIT"]
    },
    "ARCH_BLE": {
        "supported_form_factors": ["ARDUINO"],
        "inherits": ["MCU_NRF51_16K"],
        "release_versions": ["2"],
        "device_name": "nRF51822_xxAA"
    },
    "ARCH_BLE_BOOT": {
        "supported_form_factors": ["ARDUINO"],
        "inherits": ["MCU_NRF51_16K_BOOT"],
        "extra_labels_add": ["ARCH_BLE"],
        "macros_add": ["TARGET_ARCH_BLE"]
    },
    "ARCH_BLE_OTA": {
        "supported_form_factors": ["ARDUINO"],
        "inherits": ["MCU_NRF51_16K_OTA"],
        "extra_labels_add": ["ARCH_BLE"],
        "macros_add": ["TARGET_ARCH_BLE"]
    },
    "ARCH_LINK": {
        "supported_form_factors": ["ARDUINO"],
        "inherits": ["MCU_NRF51_16K"],
        "extra_labels_add": ["ARCH_BLE"],
        "macros_add": ["TARGET_ARCH_BLE"]
    },
    "ARCH_LINK_BOOT": {
        "supported_form_factors": ["ARDUINO"],
        "inherits": ["MCU_NRF51_16K_BOOT"],
        "extra_labels_add": ["ARCH_BLE", "ARCH_LINK"],
        "macros_add": ["TARGET_ARCH_BLE", "TARGET_ARCH_LINK"]
    },
    "ARCH_LINK_OTA": {
        "supported_form_factors": ["ARDUINO"],
        "inherits": ["MCU_NRF51_16K_OTA"],
        "extra_labels_add": ["ARCH_BLE", "ARCH_LINK"],
        "macros_add": ["TARGET_ARCH_BLE", "TARGET_ARCH_LINK"]
    },
    "SEEED_TINY_BLE": {
        "inherits": ["MCU_NRF51_16K"],
        "release_versions": ["2"],
        "device_name": "nRF51822_xxAA"
    },
    "SEEED_TINY_BLE_BOOT": {
        "inherits": ["MCU_NRF51_16K_BOOT"],
        "extra_labels_add": ["SEEED_TINY_BLE"],
        "macros_add": ["TARGET_SEEED_TINY_BLE"]
    },
    "SEEED_TINY_BLE_OTA": {
        "inherits": ["MCU_NRF51_16K_OTA"],
        "extra_labels_add": ["SEEED_TINY_BLE"],
        "macros_add": ["TARGET_SEEED_TINY_BLE"]
    },
    "HRM1017": {
        "inherits": ["MCU_NRF51_16K"],
        "macros_add": ["TARGET_NRF_LFCLK_RC"],
        "release_versions": ["2"],
        "device_name": "nRF51822_xxAA"
    },
    "HRM1017_BOOT": {
        "inherits": ["MCU_NRF51_16K_BOOT"],
        "extra_labels_add": ["HRM1017"],
        "macros_add": ["TARGET_HRM1017", "TARGET_NRF_LFCLK_RC"]
    },
    "HRM1017_OTA": {
        "inherits": ["MCU_NRF51_16K_OTA"],
        "extra_labels_add": ["HRM1017"],
        "macros_add": ["TARGET_HRM1017", "TARGET_NRF_LFCLK_RC"]
    },
    "RBLAB_NRF51822": {
        "supported_form_factors": ["ARDUINO"],
        "inherits": ["MCU_NRF51_16K"],
        "release_versions": ["2"],
        "device_name": "nRF51822_xxAA"
    },
    "RBLAB_NRF51822_BOOT": {
        "supported_form_factors": ["ARDUINO"],
        "inherits": ["MCU_NRF51_16K_BOOT"],
        "extra_labels_add": ["RBLAB_NRF51822"],
        "macros_add": ["TARGET_RBLAB_NRF51822"]
    },
    "RBLAB_NRF51822_OTA": {
        "supported_form_factors": ["ARDUINO"],
        "inherits": ["MCU_NRF51_16K_OTA"],
        "extra_labels_add": ["RBLAB_NRF51822"],
        "macros_add": ["TARGET_RBLAB_NRF51822"]
    },
    "RBLAB_BLENANO": {
        "inherits": ["MCU_NRF51_16K"],
        "release_versions": ["2"]
    },
    "RBLAB_BLENANO_BOOT": {
        "inherits": ["MCU_NRF51_16K_BOOT"],
        "extra_labels_add": ["RBLAB_BLENANO"],
        "macros_add": ["TARGET_RBLAB_BLENANO"]
    },
    "RBLAB_BLENANO_OTA": {
        "inherits": ["MCU_NRF51_16K_OTA"],
        "extra_labels_add": ["RBLAB_BLENANO"],
        "macros_add": ["TARGET_RBLAB_BLENANO"]
    },
    "NRF51822_Y5_MBUG": {
        "inherits": ["MCU_NRF51_16K"]
    },
    "WALLBOT_BLE": {
        "inherits": ["MCU_NRF51_16K"],
        "release_versions": ["2"]
    },
    "WALLBOT_BLE_BOOT": {
        "inherits": ["MCU_NRF51_16K_BOOT"],
        "extra_labels_add": ["WALLBOT_BLE"],
        "macros_add": ["TARGET_WALLBOT_BLE"]
    },
    "WALLBOT_BLE_OTA": {
        "inherits": ["MCU_NRF51_16K_OTA"],
        "extra_labels_add": ["WALLBOT_BLE"],
        "macros_add": ["TARGET_WALLBOT_BLE"]
    },
    "DELTA_DFCM_NNN40": {
        "inherits": ["MCU_NRF51_32K"],
        "program_cycle_s": 10,
        "macros_add": ["TARGET_NRF_LFCLK_RC"],
        "device_has": ["ANALOGIN", "DEBUG_AWARENESS", "ERROR_PATTERN", "I2C", "INTERRUPTIN", "PORTIN", "PORTINOUT", "PORTOUT", "PWMOUT", "RTC", "SERIAL", "SLEEP", "SPI", "SPISLAVE"],
        "release_versions": ["2"],
        "device_name": "nRF51822_xxAA"
    },
    "DELTA_DFCM_NNN40_BOOT": {
        "inherits": ["MCU_NRF51_32K_BOOT"],
        "program_cycle_s": 10,
        "extra_labels_add": ["DELTA_DFCM_NNN40"],
        "macros_add": ["TARGET_DELTA_DFCM_NNN40", "TARGET_NRF_LFCLK_RC"]
    },
    "DELTA_DFCM_NNN40_OTA": {
        "inherits": ["MCU_NRF51_32K_OTA"],
        "program_cycle_s": 10,
        "extra_labels_add": ["DELTA_DFCM_NNN40"],
        "macros_add": ["TARGET_DELTA_DFCM_NNN40", "TARGET_NRF_LFCLK_RC"]
    },
    "DELTA_DFCM_NNN50": {
        "supported_form_factors": ["ARDUINO"],
        "inherits": ["MCU_NRF51_32K_UNIFIED"],
        "device_has": ["ANALOGIN", "ERROR_PATTERN", "I2C", "I2C_ASYNCH", "INTERRUPTIN", "LOWPOWERTIMER", "PORTIN", "PORTINOUT", "PORTOUT", "PWMOUT", "RTC", "SERIAL", "SERIAL_ASYNCH", "SERIAL_FC", "SLEEP", "SPI", "SPI_ASYNCH", "SPISLAVE"],
        "device_name": "nRF51822_xxAC"
    },
    "DELTA_DFCM_NNN50_BOOT": {
        "supported_form_factors": ["ARDUINO"],
        "inherits": ["MCU_NRF51_32K_BOOT"],
        "extra_labels_add": ["DELTA_DFCM_NNN50"],
        "macros_add": ["TARGET_DELTA_DFCM_NNN50"]
    },
    "DELTA_DFCM_NNN50_OTA": {
        "supported_form_factors": ["ARDUINO"],
        "inherits": ["MCU_NRF51_32K_OTA"],
        "extra_labels_add": ["DELTA_DFCM_NNN50"],
        "macros_add": ["TARGET_DELTA_DFCM_NNN50"]
    },
    "NRF51_DK_LEGACY": {
        "supported_form_factors": ["ARDUINO"],
        "inherits": ["MCU_NRF51_32K"],
        "extra_labels_add": ["NRF51_DK"]
    },
    "NRF51_DK_BOOT": {
        "supported_form_factors": ["ARDUINO"],
        "inherits": ["MCU_NRF51_32K_BOOT"],
        "extra_labels_add": ["NRF51_DK"],
        "macros_add": ["TARGET_NRF51_DK"]
    },
    "NRF51_DK_OTA": {
        "supported_form_factors": ["ARDUINO"],
        "inherits": ["MCU_NRF51_32K_OTA"],
        "extra_labels_add": ["NRF51_DK"],
        "macros_add": ["TARGET_NRF51_DK"]
    },
    "NRF51_DONGLE_LEGACY": {
        "inherits": ["MCU_NRF51_32K"],
        "extra_labels_add": ["NRF51_DONGLE"],
        "release_versions": ["2"],
        "device_name": "nRF51822_xxAA"
    },
    "NRF51_DONGLE_BOOT": {
        "inherits": ["MCU_NRF51_32K_BOOT"],
        "extra_labels_add": ["NRF51_DONGLE"],
        "macros_add": ["TARGET_NRF51_DONGLE"]
    },
    "NRF51_DONGLE_OTA": {
        "inherits": ["MCU_NRF51_32K_OTA"],
        "extra_labels_add": ["NRF51_DONGLE"],
        "macros_add": ["TARGET_NRF51_DONGLE"]
    },
    "NRF51_MICROBIT": {
        "inherits": ["MCU_NRF51_16K_S110"],
        "macros_add": ["TARGET_NRF_LFCLK_RC"],
        "release_versions": ["2"],
        "device_name": "nRF51822_xxAA"
    },
    "NRF51_MICROBIT_BOOT": {
        "inherits": ["MCU_NRF51_16K_BOOT_S110"],
        "extra_labels_add": ["NRF51_MICROBIT"],
        "macros_add": ["TARGET_NRF51_MICROBIT", "TARGET_NRF_LFCLK_RC"]
    },
    "NRF51_MICROBIT_OTA": {
        "inherits": ["MCU_NRF51_16K_OTA_S110"],
        "extra_labels_add": ["NRF51_MICROBIT"],
        "macros_add": ["TARGET_NRF51_MICROBIT", "TARGET_NRF_LFCLK_RC"]
    },
    "NRF51_MICROBIT_B": {
        "inherits": ["MCU_NRF51_16K"],
        "extra_labels_add": ["NRF51_MICROBIT"],
        "macros_add": ["TARGET_NRF51_MICROBIT", "TARGET_NRF_LFCLK_RC"],
        "release_versions": ["2"]
    },
    "NRF51_MICROBIT_B_BOOT": {
        "inherits": ["MCU_NRF51_16K_BOOT"],
        "extra_labels_add": ["NRF51_MICROBIT"],
        "macros_add": ["TARGET_NRF51_MICROBIT", "TARGET_NRF_LFCLK_RC"]
    },
    "NRF51_MICROBIT_B_OTA": {
        "inherits": ["MCU_NRF51_16K_OTA"],
        "extra_labels_add": ["NRF51_MICROBIT"],
        "macros_add": ["TARGET_NRF51_MICROBIT", "TARGET_NRF_LFCLK_RC"]
    },
    "MTM_MTCONNECT04S": {
        "inherits": ["MCU_NRF51_32K"],
        "release_versions": ["2"],
        "device_name": "nRF51822_xxAA"
    },
    "MTM_MTCONNECT04S_BOOT": {
        "inherits": ["MCU_NRF51_32K_BOOT"],
        "extra_labels_add": ["MTM_CONNECT04S"],
        "macros_add": ["TARGET_MTM_CONNECT04S"]
    },
    "MTM_MTCONNECT04S_OTA": {
        "inherits": ["MCU_NRF51_32K_OTA"],
        "extra_labels_add": ["MTM_CONNECT04S"],
        "macros_add": ["TARGET_MTM_CONNECT04S"]
    },
    "TY51822R3": {
        "inherits": ["MCU_NRF51_32K_UNIFIED"],
        "macros_add": ["TARGET_NRF_32MHZ_XTAL"],
        "device_has": ["ANALOGIN", "ERROR_PATTERN", "I2C", "I2C_ASYNCH", "INTERRUPTIN", "LOWPOWERTIMER", "PORTIN", "PORTINOUT", "PORTOUT", "PWMOUT", "RTC", "SERIAL", "SERIAL_ASYNCH", "SLEEP", "SPI", "SPI_ASYNCH", "SPISLAVE"],
        "detect_code": ["1019"],
        "release_versions": ["2", "5"],
        "overrides": {"uart_hwfc": 0},
        "device_name": "nRF51822_xxAA"
    },
    "TY51822R3_BOOT": {
        "inherits": ["MCU_NRF51_32K_BOOT"],
        "extra_labels_add": ["TY51822R3"],
        "macros_add": ["TARGET_TY51822R3", "TARGET_NRF_32MHZ_XTAL"]
    },
    "TY51822R3_OTA": {
        "inherits": ["MCU_NRF51_32K_OTA"],
        "extra_labels_add": ["NRF51_DK"],
        "macros_add": ["TARGET_TY51822R3", "TARGET_NRF_32MHZ_XTAL"]
    },
    "ARM_MPS2_Target": {
        "inherits": ["Target"],
        "public": false,
        "device_has": ["AACI", "ANALOGIN", "CLCD", "ETHERNET", "I2C", "INTERRUPTIN", "PORTIN", "PORTINOUT", "PORTOUT", "SERIAL", "SERIAL_FC", "SPI", "SPISLAVE", "TSC"]
    },
    "ARM_MPS2_M0": {
        "inherits": ["ARM_MPS2_Target"],
        "core": "Cortex-M0",
        "supported_toolchains": ["ARM"],
        "extra_labels": ["ARM_SSG", "MPS2", "MPS2_M0"],
        "macros": ["CMSDK_CM0"],
        "device_has": ["AACI", "ANALOGIN", "CLCD", "ETHERNET", "I2C", "INTERRUPTIN", "PORTIN", "PORTINOUT", "PORTOUT", "SERIAL", "SERIAL_FC", "SPI", "SPISLAVE", "TSC"],
        "release_versions": ["2"]
    },
    "ARM_MPS2_M0P": {
        "inherits": ["ARM_MPS2_Target"],
        "core": "Cortex-M0+",
        "supported_toolchains": ["ARM"],
        "extra_labels": ["ARM_SSG", "MPS2", "MPS2_M0P"],
        "macros": ["CMSDK_CM0plus"],
        "device_has": ["AACI", "ANALOGIN", "CLCD", "ETHERNET", "I2C", "INTERRUPTIN", "PORTIN", "PORTINOUT", "PORTOUT", "SERIAL", "SERIAL_FC", "SPI", "SPISLAVE", "TSC"],
        "release_versions": ["2"]
    },
    "ARM_MPS2_M1": {
        "inherits": ["ARM_MPS2_Target"],
        "core": "Cortex-M1",
        "supported_toolchains": ["ARM"],
        "extra_labels": ["ARM_SSG", "MPS2", "MPS2_M1"],
        "macros": ["CMSDK_CM1"],
        "device_has": ["AACI", "ANALOGIN", "CLCD", "ETHERNET", "I2C", "INTERRUPTIN", "PORTIN", "PORTINOUT", "PORTOUT", "SERIAL", "SERIAL_FC", "SPI", "SPISLAVE", "TSC"]
    },
    "ARM_MPS2_M3": {
        "inherits": ["ARM_MPS2_Target"],
        "core": "Cortex-M3",
        "supported_toolchains": ["ARM"],
        "extra_labels": ["ARM_SSG", "MPS2", "MPS2_M3"],
        "macros": ["CMSDK_CM3"],
        "device_has": ["AACI", "ANALOGIN", "CLCD", "ETHERNET", "I2C", "INTERRUPTIN", "PORTIN", "PORTINOUT", "PORTOUT", "SERIAL", "SERIAL_FC", "SPI", "SPISLAVE", "TSC"],
        "release_versions": ["2"]
    },
    "ARM_MPS2_M4": {
        "inherits": ["ARM_MPS2_Target"],
        "core": "Cortex-M4F",
        "supported_toolchains": ["ARM"],
        "extra_labels": ["ARM_SSG", "MPS2", "MPS2_M4"],
        "macros": ["CMSDK_CM4"],
        "device_has": ["AACI", "ANALOGIN", "CLCD", "ETHERNET", "I2C", "INTERRUPTIN", "PORTIN", "PORTINOUT", "PORTOUT", "SERIAL", "SERIAL_FC", "SPI", "SPISLAVE", "TSC"],
        "release_versions": ["2"]
    },
    "ARM_MPS2_M7": {
        "inherits": ["ARM_MPS2_Target"],
        "core": "Cortex-M7",
        "supported_toolchains": ["ARM"],
        "extra_labels": ["ARM_SSG", "MPS2", "MPS2_M7"],
        "macros": ["CMSDK_CM7"],
        "device_has": ["AACI", "ANALOGIN", "CLCD", "ETHERNET", "I2C", "INTERRUPTIN", "PORTIN", "PORTINOUT", "PORTOUT", "SERIAL", "SERIAL_FC", "SPI", "SPISLAVE", "TSC"],
        "release_versions": ["2"]
    },
    "ARM_IOTSS_Target": {
        "inherits": ["Target"],
        "public": false,
        "device_has": ["AACI", "ANALOGIN", "CLCD", "ETHERNET", "I2C", "INTERRUPTIN", "PORTIN", "PORTINOUT", "PORTOUT", "SERIAL", "SERIAL_FC", "SPI", "SPISLAVE", "TSC"]
    },
    "ARM_IOTSS_BEID": {
        "inherits": ["ARM_IOTSS_Target"],
        "core": "Cortex-M3",
        "supported_toolchains": ["ARM"],
        "extra_labels": ["ARM_SSG", "IOTSS", "IOTSS_BEID"],
        "macros": ["CMSDK_BEID"],
        "device_has": ["AACI", "ANALOGIN", "CLCD", "ETHERNET", "I2C", "INTERRUPTIN", "PORTIN", "PORTINOUT", "PORTOUT", "SERIAL", "SERIAL_FC", "SPI", "SPISLAVE", "TSC"],
        "release_versions": ["2"]
    },
    "ARM_BEETLE_SOC": {
        "inherits": ["ARM_IOTSS_Target"],
        "core": "Cortex-M3",
        "supported_toolchains": ["ARM", "GCC_ARM", "IAR"],
        "default_toolchain": "ARM",
        "extra_labels": ["ARM_SSG", "BEETLE"],
        "macros": ["CMSDK_BEETLE", "WSF_MS_PER_TICK=20", "WSF_TOKEN_ENABLED=FALSE", "WSF_TRACE_ENABLED=TRUE", "WSF_ASSERT_ENABLED=FALSE", "WSF_PRINTF_MAX_LEN=128", "ASIC", "CONFIG_HOST_REV=0x20", "CONFIG_ALLOW_DEEP_SLEEP=FALSE", "HCI_VS_TARGET", "CONFIG_ALLOW_SETTING_WRITE=TRUE", "WSF_MAX_HANDLERS=20", "NO_LEDS"],
        "device_has": ["ANALOGIN", "CLCD", "I2C", "INTERRUPTIN", "LOWPOWERTIMER", "PORTIN", "PORTINOUT", "PORTOUT", "SERIAL", "SLEEP", "SPI"],
        "features": ["BLE"],
        "release_versions": ["2", "5"]
    },
    "RZ_A1H": {
        "supported_form_factors": ["ARDUINO"],
        "core": "Cortex-A9",
        "program_cycle_s": 2,
        "extra_labels": ["RENESAS", "MBRZA1H"],
        "supported_toolchains": ["ARM", "GCC_ARM", "IAR"],
        "inherits": ["Target"],
        "device_has": ["ANALOGIN", "CAN", "ERROR_PATTERN", "ETHERNET", "I2C", "I2CSLAVE", "I2C_ASYNCH", "INTERRUPTIN", "PORTIN", "PORTINOUT", "PORTOUT", "PWMOUT", "RTC", "SERIAL", "SERIAL_ASYNCH", "SERIAL_FC", "SPI", "SPISLAVE", "SPI_ASYNCH", "STDIO_MESSAGES"],
        "features": ["LWIP"],
        "release_versions": ["2", "5"]
    },
    "VK_RZ_A1H": {
        "inherits": ["Target"],
        "core": "Cortex-A9",
        "extra_labels": ["RENESAS", "VKRZA1H"],
        "supported_toolchains": ["ARM", "GCC_ARM", "IAR"],
        "default_toolchain": "ARM",
        "program_cycle_s": 2,
        "device_has": ["ANALOGIN", "CAN", "ERROR_PATTERN", "ETHERNET", "I2C", "I2CSLAVE", "INTERRUPTIN", "PORTIN", "PORTINOUT", "PORTOUT", "PWMOUT", "RTC", "SERIAL", "SERIAL_FC", "SPI", "SPISLAVE", "STDIO_MESSAGES"],
        "features": ["LWIP"],
        "default_lib": "std",
        "release_versions": ["2", "5"]
    },
    "MAXWSNENV": {
        "inherits": ["Target"],
        "core": "Cortex-M3",
        "macros": ["__SYSTEM_HFX=24000000"],
        "extra_labels": ["Maxim", "MAX32610"],
        "supported_toolchains": ["GCC_ARM", "IAR", "ARM"],
        "device_has": ["ANALOGIN", "ANALOGOUT", "ERROR_PATTERN", "I2C", "INTERRUPTIN", "LOWPOWERTIMER", "PORTIN", "PORTINOUT", "PORTOUT", "PWMOUT", "RTC", "SERIAL", "SERIAL_FC", "SLEEP", "SPI", "STDIO_MESSAGES"],
        "features": ["BLE"],
        "release_versions": ["2", "5"]
    },
    "MAX32600MBED": {
        "inherits": ["Target"],
        "core": "Cortex-M3",
        "macros": ["__SYSTEM_HFX=24000000"],
        "extra_labels": ["Maxim", "MAX32600"],
        "supported_toolchains": ["GCC_ARM", "IAR", "ARM"],
        "device_has": ["ANALOGIN", "ANALOGOUT", "ERROR_PATTERN", "I2C", "INTERRUPTIN", "LOWPOWERTIMER", "PORTIN", "PORTINOUT", "PORTOUT", "PWMOUT", "RTC", "SERIAL", "SERIAL_FC", "SLEEP", "SPI", "STDIO_MESSAGES"],
        "release_versions": ["2", "5"]
    },
    "MAX32620HSP": {
        "inherits": ["Target"],
        "core": "Cortex-M4F",
        "extra_labels": ["Maxim", "MAX32620"],
        "supported_toolchains": ["GCC_ARM", "IAR", "ARM"],
        "device_has": ["ANALOGIN", "ERROR_PATTERN", "I2C", "INTERRUPTIN", "LOWPOWERTIMER", "PORTIN", "PORTINOUT", "PORTOUT", "PWMOUT", "RTC", "SERIAL", "SERIAL_FC", "SLEEP", "SPI", "SPI_ASYNCH", "STDIO_MESSAGES"],
        "features": ["BLE"],
        "release_versions": ["2", "5"]
    },
    "MAX32625MBED": {
        "inherits": ["Target"],
        "core": "Cortex-M4F",
        "macros": ["__SYSTEM_HFX=96000000","TARGET=MAX32625","TARGET_REV=0x4132"],
        "extra_labels": ["Maxim", "MAX32625"],
        "supported_toolchains": ["GCC_ARM", "IAR", "ARM"],
        "device_has": ["ANALOGIN", "ERROR_PATTERN", "I2C", "INTERRUPTIN", "LOWPOWERTIMER", "PORTIN", "PORTINOUT", "PORTOUT", "PWMOUT", "RTC", "SERIAL", "SERIAL_FC", "SLEEP", "SPI", "STDIO_MESSAGES"],
        "release_versions": ["2", "5"]
    },
    "MAX32625NEXPAQ": {
        "inherits": ["Target"],
        "core": "Cortex-M4F",
        "macros": ["__SYSTEM_HFX=96000000","TARGET=MAX32625","TARGET_REV=0x4132"],
        "extra_labels": ["Maxim", "MAX32625"],
        "supported_toolchains": ["GCC_ARM", "IAR", "ARM"],
        "device_has": ["ANALOGIN", "ERROR_RED", "I2C", "INTERRUPTIN", "LOWPOWERTIMER", "PORTIN", "PORTINOUT", "PORTOUT", "PWMOUT", "RTC", "SERIAL", "SERIAL_FC", "SLEEP", "SPI", "STDIO_MESSAGES"],
        "release_versions": ["2", "5"]
    },
    "MAX32630FTHR": {
        "inherits": ["Target"],
        "core": "Cortex-M4F",
        "macros": ["__SYSTEM_HFX=96000000", "TARGET=MAX32630", "TARGET_REV=0x4132"],
        "extra_labels": ["Maxim", "MAX32630"],
        "supported_toolchains": ["GCC_ARM", "IAR", "ARM"],
        "device_has": ["ANALOGIN", "ERROR_RED", "I2C", "INTERRUPTIN", "LOWPOWERTIMER", "PORTIN", "PORTINOUT", "PORTOUT", "PWMOUT", "RTC", "SERIAL", "SERIAL_FC", "SLEEP", "SPI", "STDIO_MESSAGES"],
        "release_versions": ["2", "5"]
    },
    "EFM32": {
        "inherits": ["Target"],
        "extra_labels": ["Silicon_Labs", "EFM32"],
        "public": false
    },
    "EFM32GG990F1024": {
        "inherits": ["EFM32"],
        "extra_labels_add": ["EFM32GG", "1024K", "SL_AES"],
        "core": "Cortex-M3",
        "macros": ["EFM32GG990F1024", "TRANSACTION_QUEUE_SIZE_SPI=4"],
        "supported_toolchains": ["GCC_ARM", "ARM", "uARM", "IAR"],
        "release_versions": ["2", "5"],
        "device_name": "EFM32GG990F1024",
        "public": false
    },
    "EFM32GG_STK3700": {
        "inherits": ["EFM32GG990F1024"],
        "progen": {"target": "efm32gg-stk"},
        "device_has": ["ANALOGIN", "ANALOGOUT", "ERROR_PATTERN", "I2C", "I2CSLAVE", "I2C_ASYNCH", "INTERRUPTIN", "LOWPOWERTIMER", "PORTIN", "PORTINOUT", "PORTOUT", "PWMOUT", "RTC", "SERIAL", "SERIAL_ASYNCH", "SLEEP", "SPI", "SPISLAVE", "SPI_ASYNCH", "STDIO_MESSAGES"],
        "forced_reset_timeout": 2,
        "config": {
            "hf_clock_src": {
                "help": "Value: HFXO for external crystal, HFRCO for internal RC oscillator",
                "value": "HFXO",
                "macro_name": "CORE_CLOCK_SOURCE"
            },
            "hfxo_clock_freq": {
                "help": "Value: External crystal frequency in hertz",
                "value": "48000000",
                "macro_name": "HFXO_FREQUENCY"
            },
            "lf_clock_src": {
                "help": "Value: LFXO for external crystal, LFRCO for internal RC oscillator, ULFRCO for internal 1KHz RC oscillator",
                "value": "LFXO",
                "macro_name": "LOW_ENERGY_CLOCK_SOURCE"
            },
            "lfxo_clock_freq": {
                "help": "Value: External crystal frequency in hertz",
                "value": "32768",
                "macro_name": "LFXO_FREQUENCY"
            },
            "hfrco_clock_freq": {
                "help": "Value: Frequency in hertz, must correspond to setting of hfrco_band_select",
                "value": "21000000",
                "macro_name": "HFRCO_FREQUENCY"
            },
            "hfrco_band_select": {
                "help": "Value: One of _CMU_HFRCOCTRL_BAND_28MHZ, _CMU_HFRCOCTRL_BAND_21MHZ, _CMU_HFRCOCTRL_BAND_14MHZ, _CMU_HFRCOCTRL_BAND_11MHZ, _CMU_HFRCOCTRL_BAND_7MHZ, _CMU_HFRCOCTRL_BAND_1MHZ. Be sure to set hfrco_clock_freq accordingly!",
                "value": "_CMU_HFRCOCTRL_BAND_21MHZ",
                "macro_name": "HFRCO_FREQUENCY_ENUM"
            },
            "board_controller_enable": {
                "help": "Pin to pull high for enabling the USB serial port",
                "value": "PF7",
                "macro_name": "EFM_BC_EN"
            }
        }
    },
    "EFM32LG990F256": {
        "inherits": ["EFM32"],
        "extra_labels_add": ["EFM32LG", "256K", "SL_AES"],
        "core": "Cortex-M3",
        "macros": ["EFM32LG990F256", "TRANSACTION_QUEUE_SIZE_SPI=4"],
        "supported_toolchains": ["GCC_ARM", "ARM", "uARM", "IAR"],
        "release_versions": ["2", "5"],
        "device_name": "EFM32LG990F256",
        "public": false
    },
    "EFM32LG_STK3600": {
        "inherits": ["EFM32LG990F256"],
        "device_has": ["ANALOGIN", "ANALOGOUT", "ERROR_PATTERN", "I2C", "I2CSLAVE", "I2C_ASYNCH", "INTERRUPTIN", "LOWPOWERTIMER", "PORTIN", "PORTINOUT", "PORTOUT", "PWMOUT", "RTC", "SERIAL", "SERIAL_ASYNCH", "SLEEP", "SPI", "SPISLAVE", "SPI_ASYNCH", "STDIO_MESSAGES"],
        "forced_reset_timeout": 2,
        "device_name": "EFM32LG990F256",
        "config": {
            "hf_clock_src": {
                "help": "Value: HFXO for external crystal, HFRCO for internal RC oscillator",
                "value": "HFXO",
                "macro_name": "CORE_CLOCK_SOURCE"
            },
            "hfxo_clock_freq": {
                "help": "Value: External crystal frequency in hertz",
                "value": "48000000",
                "macro_name": "HFXO_FREQUENCY"
            },
            "lf_clock_src": {
                "help": "Value: LFXO for external crystal, LFRCO for internal RC oscillator, ULFRCO for internal 1KHz RC oscillator",
                "value": "LFXO",
                "macro_name": "LOW_ENERGY_CLOCK_SOURCE"
            },
            "lfxo_clock_freq": {
                "help": "Value: External crystal frequency in hertz",
                "value": "32768",
                "macro_name": "LFXO_FREQUENCY"
            },
            "hfrco_clock_freq": {
                "help": "Value: Frequency in hertz, must correspond to setting of hfrco_band_select",
                "value": "21000000",
                "macro_name": "HFRCO_FREQUENCY"
            },
            "hfrco_band_select": {
                "help": "Value: One of _CMU_HFRCOCTRL_BAND_28MHZ, _CMU_HFRCOCTRL_BAND_21MHZ, _CMU_HFRCOCTRL_BAND_14MHZ, _CMU_HFRCOCTRL_BAND_11MHZ, _CMU_HFRCOCTRL_BAND_7MHZ, _CMU_HFRCOCTRL_BAND_1MHZ. Be sure to set hfrco_clock_freq accordingly!",
                "value": "_CMU_HFRCOCTRL_BAND_21MHZ",
                "macro_name": "HFRCO_FREQUENCY_ENUM"
            },
            "board_controller_enable": {
                "help": "Pin to pull high for enabling the USB serial port",
                "value": "PF7",
                "macro_name": "EFM_BC_EN"
            }
        }
    },
    "EFM32WG990F256": {
        "inherits": ["EFM32"],
        "extra_labels_add": ["EFM32WG", "256K", "SL_AES"],
        "core": "Cortex-M4F",
        "macros": ["EFM32WG990F256", "TRANSACTION_QUEUE_SIZE_SPI=4"],
        "supported_toolchains": ["GCC_ARM", "ARM", "uARM", "IAR"],
        "release_versions": ["2", "5"],
        "device_name": "EFM32WG990F256",
        "public": false
    },
    "EFM32WG_STK3800": {
        "inherits": ["EFM32WG990F256"],
        "progen": {"target": "efm32wg-stk"},
        "device_has": ["ANALOGIN", "ANALOGOUT", "ERROR_PATTERN", "I2C", "I2CSLAVE", "I2C_ASYNCH", "INTERRUPTIN", "LOWPOWERTIMER", "PORTIN", "PORTINOUT", "PORTOUT", "PWMOUT", "RTC", "SERIAL", "SERIAL_ASYNCH", "SLEEP", "SPI", "SPISLAVE", "SPI_ASYNCH", "STDIO_MESSAGES"],
        "forced_reset_timeout": 2,
        "config": {
            "hf_clock_src": {
                "help": "Value: HFXO for external crystal, HFRCO for internal RC oscillator",
                "value": "HFXO",
                "macro_name": "CORE_CLOCK_SOURCE"
            },
            "hfxo_clock_freq": {
                "help": "Value: External crystal frequency in hertz",
                "value": "48000000",
                "macro_name": "HFXO_FREQUENCY"
            },
            "lf_clock_src": {
                "help": "Value: LFXO for external crystal, LFRCO for internal RC oscillator, ULFRCO for internal 1KHz RC oscillator",
                "value": "LFXO",
                "macro_name": "LOW_ENERGY_CLOCK_SOURCE"
            },
            "lfxo_clock_freq": {
                "help": "Value: External crystal frequency in hertz",
                "value": "32768",
                "macro_name": "LFXO_FREQUENCY"
            },
            "hfrco_clock_freq": {
                "help": "Value: Frequency in hertz, must correspond to setting of hfrco_band_select",
                "value": "21000000",
                "macro_name": "HFRCO_FREQUENCY"
            },
            "hfrco_band_select": {
                "help": "Value: One of _CMU_HFRCOCTRL_BAND_28MHZ, _CMU_HFRCOCTRL_BAND_21MHZ, _CMU_HFRCOCTRL_BAND_14MHZ, _CMU_HFRCOCTRL_BAND_11MHZ, _CMU_HFRCOCTRL_BAND_7MHZ, _CMU_HFRCOCTRL_BAND_1MHZ. Be sure to set hfrco_clock_freq accordingly!",
                "value": "_CMU_HFRCOCTRL_BAND_21MHZ",
                "macro_name": "HFRCO_FREQUENCY_ENUM"
            },
            "board_controller_enable": {
                "help": "Pin to pull high for enabling the USB serial port",
                "value": "PF7",
                "macro_name": "EFM_BC_EN"
            }
        }
    },
    "EFM32ZG222F32": {
        "inherits": ["EFM32"],
        "extra_labels_add": ["EFM32ZG", "32K", "SL_AES"],
        "core": "Cortex-M0+",
        "default_toolchain": "uARM",
        "macros": ["EFM32ZG222F32", "TRANSACTION_QUEUE_SIZE_SPI=0"],
        "supported_toolchains": ["GCC_ARM", "uARM", "IAR"],
        "default_lib": "small",
        "release_versions": ["2"],
        "device_name": "EFM32ZG222F32",
        "public": false
    },
    "EFM32ZG_STK3200": {
        "inherits": ["EFM32ZG222F32"],
        "device_has": ["ANALOGIN", "ERROR_PATTERN", "I2C", "I2CSLAVE", "I2C_ASYNCH", "INTERRUPTIN", "LOWPOWERTIMER", "PORTIN", "PORTINOUT", "PORTOUT", "PWMOUT", "RTC", "SERIAL", "SERIAL_ASYNCH", "SLEEP", "SPI", "SPISLAVE", "SPI_ASYNCH", "STDIO_MESSAGES"],
        "forced_reset_timeout": 2,
        "config": {
            "hf_clock_src": {
                "help": "Value: HFXO for external crystal, HFRCO for internal RC oscillator",
                "value": "HFXO",
                "macro_name": "CORE_CLOCK_SOURCE"
            },
            "hfxo_clock_freq": {
                "help": "Value: External crystal frequency in hertz",
                "value": "24000000",
                "macro_name": "HFXO_FREQUENCY"
            },
            "lf_clock_src": {
                "help": "Value: LFXO for external crystal, LFRCO for internal RC oscillator, ULFRCO for internal 1KHz RC oscillator",
                "value": "LFXO",
                "macro_name": "LOW_ENERGY_CLOCK_SOURCE"
            },
            "lfxo_clock_freq": {
                "help": "Value: External crystal frequency in hertz",
                "value": "32768",
                "macro_name": "LFXO_FREQUENCY"
            },
            "hfrco_clock_freq": {
                "help": "Value: Frequency in hertz, must correspond to setting of hfrco_band_select",
                "value": "21000000",
                "macro_name": "HFRCO_FREQUENCY"
            },
            "hfrco_band_select": {
                "help": "Value: One of _CMU_HFRCOCTRL_BAND_21MHZ, _CMU_HFRCOCTRL_BAND_14MHZ, _CMU_HFRCOCTRL_BAND_11MHZ, _CMU_HFRCOCTRL_BAND_7MHZ, _CMU_HFRCOCTRL_BAND_1MHZ. Be sure to set hfrco_clock_freq accordingly!",
                "value": "_CMU_HFRCOCTRL_BAND_21MHZ",
                "macro_name": "HFRCO_FREQUENCY_ENUM"
            },
            "board_controller_enable": {
                "help": "Pin to pull high for enabling the USB serial port",
                "value": "PA9",
                "macro_name": "EFM_BC_EN"
            }
        }
    },
    "EFM32HG322F64": {
        "inherits": ["EFM32"],
        "extra_labels_add": ["EFM32HG", "64K", "SL_AES"],
        "core": "Cortex-M0+",
        "default_toolchain": "uARM",
        "macros": ["EFM32HG322F64", "TRANSACTION_QUEUE_SIZE_SPI=0"],
        "supported_toolchains": ["GCC_ARM", "uARM", "IAR"],
        "default_lib": "small",
        "release_versions": ["2"],
        "device_name": "EFM32HG322F64",
        "public": false
    },
    "EFM32HG_STK3400": {
        "inherits": ["EFM32HG322F64"],
        "device_has": ["ANALOGIN", "ERROR_PATTERN", "I2C", "I2CSLAVE", "I2C_ASYNCH", "INTERRUPTIN", "LOWPOWERTIMER", "PORTIN", "PORTINOUT", "PORTOUT", "PWMOUT", "RTC", "SERIAL", "SERIAL_ASYNCH", "SLEEP", "SPI", "SPISLAVE", "SPI_ASYNCH", "STDIO_MESSAGES"],
        "forced_reset_timeout": 2,
        "config": {
            "hf_clock_src": {
                "help": "Value: HFXO for external crystal, HFRCO for internal RC oscillator",
                "value": "HFXO",
                "macro_name": "CORE_CLOCK_SOURCE"
            },
            "hfxo_clock_freq": {
                "help": "Value: External crystal frequency in hertz",
                "value": "24000000",
                "macro_name": "HFXO_FREQUENCY"
            },
            "lf_clock_src": {
                "help": "Value: LFXO for external crystal, LFRCO for internal RC oscillator, ULFRCO for internal 1KHz RC oscillator",
                "value": "LFXO",
                "macro_name": "LOW_ENERGY_CLOCK_SOURCE"
            },
            "lfxo_clock_freq": {
                "help": "Value: External crystal frequency in hertz",
                "value": "32768",
                "macro_name": "LFXO_FREQUENCY"
            },
            "hfrco_clock_freq": {
                "help": "Value: Frequency in hertz, must correspond to setting of hfrco_band_select",
                "value": "21000000",
                "macro_name": "HFRCO_FREQUENCY"
            },
            "hfrco_band_select": {
                "help": "Value: One of _CMU_HFRCOCTRL_BAND_21MHZ, _CMU_HFRCOCTRL_BAND_14MHZ, _CMU_HFRCOCTRL_BAND_11MHZ, _CMU_HFRCOCTRL_BAND_7MHZ, _CMU_HFRCOCTRL_BAND_1MHZ. Be sure to set hfrco_clock_freq accordingly!",
                "value": "_CMU_HFRCOCTRL_BAND_21MHZ",
                "macro_name": "HFRCO_FREQUENCY_ENUM"
            },
            "board_controller_enable": {
                "help": "Pin to pull high for enabling the USB serial port",
                "value": "PA9",
                "macro_name": "EFM_BC_EN"
            }
        }
    },
    "EFM32PG1B100F256GM32": {
        "inherits": ["EFM32"],
        "extra_labels_add": ["EFM32PG", "256K", "SL_CRYPTO"],
        "core": "Cortex-M4F",
        "macros": ["EFM32PG1B100F256GM32", "TRANSACTION_QUEUE_SIZE_SPI=4"],
        "supported_toolchains": ["GCC_ARM", "ARM", "uARM", "IAR"],
        "release_versions": ["2", "5"],
        "device_name": "EFM32PG1B100F256GM32",
        "public": false
    },
    "EFM32PG_STK3401": {
        "inherits": ["EFM32PG1B100F256GM32"],
        "device_has": ["ANALOGIN", "ERROR_PATTERN", "I2C", "I2CSLAVE", "I2C_ASYNCH", "INTERRUPTIN", "LOWPOWERTIMER", "PORTIN", "PORTINOUT", "PORTOUT", "PWMOUT", "RTC", "SERIAL", "SERIAL_ASYNCH", "SLEEP", "SPI", "SPISLAVE", "SPI_ASYNCH", "STDIO_MESSAGES"],
        "forced_reset_timeout": 2,
        "config": {
            "hf_clock_src": {
                "help": "Value: HFXO for external crystal, HFRCO for internal RC oscillator",
                "value": "HFXO",
                "macro_name": "CORE_CLOCK_SOURCE"
            },
            "hfxo_clock_freq": {
                "help": "Value: External crystal frequency in hertz",
                "value": "40000000",
                "macro_name": "HFXO_FREQUENCY"
            },
            "lf_clock_src": {
                "help": "Value: LFXO for external crystal, LFRCO for internal RC oscillator, ULFRCO for internal 1KHz RC oscillator",
                "value": "LFXO",
                "macro_name": "LOW_ENERGY_CLOCK_SOURCE"
            },
            "lfxo_clock_freq": {
                "help": "Value: External crystal frequency in hertz",
                "value": "32768",
                "macro_name": "LFXO_FREQUENCY"
            },
            "hfrco_clock_freq": {
                "help": "Value: Frequency in hertz, must correspond to setting of hfrco_band_select",
                "value": "32000000",
                "macro_name": "HFRCO_FREQUENCY"
            },
            "hfrco_band_select": {
                "help": "Value: One of cmuHFRCOFreq_1M0Hz, cmuHFRCOFreq_2M0Hz, cmuHFRCOFreq_4M0Hz, cmuHFRCOFreq_7M0Hz, cmuHFRCOFreq_13M0Hz, cmuHFRCOFreq_16M0Hz, cmuHFRCOFreq_19M0Hz, cmuHFRCOFreq_26M0Hz, cmuHFRCOFreq_32M0Hz, cmuHFRCOFreq_38M0Hz. Be sure to set hfrco_clock_freq accordingly!",
                "value": "cmuHFRCOFreq_32M0Hz",
                "macro_name": "HFRCO_FREQUENCY_ENUM"
            },
            "board_controller_enable": {
                "help": "Pin to pull high for enabling the USB serial port",
                "value": "PA5",
                "macro_name": "EFM_BC_EN"
            }
        }
    },
    "EFR32MG1P132F256GM48": {
        "inherits": ["EFM32"],
        "extra_labels_add": ["EFR32MG1", "256K", "SL_RAIL", "SL_CRYPTO"],
        "core": "Cortex-M4F",
        "macros": ["EFR32MG1P132F256GM48", "TRANSACTION_QUEUE_SIZE_SPI=4"],
        "supported_toolchains": ["GCC_ARM", "ARM", "uARM", "IAR"],
        "release_versions": ["2", "5"],
        "device_name": "EFR32MG1P132F256GM48",
        "public": false
    },
    "EFR32MG1P233F256GM48": {
        "inherits": ["EFM32"],
        "extra_labels_add": ["EFR32MG1", "256K", "SL_RAIL", "SL_CRYPTO"],
        "core": "Cortex-M4F",
        "macros": ["EFR32MG1P233F256GM48", "TRANSACTION_QUEUE_SIZE_SPI=4"],
        "supported_toolchains": ["GCC_ARM", "ARM", "uARM", "IAR"],
        "release_versions": ["2", "5"],
        "public": false
    },
    "EFR32MG1_BRD4150": {
        "inherits": ["EFR32MG1P132F256GM48"],
        "device_has": ["ANALOGIN", "ERROR_PATTERN", "I2C", "I2CSLAVE", "I2C_ASYNCH", "INTERRUPTIN", "LOWPOWERTIMER", "PORTIN", "PORTINOUT", "PORTOUT", "PWMOUT", "RTC", "SERIAL", "SERIAL_ASYNCH", "SLEEP", "SPI", "SPISLAVE", "SPI_ASYNCH", "STDIO_MESSAGES"],
        "forced_reset_timeout": 2,
        "config": {
            "hf_clock_src": {
                "help": "Value: HFXO for external crystal, HFRCO for internal RC oscillator",
                "value": "HFXO",
                "macro_name": "CORE_CLOCK_SOURCE"
            },
            "hfxo_clock_freq": {
                "help": "Value: External crystal frequency in hertz",
                "value": "38400000",
                "macro_name": "HFXO_FREQUENCY"
            },
            "lf_clock_src": {
                "help": "Value: LFXO for external crystal, LFRCO for internal RC oscillator, ULFRCO for internal 1KHz RC oscillator",
                "value": "LFXO",
                "macro_name": "LOW_ENERGY_CLOCK_SOURCE"
            },
            "lfxo_clock_freq": {
                "help": "Value: External crystal frequency in hertz",
                "value": "32768",
                "macro_name": "LFXO_FREQUENCY"
            },
            "hfrco_clock_freq": {
                "help": "Value: Frequency in hertz, must correspond to setting of hfrco_band_select",
                "value": "32000000",
                "macro_name": "HFRCO_FREQUENCY"
            },
            "hfrco_band_select": {
                "help": "Value: One of cmuHFRCOFreq_1M0Hz, cmuHFRCOFreq_2M0Hz, cmuHFRCOFreq_4M0Hz, cmuHFRCOFreq_7M0Hz, cmuHFRCOFreq_13M0Hz, cmuHFRCOFreq_16M0Hz, cmuHFRCOFreq_19M0Hz, cmuHFRCOFreq_26M0Hz, cmuHFRCOFreq_32M0Hz, cmuHFRCOFreq_38M0Hz. Be sure to set hfrco_clock_freq accordingly!",
                "value": "cmuHFRCOFreq_32M0Hz",
                "macro_name": "HFRCO_FREQUENCY_ENUM"
            },
            "board_controller_enable": {
                "help": "Pin to pull high for enabling the USB serial port",
                "value": "PA5",
                "macro_name": "EFM_BC_EN"
            }
        },
        "public": false
    },
    "TB_SENSE_1": {
        "inherits": ["EFR32MG1P233F256GM48"],
        "device_has": ["ANALOGIN", "ERROR_PATTERN", "I2C", "I2CSLAVE", "I2C_ASYNCH", "INTERRUPTIN", "LOWPOWERTIMER", "PORTIN", "PORTINOUT", "PORTOUT", "PWMOUT", "RTC", "SERIAL", "SERIAL_ASYNCH", "SLEEP", "SPI", "SPISLAVE", "SPI_ASYNCH", "STDIO_MESSAGES"],
        "forced_reset_timeout": 5,
        "config": {
            "hf_clock_src": {
                "help": "Value: HFXO for external crystal, HFRCO for internal RC oscillator",
                "value": "HFXO",
                "macro_name": "CORE_CLOCK_SOURCE"
            },
            "hfxo_clock_freq": {
                "help": "Value: External crystal frequency in hertz",
                "value": "38400000",
                "macro_name": "HFXO_FREQUENCY"
            },
            "lf_clock_src": {
                "help": "Value: LFXO for external crystal, LFRCO for internal RC oscillator, ULFRCO for internal 1KHz RC oscillator",
                "value": "LFXO",
                "macro_name": "LOW_ENERGY_CLOCK_SOURCE"
            },
            "lfxo_clock_freq": {
                "help": "Value: External crystal frequency in hertz",
                "value": "32768",
                "macro_name": "LFXO_FREQUENCY"
            },
            "hfrco_clock_freq": {
                "help": "Value: Frequency in hertz, must correspond to setting of hfrco_band_select",
                "value": "32000000",
                "macro_name": "HFRCO_FREQUENCY"
            },
            "hfrco_band_select": {
                "help": "Value: One of cmuHFRCOFreq_1M0Hz, cmuHFRCOFreq_2M0Hz, cmuHFRCOFreq_4M0Hz, cmuHFRCOFreq_7M0Hz, cmuHFRCOFreq_13M0Hz, cmuHFRCOFreq_16M0Hz, cmuHFRCOFreq_19M0Hz, cmuHFRCOFreq_26M0Hz, cmuHFRCOFreq_32M0Hz, cmuHFRCOFreq_38M0Hz. Be sure to set hfrco_clock_freq accordingly!",
                "value": "cmuHFRCOFreq_32M0Hz",
                "macro_name": "HFRCO_FREQUENCY_ENUM"
            }
        }
    },
    "EFM32PG12B500F1024GL125": {
        "inherits": ["EFM32"],
        "extra_labels_add": ["EFM32PG12", "1024K", "SL_CRYPTO"],
        "core": "Cortex-M4F",
        "macros": ["EFM32PG12B500F1024GL125", "TRANSACTION_QUEUE_SIZE_SPI=4"],
        "supported_toolchains": ["GCC_ARM", "ARM", "uARM", "IAR"],
        "release_versions": ["2", "5"],
        "public": false
    },
    "EFM32PG12_STK3402": {
        "inherits": ["EFM32PG12B500F1024GL125"],
        "device_has": ["ANALOGIN", "ERROR_PATTERN", "I2C", "I2CSLAVE", "I2C_ASYNCH", "INTERRUPTIN", "LOWPOWERTIMER", "PORTIN", "PORTINOUT", "PORTOUT", "PWMOUT", "RTC", "SERIAL", "SERIAL_ASYNCH", "SLEEP", "SPI", "SPISLAVE", "SPI_ASYNCH", "STDIO_MESSAGES"],
        "forced_reset_timeout": 2,
        "config": {
            "hf_clock_src": {
                "help": "Value: HFXO for external crystal, HFRCO for internal RC oscillator",
                "value": "HFXO",
                "macro_name": "CORE_CLOCK_SOURCE"
            },
            "hfxo_clock_freq": {
                "help": "Value: External crystal frequency in hertz",
                "value": "40000000",
                "macro_name": "HFXO_FREQUENCY"
            },
            "lf_clock_src": {
                "help": "Value: LFXO for external crystal, LFRCO for internal RC oscillator, ULFRCO for internal 1KHz RC oscillator",
                "value": "LFXO",
                "macro_name": "LOW_ENERGY_CLOCK_SOURCE"
            },
            "lfxo_clock_freq": {
                "help": "Value: External crystal frequency in hertz",
                "value": "32768",
                "macro_name": "LFXO_FREQUENCY"
            },
            "hfrco_clock_freq": {
                "help": "Value: Frequency in hertz, must correspond to setting of hfrco_band_select",
                "value": "32000000",
                "macro_name": "HFRCO_FREQUENCY"
            },
            "hfrco_band_select": {
                "help": "Value: One of cmuHFRCOFreq_1M0Hz, cmuHFRCOFreq_2M0Hz, cmuHFRCOFreq_4M0Hz, cmuHFRCOFreq_7M0Hz, cmuHFRCOFreq_13M0Hz, cmuHFRCOFreq_16M0Hz, cmuHFRCOFreq_19M0Hz, cmuHFRCOFreq_26M0Hz, cmuHFRCOFreq_32M0Hz, cmuHFRCOFreq_38M0Hz. Be sure to set hfrco_clock_freq accordingly!",
                "value": "cmuHFRCOFreq_32M0Hz",
                "macro_name": "HFRCO_FREQUENCY_ENUM"
            },
            "board_controller_enable": {
                "help": "Pin to pull high for enabling the USB serial port",
                "value": "PA5",
                "macro_name": "EFM_BC_EN"
            }
        }
    },
	"EFR32MG12P332F1024GL125": {
        "inherits": ["EFM32"],
        "extra_labels_add": ["EFR32MG12", "1024K", "SL_RAIL", "SL_CRYPTO"],
        "core": "Cortex-M4F",
        "macros": ["EFR32MG12P332F1024GL125", "TRANSACTION_QUEUE_SIZE_SPI=4"],
        "supported_toolchains": ["GCC_ARM", "ARM", "uARM", "IAR"],
        "release_versions": ["2", "5"],
        "public": false
    },
	"TB_SENSE_12": {
        "inherits": ["EFR32MG12P332F1024GL125"],
        "device_has": ["ANALOGIN", "ERROR_PATTERN", "I2C", "I2CSLAVE", "I2C_ASYNCH", "INTERRUPTIN", "LOWPOWERTIMER", "PORTIN", "PORTINOUT", "PORTOUT", "PWMOUT", "RTC", "SERIAL", "SERIAL_ASYNCH", "SLEEP", "SPI", "SPISLAVE", "SPI_ASYNCH", "STDIO_MESSAGES"],
        "forced_reset_timeout": 5,
        "config": {
            "hf_clock_src": {
                "help": "Value: HFXO for external crystal, HFRCO for internal RC oscillator",
                "value": "HFXO",
                "macro_name": "CORE_CLOCK_SOURCE"
            },
            "hfxo_clock_freq": {
                "help": "Value: External crystal frequency in hertz",
                "value": "38400000",
                "macro_name": "HFXO_FREQUENCY"
            },
            "lf_clock_src": {
                "help": "Value: LFXO for external crystal, LFRCO for internal RC oscillator, ULFRCO for internal 1KHz RC oscillator",
                "value": "LFXO",
                "macro_name": "LOW_ENERGY_CLOCK_SOURCE"
            },
            "lfxo_clock_freq": {
                "help": "Value: External crystal frequency in hertz",
                "value": "32768",
                "macro_name": "LFXO_FREQUENCY"
            },
            "hfrco_clock_freq": {
                "help": "Value: Frequency in hertz, must correspond to setting of hfrco_band_select",
                "value": "32000000",
                "macro_name": "HFRCO_FREQUENCY"
            },
            "hfrco_band_select": {
                "help": "Value: One of cmuHFRCOFreq_1M0Hz, cmuHFRCOFreq_2M0Hz, cmuHFRCOFreq_4M0Hz, cmuHFRCOFreq_7M0Hz, cmuHFRCOFreq_13M0Hz, cmuHFRCOFreq_16M0Hz, cmuHFRCOFreq_19M0Hz, cmuHFRCOFreq_26M0Hz, cmuHFRCOFreq_32M0Hz, cmuHFRCOFreq_38M0Hz. Be sure to set hfrco_clock_freq accordingly!",
                "value": "cmuHFRCOFreq_32M0Hz",
                "macro_name": "HFRCO_FREQUENCY_ENUM"
            }
        }
    },
    "WIZWIKI_W7500": {
        "supported_form_factors": ["ARDUINO"],
        "core": "Cortex-M0",
        "extra_labels": ["WIZNET", "W7500x", "WIZwiki_W7500"],
        "supported_toolchains": ["uARM", "ARM"],
        "inherits": ["Target"],
        "device_has": ["ANALOGIN", "I2C", "INTERRUPTIN", "PORTIN", "PORTINOUT", "PORTOUT", "PWMOUT", "RTC", "SERIAL", "SPI", "SPISLAVE", "STDIO_MESSAGES"],
        "release_versions": ["2"]
    },
    "WIZWIKI_W7500P": {
        "supported_form_factors": ["ARDUINO"],
        "core": "Cortex-M0",
        "extra_labels": ["WIZNET", "W7500x", "WIZwiki_W7500P"],
        "supported_toolchains": ["uARM", "ARM"],
        "inherits": ["Target"],
        "device_has": ["ANALOGIN", "I2C", "INTERRUPTIN", "PORTIN", "PORTINOUT", "PORTOUT", "PWMOUT", "RTC", "SERIAL", "SPI", "SPISLAVE", "STDIO_MESSAGES"],
        "release_versions": ["2"]
    },
    "WIZWIKI_W7500ECO": {
        "inherits": ["Target"],
        "core": "Cortex-M0",
        "extra_labels": ["WIZNET", "W7500x", "WIZwiki_W7500ECO"],
        "supported_toolchains": ["uARM", "ARM"],
        "device_has": ["ANALOGIN", "I2C", "INTERRUPTIN", "PORTIN", "PORTINOUT", "PORTOUT", "PWMOUT", "RTC", "SERIAL", "SPI", "SPISLAVE", "STDIO_MESSAGES"],
        "release_versions": ["2"]
    },
    "SAMR21G18A": {
        "inherits": ["Target"],
        "core": "Cortex-M0+",
        "macros": ["__SAMR21G18A__", "I2C_MASTER_CALLBACK_MODE=true", "EXTINT_CALLBACK_MODE=true", "USART_CALLBACK_MODE=true", "TC_ASYNC=true"],
        "extra_labels": ["Atmel", "SAM_CortexM0P", "SAMR21"],
        "supported_toolchains": ["GCC_ARM", "ARM", "uARM"],
        "device_has": ["ANALOGIN", "I2C", "I2CSLAVE", "I2C_ASYNCH", "INTERRUPTIN", "PORTIN", "PORTINOUT", "PORTOUT", "PWMOUT", "RTC", "SERIAL", "SERIAL_ASYNCH", "SERIAL_FC", "SLEEP", "SPI", "SPISLAVE", "SPI_ASYNCH"],
        "release_versions": ["2"],
        "device_name": "ATSAMR21G18A"
    },
    "SAMD21J18A": {
        "inherits": ["Target"],
        "core": "Cortex-M0+",
        "macros": ["__SAMD21J18A__", "I2C_MASTER_CALLBACK_MODE=true", "EXTINT_CALLBACK_MODE=true", "USART_CALLBACK_MODE=true", "TC_ASYNC=true"],
        "extra_labels": ["Atmel", "SAM_CortexM0P", "SAMD21"],
        "supported_toolchains": ["GCC_ARM", "ARM", "uARM"],
        "device_has": ["ANALOGIN", "ANALOGOUT", "I2C", "I2CSLAVE", "I2C_ASYNCH", "INTERRUPTIN", "PORTIN", "PORTINOUT", "PORTOUT", "PWMOUT", "RTC", "SERIAL", "SERIAL_ASYNCH", "SERIAL_FC", "SLEEP", "SPI", "SPISLAVE", "SPI_ASYNCH"],
        "release_versions": ["2"],
        "device_name": "ATSAMD21J18A"
    },
    "SAMD21G18A": {
        "inherits": ["Target"],
        "core": "Cortex-M0+",
        "macros": ["__SAMD21G18A__", "I2C_MASTER_CALLBACK_MODE=true", "EXTINT_CALLBACK_MODE=true", "USART_CALLBACK_MODE=true", "TC_ASYNC=true"],
        "extra_labels": ["Atmel", "SAM_CortexM0P", "SAMD21"],
        "supported_toolchains": ["GCC_ARM", "ARM", "uARM"],
        "device_has": ["ANALOGIN", "ANALOGOUT", "I2C", "I2CSLAVE", "I2C_ASYNCH", "INTERRUPTIN", "PORTIN", "PORTINOUT", "PORTOUT", "PWMOUT", "RTC", "SERIAL", "SERIAL_ASYNCH", "SERIAL_FC", "SLEEP", "SPI", "SPISLAVE", "SPI_ASYNCH"],
        "release_versions": ["2"],
        "device_name": "ATSAMD21G18A"
    },
    "SAML21J18A": {
        "inherits": ["Target"],
        "core": "Cortex-M0+",
        "macros": ["__SAML21J18A__", "I2C_MASTER_CALLBACK_MODE=true", "EXTINT_CALLBACK_MODE=true", "USART_CALLBACK_MODE=true", "TC_ASYNC=true"],
        "extra_labels": ["Atmel", "SAM_CortexM0P", "SAML21"],
        "supported_toolchains": ["GCC_ARM", "ARM", "uARM"],
        "device_has": ["ANALOGIN", "ANALOGOUT", "I2C", "I2CSLAVE", "I2C_ASYNCH", "INTERRUPTIN", "PORTIN", "PORTINOUT", "PORTOUT", "PWMOUT", "RTC", "SERIAL", "SERIAL_ASYNCH", "SERIAL_FC", "SLEEP", "SPI", "SPISLAVE", "SPI_ASYNCH"],
        "device_name": "ATSAML21J18A"
    },
    "SAMG55J19": {
        "inherits": ["Target"],
        "core": "Cortex-M4",
        "extra_labels": ["Atmel", "SAM_CortexM4", "SAMG55"],
        "macros": ["__SAMG55J19__", "BOARD=75", "I2C_MASTER_CALLBACK_MODE=true", "EXTINT_CALLBACK_MODE=true", "USART_CALLBACK_MODE=true", "TC_ASYNC=true"],
        "supported_toolchains": ["GCC_ARM", "ARM", "uARM"],
        "default_toolchain": "ARM",
        "device_has": ["ANALOGIN", "I2C", "I2CSLAVE", "I2C_ASYNCH", "INTERRUPTIN", "LOWPOWERTIMER", "PORTIN", "PORTINOUT", "PORTOUT", "PWMOUT", "RTC", "SERIAL", "SERIAL_ASYNCH", "SERIAL_FC", "SLEEP", "SPI", "SPISLAVE", "SPI_ASYNCH"],
        "default_lib": "std",
        "device_name": "ATSAMG55J19"
    },
    "MCU_NRF51_UNIFIED": {
        "inherits": ["Target"],
        "core": "Cortex-M0",
        "OVERRIDE_BOOTLOADER_FILENAME": "nrf51822_bootloader.hex",
        "macros": [
            "NRF51",
            "TARGET_NRF51822",
            "BLE_STACK_SUPPORT_REQD",
            "SOFTDEVICE_PRESENT",
            "S130",
            "TARGET_MCU_NRF51822"
        ],
        "MERGE_BOOTLOADER": false,
        "extra_labels": ["NORDIC", "MCU_NRF51", "MCU_NRF51822_UNIFIED", "NRF5"],
        "OUTPUT_EXT": "hex",
        "is_disk_virtual": true,
        "supported_toolchains": ["ARM", "GCC_ARM", "IAR"],
        "public": false,
        "MERGE_SOFT_DEVICE": true,
        "EXPECTED_SOFTDEVICES_WITH_OFFSETS": [
            {
                "boot": "",
                "name": "s130_nrf51_2.0.0_softdevice.hex",
                "offset": 110592
            }
        ],
        "detect_code": ["1070"],
        "post_binary_hook": {
            "function": "MCU_NRF51Code.binary_hook",
            "toolchains": ["ARM_STD", "GCC_ARM", "IAR"]
        },
        "program_cycle_s": 6,
        "features": ["BLE"],
        "config": {
            "lf_clock_src": {
                "value": "NRF_LF_SRC_XTAL",
                "macro_name": "MBED_CONF_NORDIC_NRF_LF_CLOCK_SRC"
            },
            "uart_hwfc": {
                "help": "Value: 1 for enable, 0 for disable",
                "value": 1,
                "macro_name": "MBED_CONF_NORDIC_UART_HWFC"
            }
        },
        "device_has": ["ANALOGIN", "ERROR_PATTERN", "I2C", "INTERRUPTIN", "PORTIN", "PORTINOUT", "PORTOUT", "PWMOUT", "SERIAL", "SLEEP", "SPI", "SPISLAVE"]
    },
    "MCU_NRF51_32K_UNIFIED": {
        "inherits": ["MCU_NRF51_UNIFIED"],
        "extra_labels_add": ["MCU_NORDIC_32K", "MCU_NRF51_32K"],
        "macros_add": ["TARGET_MCU_NORDIC_32K", "TARGET_MCU_NRF51_32K"],
        "public": false
    },
    "NRF51_DK": {
        "supported_form_factors": ["ARDUINO"],
        "inherits": ["MCU_NRF51_32K_UNIFIED"],
        "device_has": ["ANALOGIN", "ERROR_PATTERN", "I2C", "I2C_ASYNCH", "INTERRUPTIN", "LOWPOWERTIMER", "PORTIN", "PORTINOUT", "PORTOUT", "PWMOUT", "RTC", "SERIAL", "SERIAL_ASYNCH", "SERIAL_FC", "SLEEP", "SPI", "SPI_ASYNCH", "SPISLAVE"],
        "release_versions": ["2", "5"],
        "device_name": "nRF51822_xxAA"
    },
    "NRF51_DONGLE": {
        "inherits": ["MCU_NRF51_32K_UNIFIED"],
        "progen": {"target": "nrf51-dongle"},
        "device_has": ["ERROR_PATTERN", "I2C", "I2C_ASYNCH", "INTERRUPTIN", "LOWPOWERTIMER", "PORTIN", "PORTINOUT", "PORTOUT", "PWMOUT", "RTC", "SERIAL", "SERIAL_ASYNCH", "SLEEP", "SPI", "SPI_ASYNCH", "SPISLAVE"],
        "release_versions": ["2", "5"]
    },
    "MCU_NRF52": {
        "inherits": ["Target"],
        "core": "Cortex-M4F",
        "macros": ["NRF52", "TARGET_NRF52832", "BLE_STACK_SUPPORT_REQD", "SOFTDEVICE_PRESENT", "S132"],
        "extra_labels": ["NORDIC", "MCU_NRF52", "MCU_NRF52832", "NRF5"],
        "OUTPUT_EXT": "hex",
        "is_disk_virtual": true,
        "supported_toolchains": ["GCC_ARM", "ARM", "IAR"],
        "public": false,
        "detect_code": ["1101"],
        "program_cycle_s": 6,
        "MERGE_SOFT_DEVICE": true,
        "EXPECTED_SOFTDEVICES_WITH_OFFSETS": [
            {
                "boot": "",
                "name": "s132_nrf52_2.0.0_softdevice.hex",
                "offset": 114688
            }
        ],
        "post_binary_hook": {
            "function": "MCU_NRF51Code.binary_hook",
            "toolchains": ["ARM_STD", "GCC_ARM", "IAR"]
        },
        "MERGE_BOOTLOADER": false,
        "features": ["BLE"],
        "config": {
            "lf_clock_src": {
                "value": "NRF_LF_SRC_XTAL",
                "macro_name": "MBED_CONF_NORDIC_NRF_LF_CLOCK_SRC"
            },
            "uart_hwfc": {
                "help": "Value: 1 for enable, 0 for disable",
                "value": 1,
                "macro_name": "MBED_CONF_NORDIC_UART_HWFC"
            }
        }
    },
    "NRF52_DK": {
        "supported_form_factors": ["ARDUINO"],
        "inherits": ["MCU_NRF52"],
        "macros_add": ["BOARD_PCA10040", "NRF52_PAN_12", "NRF52_PAN_15", "NRF52_PAN_58", "NRF52_PAN_55", "NRF52_PAN_54", "NRF52_PAN_31", "NRF52_PAN_30", "NRF52_PAN_51", "NRF52_PAN_36", "NRF52_PAN_53", "S132", "CONFIG_GPIO_AS_PINRESET", "BLE_STACK_SUPPORT_REQD", "SWI_DISABLE0", "NRF52_PAN_20", "NRF52_PAN_64", "NRF52_PAN_62", "NRF52_PAN_63"],
        "device_has": ["ANALOGIN", "ERROR_PATTERN", "I2C", "I2C_ASYNCH", "INTERRUPTIN", "LOWPOWERTIMER", "PORTIN", "PORTINOUT", "PORTOUT", "PWMOUT", "RTC", "SERIAL", "SERIAL_ASYNCH", "SERIAL_FC", "SLEEP", "SPI", "SPI_ASYNCH", "SPISLAVE"],
        "release_versions": ["2", "5"],
        "device_name": "nRF52832_xxAA"
    },
    "UBLOX_EVA_NINA": {
        "inherits": ["MCU_NRF52"],
        "macros_add": ["BOARD_PCA10040", "NRF52_PAN_12", "NRF52_PAN_15", "NRF52_PAN_58", "NRF52_PAN_55", "NRF52_PAN_54", "NRF52_PAN_31", "NRF52_PAN_30", "NRF52_PAN_51", "NRF52_PAN_36", "NRF52_PAN_53", "S132", "CONFIG_GPIO_AS_PINRESET", "BLE_STACK_SUPPORT_REQD", "SWI_DISABLE0", "NRF52_PAN_20", "NRF52_PAN_64", "NRF52_PAN_62", "NRF52_PAN_63"],
        "device_has": ["ANALOGIN", "ERROR_PATTERN", "I2C", "I2C_ASYNCH", "INTERRUPTIN", "LOWPOWERTIMER", "PORTIN", "PORTINOUT", "PORTOUT", "PWMOUT", "RTC", "SERIAL", "SERIAL_ASYNCH", "SERIAL_FC", "SLEEP", "SPI", "SPI_ASYNCH", "SPISLAVE"],
        "release_versions": ["2", "5"],
        "overrides": {"uart_hwfc": 0},
        "device_name": "nRF52832_xxAA"
    },
    "UBLOX_EVK_NINA_B1": {
        "supported_form_factors": ["ARDUINO"],
        "inherits": ["MCU_NRF52"],
        "macros_add": ["BOARD_PCA10040", "NRF52_PAN_12", "NRF52_PAN_15", "NRF52_PAN_58", "NRF52_PAN_55", "NRF52_PAN_54", "NRF52_PAN_31", "NRF52_PAN_30", "NRF52_PAN_51", "NRF52_PAN_36", "NRF52_PAN_53", "S132", "CONFIG_GPIO_AS_PINRESET", "BLE_STACK_SUPPORT_REQD", "SWI_DISABLE0", "NRF52_PAN_20", "NRF52_PAN_64", "NRF52_PAN_62", "NRF52_PAN_63"],
        "device_has": ["ANALOGIN", "ERROR_PATTERN", "I2C", "I2C_ASYNCH", "INTERRUPTIN", "LOWPOWERTIMER", "PORTIN", "PORTINOUT", "PORTOUT", "PWMOUT", "RTC", "SERIAL", "SERIAL_ASYNCH", "SERIAL_FC", "SLEEP", "SPI", "SPI_ASYNCH", "SPISLAVE"],
        "release_versions": ["2", "5"],
        "device_name": "nRF52832_xxAA"
    },
    "DELTA_DFBM_NQ620": {
        "supported_form_factors": ["ARDUINO"],
        "inherits": ["MCU_NRF52"],
        "macros_add": ["BOARD_PCA10040", "NRF52_PAN_12", "NRF52_PAN_15", "NRF52_PAN_58", "NRF52_PAN_55", "NRF52_PAN_54", "NRF52_PAN_31", "NRF52_PAN_30", "NRF52_PAN_51", "NRF52_PAN_36", "NRF52_PAN_53", "S132", "CONFIG_GPIO_AS_PINRESET", "BLE_STACK_SUPPORT_REQD", "SWI_DISABLE0", "NRF52_PAN_20", "NRF52_PAN_64", "NRF52_PAN_62", "NRF52_PAN_63"],
        "device_has": ["ANALOGIN", "ERROR_PATTERN", "I2C", "I2C_ASYNCH", "INTERRUPTIN", "LOWPOWERTIMER", "PORTIN", "PORTINOUT", "PORTOUT", "PWMOUT", "RTC", "SERIAL", "SERIAL_ASYNCH", "SLEEP", "SPI", "SPI_ASYNCH", "SPISLAVE"],
        "release_versions": ["2", "5"],
        "overrides": {"lf_clock_src": "NRF_LF_SRC_RC"},
        "config": {
            "lf_clock_rc_calib_timer_interval": {
                "value": 16,
                "macro_name": "MBED_CONF_NORDIC_NRF_LF_CLOCK_CALIB_TIMER_INTERVAL"
            },
            "lf_clock_rc_calib_mode_config": {
                "value": 0,
                "macro_name": "MBED_CONF_NORDIC_NRF_LF_CLOCK_CALIB_MODE_CONFIG"
            }
        },
        "device_name": "nRF52832_xxAA"
    },
    "MCU_NRF52840": {
        "inherits": ["Target"],
        "core": "Cortex-M4F",
        "macros": ["TARGET_NRF52840", "BLE_STACK_SUPPORT_REQD", "SOFTDEVICE_PRESENT", "S140", "NRF_SD_BLE_API_VERSION=5", "NRF52840_XXAA", "NRF_DFU_SETTINGS_VERSION=1", "NRF_SD_BLE_API_VERSION=5"],
        "extra_labels": ["NORDIC", "MCU_NRF52840", "NRF5_SDK13"],
        "OUTPUT_EXT": "hex",
        "is_disk_virtual": true,
        "supported_toolchains": ["GCC_ARM", "ARM", "IAR"],
        "public": false,
        "detect_code": ["1101"],
        "program_cycle_s": 6,
        "MERGE_SOFT_DEVICE": true,
        "EXPECTED_SOFTDEVICES_WITH_OFFSETS": [
            {
                "boot": "",
                "name": "s140_nrf52840_5.0.0-1.alpha_softdevice.hex",
                "offset": 135168
            }
        ],
        "bootloader_select_index": 0,
        "post_binary_hook": {
            "function": "MCU_NRF51Code.binary_hook",
            "toolchains": ["ARM_STD", "GCC_ARM", "IAR"]
        },
        "MERGE_BOOTLOADER": false,
        "features": ["BLE"],
        "config": {
            "lf_clock_src": {
                "value": "NRF_LF_SRC_XTAL",
                "macro_name": "MBED_CONF_NORDIC_NRF_LF_CLOCK_SRC"
            },
            "uart_hwfc": {
                "help": "Value: 1 for enable, 0 for disable",
                "value": 1,
                "macro_name": "MBED_CONF_NORDIC_UART_HWFC"
            }
        }
    },
    "NRF52840_DK": {
        "supported_form_factors": ["ARDUINO"],
        "inherits": ["MCU_NRF52840"],
        "macros_add": ["BOARD_PCA10056", "CONFIG_GPIO_AS_PINRESET", "SWI_DISABLE0", "NRF52_ERRATA_20"],
        "device_has": ["ANALOGIN", "ERROR_PATTERN", "I2C", "I2C_ASYNCH", "INTERRUPTIN", "LOWPOWERTIMER", "PORTIN", "PORTINOUT", "PORTOUT", "PWMOUT", "RTC", "SERIAL", "SERIAL_ASYNCH", "SERIAL_FC", "SLEEP", "SPI", "SPI_ASYNCH", "SPISLAVE"],
        "release_versions": ["2", "5"],
        "device_name": "nRF52840_xxAA"
    },
    "BLUEPILL_F103C8": {
        "core": "Cortex-M3",
        "default_toolchain": "GCC_ARM",
        "extra_labels": ["STM", "STM32F1", "STM32F103C8"],
        "supported_toolchains": ["GCC_ARM"],
        "inherits": ["Target"],
        "device_has": ["ANALOGIN", "I2C", "I2CSLAVE", "INTERRUPTIN", "PORTIN", "PORTINOUT", "PORTOUT", "PWMOUT", "SERIAL", "SLEEP", "SPI", "SPISLAVE"]
    },
    "NUMAKER_PFM_NUC472": {
        "core": "Cortex-M4F",
        "default_toolchain": "ARM",
        "extra_labels": ["NUVOTON", "NUC472", "NU_XRAM_SUPPORTED", "FLASH_CMSIS_ALGO"],
        "is_disk_virtual": true,
        "supported_toolchains": ["ARM", "uARM", "GCC_ARM", "IAR"],
        "inherits": ["Target"],
        "device_has": ["ANALOGIN", "I2C", "I2CSLAVE", "I2C_ASYNCH", "INTERRUPTIN", "LOWPOWERTIMER", "PORTIN", "PORTINOUT", "PORTOUT", "PWMOUT", "RTC", "SERIAL", "SERIAL_ASYNCH", "SERIAL_FC", "STDIO_MESSAGES", "SLEEP", "SPI", "SPISLAVE", "SPI_ASYNCH", "TRNG", "CAN", "FLASH"],
        "features": ["LWIP"],
        "release_versions": ["5"],
        "device_name": "NUC472HI8AE",
        "bootloader_supported": true
    },
    "NCS36510": {
        "inherits": ["Target"],
        "core": "Cortex-M3",
        "extra_labels": ["ONSEMI"],
        "config": {
            "mac-addr-low": {
                "help": "Lower 32 bits of the MAC extended address. All FFs indicates that factory programmed MAC address shall be used. In order to override the factory programmed MAC address this value needs to be changed from 0xFFFFFFFF to any chosen value.",
                "value": "0xFFFFFFFF"
            },
            "mac-addr-high": {
                "help": "Higher 32 bits of the MAC extended address. All FFs indicates that factory programmed MAC address shall be used. In order to override the factory programmed MAC address this value needs to be changed from 0xFFFFFFFF to any chosen value.",
                "value": "0xFFFFFFFF"
            },
            "32KHz-clk-trim": {
                "help": "32KHz clock trim",
                "value": "0x39"
            },
            "32MHz-clk-trim": {
                "help": "32MHz clock trim",
                "value": "0x17"
            },
            "rssi-trim": {
                "help": "RSSI trim",
                "value": "0x3D"
            },
            "txtune-trim": {
                "help": "TX tune trim",
                "value": "0xFFFFFFFF"
            }
        },
        "post_binary_hook": {"function": "NCS36510TargetCode.ncs36510_addfib"},
        "macros": ["CM3", "CPU_NCS36510", "TARGET_NCS36510", "LOAD_ADDRESS=0x3000"],
        "supported_toolchains": ["GCC_ARM", "ARM", "IAR"],
        "device_has": ["ANALOGIN", "SERIAL", "I2C", "INTERRUPTIN", "PORTIN", "PORTINOUT", "PORTOUT", "PWMOUT", "RTC", "SERIAL", "SERIAL_FC", "SLEEP", "SPI", "LOWPOWERTIMER", "TRNG", "SPISLAVE"],
        "release_versions": ["2", "5"]
    },
    "NUMAKER_PFM_M453": {
        "core": "Cortex-M4F",
        "default_toolchain": "ARM",
        "extra_labels": ["NUVOTON", "M451", "NUMAKER_PFM_M453", "FLASH_CMSIS_ALGO"],
        "is_disk_virtual": true,
        "supported_toolchains": ["ARM", "uARM", "GCC_ARM", "IAR"],
        "inherits": ["Target"],
        "progen": {"target": "numaker-pfm-m453"},
        "device_has": ["ANALOGIN", "I2C", "I2CSLAVE", "I2C_ASYNCH", "INTERRUPTIN", "LOWPOWERTIMER", "PORTIN", "PORTINOUT", "PORTOUT", "PWMOUT", "RTC", "SERIAL", "SERIAL_ASYNCH", "SERIAL_FC", "STDIO_MESSAGES", "SLEEP", "SPI", "SPISLAVE", "SPI_ASYNCH", "CAN", "FLASH"],
        "release_versions": ["2", "5"],
        "device_name": "M453VG6AE",
        "bootloader_supported": true
    },
    "HI2110": {
        "inherits": ["Target"],
        "core": "Cortex-M0",
        "default_toolchain": "GCC_ARM",
        "supported_toolchains": ["GCC_ARM", "ARM", "IAR"],
        "extra_labels": ["ublox"],
        "macros": ["TARGET_PROCESSOR_FAMILY_BOUDICA", "BOUDICA_SARA", "NDEBUG=1"],
        "public": false,
        "target_overrides": {
            "*": {
                "core.stdio-flush-at-exit": false
            }
        },
        "device_has": ["INTERRUPTIN", "LOWPOWERTIMER", "PORTIN", "PORTINOUT", "PORTOUT", "SERIAL", "SLEEP", "STDIO_MESSAGES"],
        "default_lib": "std",
        "release_versions": ["5"]
   },
    "SARA_NBIOT": {
        "inherits": ["HI2110"],
        "extra_labels": ["ublox", "HI2110"],
        "public": false
    },
    "SARA_NBIOT_EVK": {
        "inherits": ["SARA_NBIOT"],
        "extra_labels": ["ublox", "HI2110", "SARA_NBIOT"]
    }
}<|MERGE_RESOLUTION|>--- conflicted
+++ resolved
@@ -602,17 +602,11 @@
         "core": "Cortex-M4",
         "supported_toolchains": ["ARM", "GCC_ARM", "IAR"],
         "macros": ["__ADUCM4050__","RELOCATE_IVT"],
-<<<<<<< HEAD
-        "extra_labels": ["Analog_Devices", "ADUCM4X50", "ADUCM4050"],
-        "device_has": ["SERIAL", "STDIO_MESSAGES", "TRNG", "SLEEP", "INTERRUPTIN", "LOWPOWERTIMER", "RTC", "SPI"],
+        "extra_labels": ["Analog_Devices", "ADUCM4X50", "ADUCM4050", "FLASH_CMSIS_ALGO"],
+        "device_has": ["SERIAL", "STDIO_MESSAGES", "TRNG", "SLEEP", "INTERRUPTIN", "LOWPOWERTIMER", "RTC", "SPI", "I2C", "FLASH"],
         "device_name": "ADuCM4050",
         "detect_code": [],
         "release_versions": ["5"]
-=======
-        "extra_labels": ["Analog_Devices", "ADUCM4X50", "ADUCM4050", "FLASH_CMSIS_ALGO"],
-        "device_has": ["SERIAL", "STDIO_MESSAGES", "TRNG", "SLEEP", "INTERRUPTIN", "LOWPOWERTIMER", "RTC", "SPI", "I2C", "FLASH"],
-        "device_name": "ADuCM4050"
->>>>>>> 91994dd6
     },
     "MTS_GAMBIT": {
         "inherits": ["Target"],
