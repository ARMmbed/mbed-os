--- conflicted
+++ resolved
@@ -3311,11 +3311,7 @@
     },
     "EFM32PG_STK3401": {
         "inherits": ["EFM32PG1B100F256GM32"],
-<<<<<<< HEAD
         "device_has": ["ANALOGIN", "CRC", "I2C", "I2CSLAVE", "I2C_ASYNCH", "INTERRUPTIN", "LPTICKER", "PORTIN", "PORTINOUT", "PORTOUT", "PWMOUT", "RESET_REASON", "RTC", "SERIAL", "SERIAL_ASYNCH", "SLEEP", "SPI", "SPISLAVE", "SPI_ASYNCH", "STDIO_MESSAGES", "USTICKER", "WATCHDOG", "FLASH"],
-=======
-        "device_has": ["ANALOGIN", "I2C", "I2CSLAVE", "I2C_ASYNCH", "INTERRUPTIN", "LPTICKER", "PORTIN", "PORTINOUT", "PORTOUT", "PWMOUT", "RESET_REASON", "RTC", "SERIAL", "SERIAL_ASYNCH", "SLEEP", "SPI", "SPISLAVE", "SPI_ASYNCH", "STDIO_MESSAGES", "USTICKER", "WATCHDOG", "FLASH"],
->>>>>>> f973fb13
         "forced_reset_timeout": 2,
         "config": {
             "hf_clock_src": {
@@ -3378,11 +3374,7 @@
     },
     "EFR32MG1_BRD4150": {
         "inherits": ["EFR32MG1P132F256GM48"],
-<<<<<<< HEAD
-
-=======
         "device_has": ["ANALOGIN", "I2C", "I2CSLAVE", "I2C_ASYNCH", "INTERRUPTIN", "LPTICKER", "PORTIN", "PORTINOUT", "PORTOUT", "PWMOUT", "RESET_REASON", "RTC", "SERIAL", "SERIAL_ASYNCH", "SLEEP", "SPI", "SPISLAVE", "SPI_ASYNCH", "STDIO_MESSAGES", "USTICKER", "WATCHDOG", "FLASH"],
->>>>>>> f973fb13
         "forced_reset_timeout": 2,
         "config": {
             "hf_clock_src": {
@@ -3428,11 +3420,7 @@
     },
     "TB_SENSE_1": {
         "inherits": ["EFR32MG1P233F256GM48"],
-<<<<<<< HEAD
-
-=======
         "device_has": ["ANALOGIN", "I2C", "I2CSLAVE", "I2C_ASYNCH", "INTERRUPTIN", "LPTICKER", "PORTIN", "PORTINOUT", "PORTOUT", "PWMOUT", "RESET_REASON", "RTC", "SERIAL", "SERIAL_ASYNCH", "SLEEP", "SPI", "SPISLAVE", "SPI_ASYNCH", "STDIO_MESSAGES", "USTICKER", "WATCHDOG", "FLASH"],
->>>>>>> f973fb13
         "forced_reset_timeout": 5,
         "config": {
             "hf_clock_src": {
@@ -3483,11 +3471,7 @@
     },
     "EFM32PG12_STK3402": {
         "inherits": ["EFM32PG12B500F1024GL125"],
-<<<<<<< HEAD
-
-=======
         "device_has": ["ANALOGIN", "I2C", "I2CSLAVE", "I2C_ASYNCH", "INTERRUPTIN", "LPTICKER", "PORTIN", "PORTINOUT", "PORTOUT", "PWMOUT", "RESET_REASON", "RTC", "SERIAL", "SERIAL_ASYNCH", "SLEEP", "SPI", "SPISLAVE", "SPI_ASYNCH", "STDIO_MESSAGES", "USTICKER", "TRNG", "WATCHDOG", "FLASH"],
->>>>>>> f973fb13
         "forced_reset_timeout": 2,
         "config": {
             "hf_clock_src": {
@@ -3541,11 +3525,7 @@
     "TB_SENSE_12": {
         "inherits": ["EFR32MG12P332F1024GL125"],
         "device_name": "EFR32MG12P332F1024GL125",
-<<<<<<< HEAD
-
-=======
         "device_has": ["ANALOGIN", "I2C", "I2CSLAVE", "I2C_ASYNCH", "INTERRUPTIN", "LPTICKER", "PORTIN", "PORTINOUT", "PORTOUT", "PWMOUT", "RESET_REASON", "RTC", "SERIAL", "SERIAL_ASYNCH", "SLEEP", "SPI", "SPISLAVE", "SPI_ASYNCH", "STDIO_MESSAGES", "USTICKER", "TRNG", "WATCHDOG", "FLASH"],
->>>>>>> f973fb13
         "forced_reset_timeout": 5,
         "config": {
             "hf_clock_src": {
@@ -4029,13 +4009,8 @@
             }
         },
         "inherits": ["Target"],
-<<<<<<< HEAD
         "macros_add": ["MBEDTLS_CONFIG_HW_SUPPORT", "LPTICKER_DELAY_TICKS=3"],
         "device_has": ["USTICKER", "LPTICKER", "RTC", "ANALOGIN", "I2C", "I2CSLAVE", "I2C_ASYNCH", "INTERRUPTIN", "PORTIN", "PORTINOUT", "PORTOUT", "PWMOUT", "SERIAL", "SERIAL_ASYNCH", "SERIAL_FC", "STDIO_MESSAGES", "SLEEP", "SPI", "SPISLAVE", "SPI_ASYNCH", "TRNG", "CAN", "FLASH", "EMAC", "RESET_REASON", "WATCHDOG"],
-=======
-        "macros_add": ["MBEDTLS_CONFIG_HW_SUPPORT"],
-        "device_has": ["RTC", "ANALOGIN", "I2C", "I2CSLAVE", "I2C_ASYNCH", "INTERRUPTIN", "PORTIN", "PORTINOUT", "PORTOUT", "PWMOUT", "SERIAL", "SERIAL_ASYNCH", "SERIAL_FC", "STDIO_MESSAGES", "SLEEP", "SPI", "SPISLAVE", "SPI_ASYNCH", "TRNG", "CAN", "FLASH", "EMAC", "RESET_REASON", "WATCHDOG"],
->>>>>>> f973fb13
         "features": ["LWIP"],
         "release_versions": ["5"],
         "device_name": "NUC472HI8AE",
@@ -4078,11 +4053,7 @@
         "post_binary_hook": {"function": "NCS36510TargetCode.ncs36510_addfib"},
         "macros": ["CM3", "CPU_NCS36510", "TARGET_NCS36510", "LOAD_ADDRESS=0x3000"],
         "supported_toolchains": ["GCC_ARM", "ARM", "IAR"],
-<<<<<<< HEAD
         "device_has": ["ANALOGIN", "SERIAL", "I2C", "INTERRUPTIN", "PORTIN", "PORTINOUT", "PORTOUT", "PWMOUT", "SERIAL", "SERIAL_FC", "SLEEP", "SPI", "TRNG", "SPISLAVE", "WATCHDOG", "802_15_4_PHY"],
-=======
-        "device_has": ["ANALOGIN", "SERIAL", "I2C", "INTERRUPTIN", "PORTIN", "PORTINOUT", "PORTOUT", "PWMOUT", "SERIAL", "SERIAL_FC", "SLEEP", "SPI", "TRNG", "SPISLAVE", "WATCHDOG"],
->>>>>>> f973fb13
         "release_versions": ["2", "5"]
     },
     "NUMAKER_PFM_M453": {
@@ -4112,11 +4083,7 @@
         "inherits": ["Target"],
         "macros_add": ["LPTICKER_DELAY_TICKS=3"],
         "progen": {"target": "numaker-pfm-m453"},
-<<<<<<< HEAD
-
-=======
         "device_has": ["RTC", "ANALOGIN", "I2C", "I2CSLAVE", "I2C_ASYNCH", "INTERRUPTIN", "PORTIN", "PORTINOUT", "PORTOUT", "PWMOUT", "SERIAL", "SERIAL_ASYNCH", "SERIAL_FC", "STDIO_MESSAGES", "SLEEP", "SPI", "SPISLAVE", "SPI_ASYNCH", "CAN", "FLASH", "RESET_REASON", "WATCHDOG"],
->>>>>>> f973fb13
         "release_versions": ["2", "5"],
         "device_name": "M453VG6AE",
         "bootloader_supported": true
@@ -4151,12 +4118,8 @@
             }
         },
         "inherits": ["Target"],
-<<<<<<< HEAD
-
-=======
         "macros": ["CMSIS_VECTAB_VIRTUAL", "CMSIS_VECTAB_VIRTUAL_HEADER_FILE=\"cmsis_nvic.h\"","MBED_FAULT_HANDLER_DISABLED"],
         "device_has": ["RTC", "ANALOGIN", "I2C", "I2CSLAVE", "I2C_ASYNCH", "INTERRUPTIN", "PORTIN", "PORTINOUT", "PORTOUT", "PWMOUT", "SERIAL", "SERIAL_ASYNCH", "SERIAL_FC", "STDIO_MESSAGES", "SLEEP", "SPI", "SPISLAVE", "SPI_ASYNCH", "RESET_REASON", "WATCHDOG"],
->>>>>>> f973fb13
         "release_versions": ["5"],
         "device_name": "NANO130KE3BN"
     },
@@ -4350,13 +4313,9 @@
             }
         },
         "inherits": ["Target"],
-<<<<<<< HEAD
-
-=======
         "macros_add": ["MBEDTLS_CONFIG_HW_SUPPORT"],
         "device_has": ["RTC", "ANALOGIN", "I2C", "I2CSLAVE", "I2C_ASYNCH", "INTERRUPTIN", "PORTIN", "PORTINOUT", "PORTOUT", "PWMOUT", "SERIAL", "SERIAL_ASYNCH", "SERIAL_FC", "STDIO_MESSAGES", "SLEEP", "SPI", "SPISLAVE", "SPI_ASYNCH", "TRNG", "FLASH", "CAN", "EMAC", "RESET_REASON", "WATCHDOG"],
         "features": ["LWIP"],
->>>>>>> f973fb13
         "release_versions": ["5"],
         "bootloader_supported": true,
         "overrides": {
