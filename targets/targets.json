{
    "Target": {
        "core": null,
        "default_toolchain": "ARM",
        "supported_toolchains": null,
        "extra_labels": [],
        "components": ["PSA_SRV_IMPL", "PSA_SRV_EMUL", "NSPE"],
        "is_disk_virtual": false,
        "macros": [],
        "device_has": [],
        "features": [],
        "detect_code": [],
        "public": false,
        "default_lib": "std",
        "bootloader_supported": false,
        "static_memory_defines": true,
        "config": {
            "console-uart-flow-control": {
                "help": "Console hardware flow control. Options: null, RTS, CTS, RTSCTS.",
                "value": null
            },
            "network-default-interface-type": {
                "help": "Default network interface type. Typical options: null, ETHERNET, WIFI, CELLULAR, MESH",
                "value": null
            },
            "deep-sleep-latency": {
                "help": "Time in ms required to go to and wake up from deep sleep (max 10)",
                "value": 0
            },
            "boot-stack-size": {
                "help": "Define the boot stack size in bytes. This value must be a multiple of 8",
                "value": "0x1000"
            },
            "mpu-rom-end": {
                "help": "Last address of ROM protected by the MPU",
                "value": "0x0fffffff"
            },
            "default-form-factor": {
                "help": "Default form factor of this board taken from supported_form_factors. This must be a lowercase string such as 'arduino'",
                "value": null
            },
            "tickless-from-us-ticker": {
                "help": "Run tickless from the microsecond ticker rather than the low power ticker. Running tickless off of the microsecond ticker improves interrupt latency on targets which use lpticker_delay_ticks",
                "value": false
            }
        }
    },
    "PSA_Target": {
        "public": false,
        "config": {
            "secure-rom-start": {
                "help": "Starting address of Secure ROM",
                "value": null,
                "macro_name": "PSA_SECURE_ROM_START",
                "conflicts": ["target.mbed_rom_start"]
            },
            "secure-rom-size": {
                "help": "Size in bytes of Secure ROM",
                "value": null,
                "macro_name": "PSA_SECURE_ROM_SIZE",
                "conflicts": ["target.mbed_rom_size"]
            },
            "non-secure-rom-start": {
                "help": "Starting address of Non-secure ROM",
                "value": null,
                "macro_name": "PSA_NON_SECURE_ROM_START",
                "conflicts": ["target.mbed_rom_start"]
            },
            "non-secure-rom-size": {
                "help": "Size in bytes of Non-secure ROM",
                "value": null,
                "macro_name": "PSA_NON_SECURE_ROM_SIZE",
                "conflicts": ["target.mbed_rom_size"]
            },
            "secure-ram-start": {
                "help": "Starting address of Secure RAM",
                "value": null,
                "macro_name": "PSA_SECURE_RAM_START",
                "conflicts": ["target.mbed_ram_start"]
            },
            "secure-ram-size": {
                "help": "Size in bytes of Secure RAM",
                "value": null,
                "macro_name": "PSA_SECURE_RAM_SIZE",
                "conflicts": ["target.mbed_ram_size"]
            },
            "non-secure-ram-start": {
                "help": "Starting address of Non-secure RAM",
                "value": null,
                "macro_name": "PSA_NON_SECURE_RAM_START",
                "conflicts": ["target.mbed_ram_start"]
            },
            "non-secure-ram-size": {
                "help": "Size in bytes of Non-secure RAM",
                "value": null,
                "macro_name": "PSA_NON_SECURE_RAM_SIZE",
                "conflicts": ["target.mbed_ram_size"]
            },
            "shared-ram-start": {
                "help": "Starting address of Shared RAM between Secure and Non-secure worlds",
                "value": null,
                "macro_name": "PSA_SHARED_RAM_START"
            },
            "shared-ram-size": {
                "help": "Size in bytes of Shared RAM between Secure and Non-secure worlds",
                "value": null,
                "macro_name": "PSA_SHARED_RAM_SIZE"
            }
        }
    },
    "NSPE_Target": {
        "inherits": ["PSA_Target"],
        "components": ["PSA_SRV_IPC", "NSPE"],
        "device_has_add": ["TRNG"],
        "public": false
    },
    "SPE_Target": {
        "inherits": ["PSA_Target"],
        "components": ["PSA_SRV_IMPL", "PSA_SRV_IPC", "SPE"],
        "public": false
    },
    "CM4_UARM": {
        "inherits": ["Target"],
        "core": "Cortex-M4",
        "default_toolchain": "uARM",
        "public": false,
        "supported_toolchains": ["uARM"],
        "default_lib": "small"
    },
    "CM4_ARM": {
        "inherits": ["Target"],
        "core": "Cortex-M4",
        "public": false,
        "supported_toolchains": ["ARM"]
    },
    "CM4F_UARM": {
        "inherits": ["Target"],
        "core": "Cortex-M4F",
        "default_toolchain": "uARM",
        "public": false,
        "supported_toolchains": ["uARM"],
        "default_lib": "small"
    },
    "CM4F_ARM": {
        "inherits": ["Target"],
        "core": "Cortex-M4F",
        "public": false,
        "supported_toolchains": ["ARM"]
    },
    "LPCTarget": {
        "inherits": ["Target"],
        "post_binary_hook": { "function": "LPCTargetCode.lpc_patch" },
        "public": false
    },
    "LPC11C24": {
        "inherits": ["LPCTarget"],
        "core": "Cortex-M0",
        "extra_labels": ["NXP", "LPC11XX_11CXX", "LPC11CXX"],
        "OUTPUT_EXT": "hex",
        "macros": [
            "CMSIS_VECTAB_VIRTUAL",
            "CMSIS_VECTAB_VIRTUAL_HEADER_FILE=\"cmsis_nvic.h\""
        ],
        "supported_toolchains": ["ARM", "uARM", "GCC_ARM", "IAR"],
        "device_has": [
            "ANALOGIN",
            "CAN",
            "I2C",
            "I2CSLAVE",
            "INTERRUPTIN",
            "PORTIN",
            "PORTINOUT",
            "PORTOUT",
            "PWMOUT",
            "SERIAL",
            "SLEEP",
            "SPI",
            "SPISLAVE",
            "STDIO_MESSAGES"
        ],
        "device_name": "LPC11C24FBD48/301"
    },
    "LPC1114": {
        "inherits": ["LPCTarget"],
        "core": "Cortex-M0",
        "default_toolchain": "uARM",
        "extra_labels": ["NXP", "LPC11XX_11CXX", "LPC11XX"],
        "macros": [
            "CMSIS_VECTAB_VIRTUAL",
            "CMSIS_VECTAB_VIRTUAL_HEADER_FILE=\"cmsis_nvic.h\""
        ],
        "supported_toolchains": ["ARM", "uARM", "GCC_ARM", "IAR"],
        "device_has": [
            "ANALOGIN",
            "I2C",
            "I2CSLAVE",
            "INTERRUPTIN",
            "PORTIN",
            "PORTINOUT",
            "PORTOUT",
            "PWMOUT",
            "SERIAL",
            "SLEEP",
            "SPI",
            "SPISLAVE",
            "STDIO_MESSAGES"
        ],
        "default_lib": "small",
        "release_versions": ["2"],
        "device_name": "LPC1114FN28/102"
    },
    "LPC11U24": {
        "inherits": ["LPCTarget"],
        "core": "Cortex-M0",
        "default_toolchain": "uARM",
        "extra_labels": ["NXP", "LPC11UXX", "LPC11U24_401"],
        "macros": [
            "CMSIS_VECTAB_VIRTUAL",
            "CMSIS_VECTAB_VIRTUAL_HEADER_FILE=\"cmsis_nvic.h\""
        ],
        "supported_toolchains": ["ARM", "uARM", "GCC_ARM", "IAR"],
        "detect_code": ["1040"],
        "device_has": [
            "ANALOGIN",
            "I2C",
            "I2CSLAVE",
            "INTERRUPTIN",
            "LOCALFILESYSTEM",
            "PORTIN",
            "PORTINOUT",
            "PORTOUT",
            "PWMOUT",
            "SEMIHOST",
            "SERIAL",
            "SLEEP",
            "SPI",
            "SPISLAVE",
            "STDIO_MESSAGES"
        ],
        "default_lib": "small",
        "release_versions": ["2"],
        "device_name": "LPC11U24FBD48/401"
    },
    "OC_MBUINO": {
        "inherits": ["LPC11U24"],
        "macros": [
            "TARGET_LPC11U24",
            "CMSIS_VECTAB_VIRTUAL",
            "CMSIS_VECTAB_VIRTUAL_HEADER_FILE=\"cmsis_nvic.h\""
        ],
        "extra_labels": ["NXP", "LPC11UXX"],
        "device_has": [
            "ANALOGIN",
            "I2C",
            "I2CSLAVE",
            "INTERRUPTIN",
            "PORTIN",
            "PORTINOUT",
            "PORTOUT",
            "PWMOUT",
            "SERIAL",
            "SLEEP",
            "SPI",
            "SPISLAVE",
            "STDIO_MESSAGES"
        ],
        "release_versions": ["2"]
    },
    "LPC11U24_301": {
        "inherits": ["LPCTarget"],
        "core": "Cortex-M0",
        "extra_labels": ["NXP", "LPC11UXX"],
        "macros": [
            "CMSIS_VECTAB_VIRTUAL",
            "CMSIS_VECTAB_VIRTUAL_HEADER_FILE=\"cmsis_nvic.h\""
        ],
        "supported_toolchains": ["ARM", "uARM", "GCC_ARM", "IAR"],
        "device_has": [
            "ANALOGIN",
            "I2C",
            "I2CSLAVE",
            "INTERRUPTIN",
            "LOCALFILESYSTEM",
            "PORTIN",
            "PORTINOUT",
            "PORTOUT",
            "PWMOUT",
            "SEMIHOST",
            "SERIAL",
            "SLEEP",
            "SPI",
            "SPISLAVE",
            "STDIO_MESSAGES"
        ],
        "device_name": "LPC11U24FHI33/301"
    },
    "LPC11U34_421": {
        "inherits": ["LPCTarget"],
        "core": "Cortex-M0",
        "default_toolchain": "uARM",
        "extra_labels": ["NXP", "LPC11UXX"],
        "macros": [
            "CMSIS_VECTAB_VIRTUAL",
            "CMSIS_VECTAB_VIRTUAL_HEADER_FILE=\"cmsis_nvic.h\""
        ],
        "supported_toolchains": ["ARM", "uARM", "GCC_ARM"],
        "device_has": [
            "ANALOGIN",
            "I2C",
            "I2CSLAVE",
            "INTERRUPTIN",
            "PORTIN",
            "PORTINOUT",
            "PORTOUT",
            "PWMOUT",
            "SERIAL",
            "SLEEP",
            "SPI",
            "SPISLAVE"
        ],
        "default_lib": "small",
        "device_name": "LPC11U34FBD48/311"
    },
    "MICRONFCBOARD": {
        "inherits": ["LPC11U34_421"],
        "macros_add": ["LPC11U34_421", "APPNEARME_MICRONFCBOARD"],
        "extra_labels_add": ["APPNEARME_MICRONFCBOARD"],
        "release_versions": ["2"],
        "device_name": "LPC11U34FBD48/311"
    },
    "LPC11U35_401": {
        "inherits": ["LPCTarget"],
        "core": "Cortex-M0",
        "default_toolchain": "uARM",
        "extra_labels": ["NXP", "LPC11UXX"],
        "macros": [
            "CMSIS_VECTAB_VIRTUAL",
            "CMSIS_VECTAB_VIRTUAL_HEADER_FILE=\"cmsis_nvic.h\""
        ],
        "supported_toolchains": ["ARM", "uARM", "GCC_ARM", "IAR"],
        "device_has": [
            "ANALOGIN",
            "I2C",
            "I2CSLAVE",
            "INTERRUPTIN",
            "PORTIN",
            "PORTINOUT",
            "PORTOUT",
            "PWMOUT",
            "SERIAL",
            "SLEEP",
            "SPI",
            "SPISLAVE"
        ],
        "default_lib": "small",
        "release_versions": ["2"],
        "device_name": "LPC11U35FBD48/401"
    },
    "LPC11U35_501": {
        "inherits": ["LPCTarget"],
        "core": "Cortex-M0",
        "default_toolchain": "uARM",
        "extra_labels": ["NXP", "LPC11UXX", "MCU_LPC11U35_501"],
        "macros": [
            "CMSIS_VECTAB_VIRTUAL",
            "CMSIS_VECTAB_VIRTUAL_HEADER_FILE=\"cmsis_nvic.h\""
        ],
        "supported_toolchains": ["ARM", "uARM", "GCC_ARM", "IAR"],
        "device_has": [
            "ANALOGIN",
            "I2C",
            "I2CSLAVE",
            "INTERRUPTIN",
            "PORTIN",
            "PORTINOUT",
            "PORTOUT",
            "PWMOUT",
            "SERIAL",
            "SLEEP",
            "SPI",
            "SPISLAVE"
        ],
        "default_lib": "small",
        "release_versions": ["2"],
        "device_name": "LPC11U35FHI33/501"
    },
    "LPC11U35_501_IBDAP": {
        "inherits": ["LPCTarget"],
        "core": "Cortex-M0",
        "default_toolchain": "uARM",
        "extra_labels": ["NXP", "LPC11UXX", "MCU_LPC11U35_501"],
        "macros": [
            "CMSIS_VECTAB_VIRTUAL",
            "CMSIS_VECTAB_VIRTUAL_HEADER_FILE=\"cmsis_nvic.h\""
        ],
        "supported_toolchains": ["ARM", "uARM", "GCC_ARM", "IAR"],
        "device_has": [
            "ANALOGIN",
            "I2C",
            "I2CSLAVE",
            "INTERRUPTIN",
            "PORTIN",
            "PORTINOUT",
            "PORTOUT",
            "PWMOUT",
            "SERIAL",
            "SLEEP",
            "SPI",
            "SPISLAVE"
        ],
        "default_lib": "small",
        "device_name": "LPC11U35FHI33/501"
    },
    "XADOW_M0": {
        "inherits": ["LPC11U35_501"]
    },
    "LPC11U35_Y5_MBUG": {
        "inherits": ["LPCTarget"],
        "core": "Cortex-M0",
        "default_toolchain": "uARM",
        "extra_labels": ["NXP", "LPC11UXX", "MCU_LPC11U35_501"],
        "macros": [
            "CMSIS_VECTAB_VIRTUAL",
            "CMSIS_VECTAB_VIRTUAL_HEADER_FILE=\"cmsis_nvic.h\""
        ],
        "supported_toolchains": ["ARM", "uARM", "GCC_ARM", "IAR"],
        "device_has": [
            "ANALOGIN",
            "I2C",
            "I2CSLAVE",
            "INTERRUPTIN",
            "PORTIN",
            "PORTINOUT",
            "PORTOUT",
            "PWMOUT",
            "SERIAL",
            "SLEEP",
            "SPI",
            "SPISLAVE"
        ],
        "default_lib": "small",
        "device_name": "LPC11U35FHI33/501"
    },
    "LPC11U37_501": {
        "inherits": ["LPCTarget"],
        "core": "Cortex-M0",
        "default_toolchain": "uARM",
        "extra_labels": ["NXP", "LPC11UXX"],
        "macros": [
            "CMSIS_VECTAB_VIRTUAL",
            "CMSIS_VECTAB_VIRTUAL_HEADER_FILE=\"cmsis_nvic.h\""
        ],
        "supported_toolchains": ["ARM", "uARM", "GCC_ARM", "IAR"],
        "default_lib": "small",
        "device_name": "LPC11U37FBD64/501"
    },
    "LPCCAPPUCCINO": {
        "inherits": ["LPC11U37_501"],
        "device_has": [
            "ANALOGIN",
            "I2C",
            "I2CSLAVE",
            "INTERRUPTIN",
            "PORTIN",
            "PORTINOUT",
            "PORTOUT",
            "PWMOUT",
            "SERIAL",
            "SLEEP",
            "SPI",
            "SPISLAVE"
        ],
        "device_name": "LPC11U37FBD64/501"
    },
    "ARCH_GPRS": {
        "supported_form_factors": ["ARDUINO"],
        "core": "Cortex-M0",
        "default_toolchain": "uARM",
        "extra_labels": ["NXP", "LPC11UXX", "LPC11U37_501"],
        "macros": [
            "CMSIS_VECTAB_VIRTUAL",
            "CMSIS_VECTAB_VIRTUAL_HEADER_FILE=\"cmsis_nvic.h\""
        ],
        "supported_toolchains": ["ARM", "uARM", "GCC_ARM", "IAR"],
        "inherits": ["LPCTarget"],
        "device_has": [
            "ANALOGIN",
            "I2C",
            "I2CSLAVE",
            "INTERRUPTIN",
            "PORTIN",
            "PORTINOUT",
            "PORTOUT",
            "PWMOUT",
            "SERIAL",
            "SLEEP",
            "SPI",
            "SPISLAVE"
        ],
        "default_lib": "small",
        "release_versions": ["2"],
        "device_name": "LPC11U37FBD64/501"
    },
    "LPC11U68": {
        "supported_form_factors": ["ARDUINO"],
        "core": "Cortex-M0+",
        "default_toolchain": "uARM",
        "extra_labels": ["NXP", "LPC11U6X"],
        "supported_toolchains": ["ARM", "uARM", "GCC_ARM", "IAR"],
        "inherits": ["LPCTarget"],
        "detect_code": ["1168"],
        "device_has": [
            "ANALOGIN",
            "I2C",
            "I2CSLAVE",
            "INTERRUPTIN",
            "PWMOUT",
            "SERIAL",
            "SLEEP",
            "SPI"
        ],
        "macros": [
            "MBED_FAULT_HANDLER_DISABLED"
        ],
        "default_lib": "small",
        "release_versions": ["2"],
        "device_name": "LPC11U68JBD100"
    },
    "LPC1347": {
        "inherits": ["LPCTarget"],
        "core": "Cortex-M3",
        "extra_labels": ["NXP", "LPC13XX"],
        "supported_toolchains": ["ARM", "GCC_ARM", "IAR"],
        "device_has": [
            "ANALOGIN",
            "I2C",
            "I2CSLAVE",
            "INTERRUPTIN",
            "PORTIN",
            "PORTINOUT",
            "PORTOUT",
            "PWMOUT",
            "SERIAL",
            "SLEEP",
            "SPI",
            "SPISLAVE",
            "STDIO_MESSAGES"
        ],
        "release_versions": ["2"],
        "device_name": "LPC1347FBD48"
    },
    "LPC1549": {
        "supported_form_factors": ["ARDUINO"],
        "core": "Cortex-M3",
        "default_toolchain": "uARM",
        "extra_labels": ["NXP", "LPC15XX"],
        "supported_toolchains": ["uARM", "GCC_ARM", "IAR"],
        "inherits": ["LPCTarget"],
        "detect_code": ["1549"],
        "device_has": [
            "ANALOGIN",
            "ANALOGOUT",
            "CAN",
            "I2C",
            "INTERRUPTIN",
            "PWMOUT",
            "SERIAL",
            "SERIAL_FC",
            "SPI",
            "SPISLAVE"
        ],
        "default_lib": "small",
        "release_versions": ["2"],
        "device_name": "LPC1549JBD64"
    },
    "LPC1768": {
        "inherits": ["LPCTarget"],
        "core": "Cortex-M3",
        "extra_labels": ["NXP", "LPC176X", "MBED_LPC1768", "NXP_EMAC"],
        "supported_toolchains": ["ARM", "uARM", "GCC_ARM", "IAR"],
        "detect_code": ["1010"],
        "device_has": [
            "RTC",
            "USTICKER",
            "ANALOGIN",
            "ANALOGOUT",
            "CAN",
            "DEBUG_AWARENESS",
            "EMAC",
            "ETHERNET",
            "I2C",
            "I2CSLAVE",
            "INTERRUPTIN",
            "LOCALFILESYSTEM",
            "PORTIN",
            "PORTINOUT",
            "PORTOUT",
            "PWMOUT",
            "SEMIHOST",
            "SERIAL",
            "SERIAL_FC",
            "SLEEP",
            "SPI",
            "SPISLAVE",
            "STDIO_MESSAGES",
            "FLASH",
            "MPU",
            "USBDEVICE"
        ],
        "release_versions": ["2", "5"],
        "device_name": "LPC1768",
        "bootloader_supported": true,
        "config": {
            "us-ticker-timer": {
                "help": "Chooses which timer (0-3) to use for us_ticker.c",
                "value": 3
            }
        },
        "overrides": {
            "network-default-interface-type": "ETHERNET"
        }
    },
    "LPC1769": {
        "inherits": ["LPC1768"],
        "device_name": "LPC1769"
    },
    "ARCH_PRO": {
        "supported_form_factors": ["ARDUINO"],
        "core": "Cortex-M3",
        "supported_toolchains": ["ARM", "uARM", "GCC_ARM", "IAR"],
        "extra_labels": ["NXP", "LPC176X", "NXP_EMAC"],
        "macros": ["TARGET_LPC1768"],
        "inherits": ["LPCTarget"],
        "device_has": [
            "ANALOGIN",
            "ANALOGOUT",
            "CAN",
            "DEBUG_AWARENESS",
            "EMAC",
            "ETHERNET",
            "I2C",
            "I2CSLAVE",
            "INTERRUPTIN",
            "PORTIN",
            "PORTINOUT",
            "PORTOUT",
            "PWMOUT",
            "SERIAL",
            "SERIAL_FC",
            "SLEEP",
            "SPI",
            "SPISLAVE",
            "STDIO_MESSAGES",
            "FLASH",
            "MPU",
            "USBDEVICE"
        ],
        "release_versions": ["2", "5"],
        "device_name": "LPC1768",
        "bootloader_supported": true,
        "overrides": {
            "network-default-interface-type": "ETHERNET"
        }
    },
    "UBLOX_C027": {
        "supported_form_factors": ["ARDUINO"],
        "core": "Cortex-M3",
        "supported_toolchains": ["ARM", "uARM", "GCC_ARM", "IAR"],
        "extra_labels": ["NXP", "LPC176X", "NXP_EMAC"],
        "config": {
            "modem_is_on_board": {
                "help": "Value: Tells the build system that the modem is on-board as oppose to a plug-in shield/module.",
                "value": 1,
                "macro_name": "MODEM_ON_BOARD"
            },
            "modem_data_connection_type": {
                "help": "Value: Defines how the modem is wired up to the MCU, e.g., data connection can be a UART or USB and so forth.",
                "value": 1,
                "macro_name": "MODEM_ON_BOARD_UART"
            }
        },
        "macros": ["TARGET_LPC1768"],
        "inherits": ["LPCTarget"],
        "device_has": [
            "USTICKER",
            "ANALOGIN",
            "ANALOGOUT",
            "CAN",
            "DEBUG_AWARENESS",
            "EMAC",
            "ETHERNET",
            "I2C",
            "I2CSLAVE",
            "INTERRUPTIN",
            "PORTIN",
            "PORTINOUT",
            "PORTOUT",
            "PWMOUT",
            "SERIAL",
            "SERIAL_FC",
            "SLEEP",
            "SPI",
            "SPISLAVE",
            "STDIO_MESSAGES",
            "FLASH",
            "MPU"
        ],
        "release_versions": ["2", "5"],
        "device_name": "LPC1768",
        "bootloader_supported": true,
        "overrides": {
            "network-default-interface-type": "CELLULAR"
        }
    },
    "XBED_LPC1768": {
        "inherits": ["LPCTarget"],
        "core": "Cortex-M3",
        "supported_toolchains": ["ARM", "uARM", "GCC_ARM", "IAR"],
        "extra_labels": ["NXP", "LPC176X", "XBED_LPC1768"],
        "macros": ["TARGET_LPC1768"],
        "detect_code": ["1010"],
        "device_has": [
            "ANALOGIN",
            "ANALOGOUT",
            "CAN",
            "DEBUG_AWARENESS",
            "ETHERNET",
            "I2C",
            "I2CSLAVE",
            "INTERRUPTIN",
            "LOCALFILESYSTEM",
            "PORTIN",
            "PORTINOUT",
            "PORTOUT",
            "PWMOUT",
            "SEMIHOST",
            "SERIAL",
            "SERIAL_FC",
            "SLEEP",
            "SPI",
            "SPISLAVE",
            "STDIO_MESSAGES",
            "FLASH",
            "MPU"
        ],
        "device_name": "LPC1768"
    },
    "LPC810": {
        "inherits": ["LPCTarget"],
        "core": "Cortex-M0+",
        "default_toolchain": "uARM",
        "extra_labels": ["NXP", "LPC81X"],
        "is_disk_virtual": true,
        "supported_toolchains": ["uARM", "IAR", "GCC_ARM"],
        "device_has": [
            "I2C",
            "I2CSLAVE",
            "INTERRUPTIN",
            "PWMOUT",
            "SERIAL",
            "SERIAL_FC",
            "SLEEP",
            "SPI",
            "SPISLAVE"
        ],
        "default_lib": "small",
        "device_name": "LPC810M021FN8"
    },
    "LPC812": {
        "supported_form_factors": ["ARDUINO"],
        "core": "Cortex-M0+",
        "default_toolchain": "uARM",
        "extra_labels": ["NXP", "LPC81X"],
        "is_disk_virtual": true,
        "supported_toolchains": ["uARM", "IAR", "GCC_ARM"],
        "inherits": ["LPCTarget"],
        "detect_code": ["1050"],
        "device_has": [
            "I2C",
            "I2CSLAVE",
            "INTERRUPTIN",
            "PWMOUT",
            "SERIAL",
            "SERIAL_FC",
            "SLEEP",
            "SPI",
            "SPISLAVE"
        ],
        "default_lib": "small",
        "release_versions": ["2"],
        "device_name": "LPC812M101JDH20"
    },
    "LPC824": {
        "supported_form_factors": ["ARDUINO"],
        "core": "Cortex-M0+",
        "default_toolchain": "uARM",
        "extra_labels": ["NXP", "LPC82X"],
        "is_disk_virtual": true,
        "supported_toolchains": ["uARM", "GCC_ARM", "IAR"],
        "inherits": ["LPCTarget"],
        "device_has": [
            "ANALOGIN",
            "I2C",
            "I2CSLAVE",
            "INTERRUPTIN",
            "PWMOUT",
            "SERIAL",
            "SLEEP",
            "SPI",
            "SPISLAVE"
        ],
        "default_lib": "small",
        "release_versions": ["2"],
        "device_name": "LPC824M201JDH20"
    },
    "SSCI824": {
        "inherits": ["LPCTarget"],
        "core": "Cortex-M0+",
        "default_toolchain": "uARM",
        "extra_labels": ["NXP", "LPC82X"],
        "is_disk_virtual": true,
        "supported_toolchains": ["uARM", "GCC_ARM"],
        "device_has": [
            "ANALOGIN",
            "I2C",
            "I2CSLAVE",
            "INTERRUPTIN",
            "PWMOUT",
            "SERIAL",
            "SLEEP",
            "SPI",
            "SPISLAVE"
        ],
        "default_lib": "small",
        "release_versions": ["2"]
    },
    "MCU_LPC4088": {
        "inherits": ["LPCTarget"],
        "core": "Cortex-M4F",
        "extra_labels": ["NXP", "LPC408X", "NXP_EMAC"],
        "is_disk_virtual": true,
        "supported_toolchains": ["ARM", "GCC_ARM", "IAR"],
        "post_binary_hook": {
            "function": "LPC4088Code.binary_hook"
        },
        "device_has": [
            "ANALOGIN",
            "ANALOGOUT",
            "CAN",
            "DEBUG_AWARENESS",
            "EMAC",
            "ETHERNET",
            "I2C",
            "I2CSLAVE",
            "INTERRUPTIN",
            "PORTIN",
            "PORTINOUT",
            "PORTOUT",
            "PWMOUT",
            "SERIAL",
            "SLEEP",
            "SPI",
            "SPISLAVE",
            "STDIO_MESSAGES",
            "MPU"
        ],
        "device_name": "LPC4088FBD144",
        "overrides": {
            "network-default-interface-type": "ETHERNET"
        }
    },
    "LPC4088": {
        "inherits": ["MCU_LPC4088"],
        "release_versions": ["2", "5"]
    },
    "LPC4088_DM": {
        "inherits": ["MCU_LPC4088"],
        "release_versions": ["2", "5"]
    },
    "LPC4330_M4": {
        "inherits": ["LPCTarget"],
        "core": "Cortex-M4F",
        "extra_labels": ["NXP", "LPC43XX", "LPC4330"],
        "supported_toolchains": ["ARM", "IAR", "GCC_ARM"],
        "device_has": [
            "ANALOGIN",
            "ANALOGOUT",
            "DEBUG_AWARENESS",
            "ETHERNET",
            "I2C",
            "I2CSLAVE",
            "INTERRUPTIN",
            "PORTIN",
            "PORTINOUT",
            "PORTOUT",
            "PWMOUT",
            "SERIAL",
            "SLEEP",
            "SPI",
            "SPISLAVE",
            "STDIO_MESSAGES",
            "MPU"
        ],
        "device_name": "LPC4330"
    },
    "LPC4330_M0": {
        "inherits": ["LPCTarget"],
        "core": "Cortex-M0",
        "extra_labels": ["NXP", "LPC43XX", "LPC4330"],
        "supported_toolchains": ["ARM", "IAR"],
        "device_has": [
            "ANALOGIN",
            "ANALOGOUT",
            "DEBUG_AWARENESS",
            "ETHERNET",
            "I2C",
            "I2CSLAVE",
            "INTERRUPTIN",
            "PORTIN",
            "PORTINOUT",
            "PORTOUT",
            "PWMOUT",
            "SERIAL",
            "SLEEP",
            "SPI",
            "SPISLAVE",
            "STDIO_MESSAGES"
        ]
    },
    "LPC4337": {
        "inherits": ["LPCTarget"],
        "core": "Cortex-M4F",
        "extra_labels": ["NXP", "LPC43XX", "LPC4337"],
        "supported_toolchains": ["ARM"],
        "device_has": [
            "ANALOGIN",
            "ANALOGOUT",
            "DEBUG_AWARENESS",
            "ETHERNET",
            "I2C",
            "I2CSLAVE",
            "INTERRUPTIN",
            "PORTIN",
            "PORTINOUT",
            "PORTOUT",
            "PWMOUT",
            "SERIAL",
            "SLEEP",
            "SPI",
            "SPISLAVE",
            "STDIO_MESSAGES",
            "MPU"
        ],
        "release_versions": ["2"],
        "device_name": "LPC4337"
    },
    "LPC1800": {
        "inherits": ["LPCTarget"],
        "core": "Cortex-M3",
        "extra_labels": ["NXP", "LPC43XX"],
        "public": false,
        "supported_toolchains": ["ARM", "IAR"]
    },
    "LPC11U37H_401": {
        "supported_form_factors": ["ARDUINO"],
        "core": "Cortex-M0",
        "default_toolchain": "uARM",
        "extra_labels": ["NXP", "LPC11UXX"],
        "macros": [
            "CMSIS_VECTAB_VIRTUAL",
            "CMSIS_VECTAB_VIRTUAL_HEADER_FILE=\"cmsis_nvic.h\""
        ],
        "supported_toolchains": ["ARM", "uARM", "GCC_ARM"],
        "inherits": ["LPCTarget"],
        "device_has": [
            "ANALOGIN",
            "I2C",
            "I2CSLAVE",
            "INTERRUPTIN",
            "PORTIN",
            "PORTINOUT",
            "PORTOUT",
            "PWMOUT",
            "SERIAL",
            "SLEEP",
            "SPI",
            "SPISLAVE"
        ],
        "default_lib": "small",
        "release_versions": ["2"],
        "device_name": "LPC11U37HFBD64/401"
    },
    "ELEKTOR_COCORICO": {
        "core": "Cortex-M0+",
        "default_toolchain": "uARM",
        "extra_labels": ["NXP", "LPC81X"],
        "supported_toolchains": ["uARM", "GCC_ARM", "IAR"],
        "inherits": ["LPCTarget"],
        "is_disk_virtual": true,
        "detect_code": ["C000"],
        "default_lib": "small",
        "device_name": "LPC812M101JDH16"
    },
    "KL05Z": {
        "supported_form_factors": ["ARDUINO"],
        "core": "Cortex-M0+",
        "default_toolchain": "uARM",
        "extra_labels": ["Freescale", "KLXX"],
        "is_disk_virtual": true,
        "supported_toolchains": ["ARM", "uARM", "GCC_ARM", "IAR"],
        "inherits": ["Target"],
        "device_has": [
            "USTICKER",
            "ANALOGIN",
            "ANALOGOUT",
            "I2C",
            "I2CSLAVE",
            "INTERRUPTIN",
            "PORTIN",
            "PORTINOUT",
            "PORTOUT",
            "PWMOUT",
            "SEMIHOST",
            "SERIAL",
            "SLEEP",
            "SPI",
            "SPISLAVE",
            "STDIO_MESSAGES"
        ],
        "default_lib": "small",
        "release_versions": ["2"],
        "device_name": "MKL05Z32xxx4"
    },
    "KL25Z": {
        "supported_form_factors": ["ARDUINO"],
        "core": "Cortex-M0+",
        "extra_labels": ["Freescale", "KLXX"],
        "is_disk_virtual": true,
        "supported_toolchains": ["ARM", "GCC_ARM", "IAR"],
        "inherits": ["Target"],
        "detect_code": ["0200"],
        "device_has": [
            "USTICKER",
            "ANALOGIN",
            "ANALOGOUT",
            "I2C",
            "I2CSLAVE",
            "INTERRUPTIN",
            "PORTIN",
            "PORTINOUT",
            "PORTOUT",
            "PWMOUT",
            "SEMIHOST",
            "SERIAL",
            "SLEEP",
            "SPI",
            "SPISLAVE",
            "STDIO_MESSAGES"
        ],
        "release_versions": ["2", "5"],
        "device_name": "MKL25Z128xxx4"
    },
    "KL26Z": {
        "supported_form_factors": ["ARDUINO"],
        "core": "Cortex-M0+",
        "extra_labels": ["Freescale", "KLXX"],
        "is_disk_virtual": true,
        "supported_toolchains": ["ARM", "GCC_ARM", "IAR"],
        "inherits": ["Target"],
        "device_has": [
            "USTICKER",
            "ANALOGIN",
            "ANALOGOUT",
            "I2C",
            "I2CSLAVE",
            "INTERRUPTIN",
            "PORTIN",
            "PORTINOUT",
            "PORTOUT",
            "PWMOUT",
            "SEMIHOST",
            "SERIAL",
            "SLEEP",
            "SPI",
            "SPISLAVE",
            "STDIO_MESSAGES"
        ],
        "device_name": "MKL26Z128xxx4"
    },
    "KL46Z": {
        "supported_form_factors": ["ARDUINO"],
        "core": "Cortex-M0+",
        "extra_labels": ["Freescale", "KLXX", "FLASH_CMSIS_ALGO"],
        "is_disk_virtual": true,
        "supported_toolchains": ["GCC_ARM", "ARM", "IAR"],
        "inherits": ["Target"],
        "detect_code": ["0220"],
        "device_has": [
            "USTICKER",
            "ANALOGIN",
            "ANALOGOUT",
            "I2C",
            "I2CSLAVE",
            "INTERRUPTIN",
            "PORTIN",
            "PORTINOUT",
            "PORTOUT",
            "PWMOUT",
            "SEMIHOST",
            "SERIAL",
            "SLEEP",
            "SPI",
            "SPISLAVE",
            "STDIO_MESSAGES",
            "FLASH"
        ],
        "release_versions": ["2", "5"],
        "device_name": "MKL46Z256xxx4",
        "bootloader_supported": true
    },
    "K20D50M": {
        "inherits": ["Target"],
        "core": "Cortex-M4",
        "extra_labels": ["Freescale", "K20XX"],
        "is_disk_virtual": true,
        "supported_toolchains": ["GCC_ARM", "ARM", "IAR"],
        "detect_code": ["0230"],
        "device_has": [
            "ANALOGIN",
            "I2C",
            "I2CSLAVE",
            "INTERRUPTIN",
            "PORTIN",
            "PORTINOUT",
            "PORTOUT",
            "PWMOUT",
            "SEMIHOST",
            "SERIAL",
            "SLEEP",
            "SPI",
            "SPISLAVE",
            "STDIO_MESSAGES"
        ],
        "release_versions": ["2"],
        "device_name": "MK20DX128xxx5"
    },
    "TEENSY3_1": {
        "inherits": ["Target"],
        "core": "Cortex-M4",
        "extra_labels": ["Freescale", "K20XX", "K20DX256"],
        "OUTPUT_EXT": "hex",
        "is_disk_virtual": true,
        "supported_toolchains": ["GCC_ARM", "ARM"],
        "post_binary_hook": {
            "function": "TEENSY3_1Code.binary_hook",
            "toolchains": ["ARM_STD", "ARM_MICRO", "GCC_ARM"]
        },
        "detect_code": ["0230"],
        "device_has": [
            "ANALOGIN",
            "ANALOGOUT",
            "I2C",
            "I2CSLAVE",
            "INTERRUPTIN",
            "PORTIN",
            "PORTINOUT",
            "PORTOUT",
            "PWMOUT",
            "SEMIHOST",
            "SERIAL",
            "SLEEP",
            "SPI",
            "SPISLAVE",
            "STDIO_MESSAGES"
        ],
        "release_versions": ["2"],
        "device_name": "MK20DX256xxx7"
    },
    "MCU_K22F512": {
        "core": "Cortex-M4F",
        "supported_toolchains": ["ARM", "GCC_ARM", "IAR"],
        "extra_labels": [
            "Freescale",
            "MCUXpresso_MCUS",
            "KSDK2_MCUS",
            "MCU_K22F",
            "MCU_K22F512",
            "FRDM",
            "KPSDK_MCUS",
            "KPSDK_CODE"
        ],
        "is_disk_virtual": true,
        "public": false,
        "macros": ["CPU_MK22FN512VLH12", "FSL_RTOS_MBED"],
        "inherits": ["Target"],
        "detect_code": ["0231"],
        "device_has": [
            "USTICKER",
            "LPTICKER",
            "RTC",
            "ANALOGIN",
            "ANALOGOUT",
            "I2C",
            "I2CSLAVE",
            "INTERRUPTIN",
            "PORTIN",
            "PORTINOUT",
            "PORTOUT",
            "PWMOUT",
            "SERIAL",
            "SLEEP",
            "SPI",
            "SPISLAVE",
            "STDIO_MESSAGES",
            "TRNG",
            "FLASH"
        ],
        "device_name": "MK22DN512xxx5"
    },
    "K22F": {
        "supported_form_factors": ["ARDUINO"],
        "inherits": ["MCU_K22F512"],
        "release_versions": ["2", "5"],
        "extra_labels_add": ["FRDM"]
    },
    "KL27Z": {
        "inherits": ["Target"],
        "core": "Cortex-M0+",
        "extra_labels": ["Freescale", "MCUXpresso_MCUS", "KSDK2_MCUS", "FRDM"],
        "macros": ["CPU_MKL27Z64VLH4", "FSL_RTOS_MBED"],
        "supported_toolchains": ["ARM", "GCC_ARM", "IAR"],
        "supported_form_factors": ["ARDUINO"],
        "is_disk_virtual": true,
        "default_toolchain": "ARM",
        "detect_code": ["0261"],
        "device_has": [
            "USTICKER",
            "LPTICKER",
            "RTC",
            "ANALOGIN",
            "I2C",
            "I2CSLAVE",
            "INTERRUPTIN",
            "PORTIN",
            "PORTOUT",
            "PWMOUT",
            "SERIAL",
            "SLEEP",
            "SPI",
            "SPISLAVE",
            "STDIO_MESSAGES"
        ],
        "default_lib": "std",
        "release_versions": ["2"],
        "device_name": "MKL27Z64xxx4"
    },
    "KL43Z": {
        "supported_form_factors": ["ARDUINO"],
        "core": "Cortex-M0+",
        "supported_toolchains": ["GCC_ARM", "ARM", "IAR"],
        "extra_labels": ["Freescale", "MCUXpresso_MCUS", "KSDK2_MCUS", "FRDM"],
        "macros": ["CPU_MKL43Z256VLH4", "FSL_RTOS_MBED"],
        "is_disk_virtual": true,
        "inherits": ["Target"],
        "detect_code": ["0262"],
        "device_has": [
            "USTICKER",
            "LPTICKER",
            "RTC",
            "ANALOGIN",
            "ANALOGOUT",
            "I2C",
            "I2CSLAVE",
            "INTERRUPTIN",
            "PORTIN",
            "PORTINOUT",
            "PORTOUT",
            "PWMOUT",
            "SEMIHOST",
            "SERIAL",
            "SLEEP",
            "SPI",
            "SPISLAVE",
            "STDIO_MESSAGES",
            "FLASH"
        ],
        "release_versions": ["2", "5"],
        "device_name": "MKL43Z256xxx4"
    },
    "KL82Z": {
        "supported_form_factors": ["ARDUINO"],
        "core": "Cortex-M0+",
        "supported_toolchains": ["GCC_ARM", "ARM", "IAR"],
        "extra_labels": ["Freescale", "MCUXpresso_MCUS", "KSDK2_MCUS", "FRDM"],
        "macros": ["CPU_MKL82Z128VLK7", "FSL_RTOS_MBED"],
        "is_disk_virtual": true,
        "inherits": ["Target"],
        "detect_code": ["0218"],
        "device_has": [
            "USTICKER",
            "LPTICKER",
            "RTC",
            "ANALOGIN",
            "ANALOGOUT",
            "I2C",
            "I2CSLAVE",
            "INTERRUPTIN",
            "PORTIN",
            "PORTINOUT",
            "PORTOUT",
            "PWMOUT",
            "SEMIHOST",
            "SERIAL",
            "SLEEP",
            "SPI",
            "SPISLAVE",
            "STDIO_MESSAGES",
            "TRNG",
            "FLASH",
            "QSPI"
        ],
        "release_versions": ["2", "5"],
        "device_name": "MKL82Z128xxx7"
    },
    "USENSE": {
        "inherits": ["KL82Z"],
        "extra_labels_remove": ["FRDM"],
        "device_has_remove": ["QSPI"],
        "supported_form_factors": []
    },
    "KW24D": {
        "supported_form_factors": ["ARDUINO"],
        "core": "Cortex-M4",
        "supported_toolchains": ["ARMC5", "GCC_ARM", "IAR"],
        "extra_labels": ["Freescale", "MCUXpresso_MCUS", "KSDK2_MCUS", "FRDM"],
        "is_disk_virtual": true,
        "macros": ["CPU_MKW24D512VHA5", "FSL_RTOS_MBED"],
        "inherits": ["Target"],
        "detect_code": ["0250"],
        "device_has": [
            "USTICKER",
            "LPTICKER",
            "RTC",
            "ANALOGIN",
            "I2C",
            "I2CSLAVE",
            "INTERRUPTIN",
            "PORTIN",
            "PORTINOUT",
            "PORTOUT",
            "PWMOUT",
            "SERIAL",
            "SERIAL_FC",
            "SLEEP",
            "SPI",
            "SPISLAVE",
            "STDIO_MESSAGES",
            "TRNG",
            "FLASH",
            "802_15_4_PHY"
        ],
        "release_versions": ["2", "5"],
        "device_name": "MKW24D512xxx5",
        "bootloader_supported": true,
        "overrides": {
            "network-default-interface-type": "MESH"
        }
    },
    "KW41Z": {
        "supported_form_factors": ["ARDUINO"],
        "core": "Cortex-M0+",
        "supported_toolchains": ["ARM", "GCC_ARM", "IAR"],
        "extra_labels": ["Freescale", "MCUXpresso_MCUS", "KSDK2_MCUS", "FRDM", "FRAMEWORK_5_3_3", "NXP"],
        "is_disk_virtual": true,
        "macros": ["CPU_MKW41Z512VHT4", "FSL_RTOS_MBED"],
        "inherits": ["Target"],
        "detect_code": ["0201"],
        "device_has": [
            "USTICKER",
            "LPTICKER",
            "RTC",
            "ANALOGIN",
            "ANALOGOUT",
            "I2C",
            "I2CSLAVE",
            "INTERRUPTIN",
            "PORTIN",
            "PORTINOUT",
            "PORTOUT",
            "PWMOUT",
            "SERIAL",
            "SLEEP",
            "SPI",
            "SPISLAVE",
            "TRNG",
            "STDIO_MESSAGES",
            "FLASH",
            "802_15_4_PHY"
        ],
        "release_versions": ["2", "5"],
        "device_name": "MKW41Z512xxx4",
        "bootloader_supported": true,
        "overrides": {
            "network-default-interface-type": "MESH"
        }
    },
    "MCU_K24F1M": {
        "core": "Cortex-M4F",
        "supported_toolchains": ["ARM", "GCC_ARM", "IAR"],
        "extra_labels": [
            "Freescale",
            "MCUXpresso_MCUS",
            "KSDK2_MCUS",
            "MCU_K24F",
            "KPSDK_MCUS",
            "KPSDK_CODE"
        ],
        "is_disk_virtual": true,
        "public": false,
        "macros": ["CPU_MK24FN1M0VDC12", "FSL_RTOS_MBED"],
        "inherits": ["Target"],
        "device_has": [
            "USTICKER",
            "LPTICKER",
            "RTC",
            "ANALOGIN",
            "ANALOGOUT",
            "I2C",
            "I2CSLAVE",
            "INTERRUPTIN",
            "PORTIN",
            "PORTINOUT",
            "PORTOUT",
            "PWMOUT",
            "SERIAL",
            "SERIAL_FC",
            "SERIAL_ASYNCH",
            "SLEEP",
            "SPI",
            "SPI_ASYNCH",
            "SPISLAVE",
            "STDIO_MESSAGES",
            "TRNG",
            "FLASH"
        ],
        "device_name": "MK24FN1M0xxx12"
    },
    "RO359B": {
        "supported_form_factors": ["ARDUINO"],
        "inherits": ["MCU_K24F1M"],
        "detect_code": ["1022"],
        "release_versions": ["2", "5"]
    },
    "K64F": {
        "supported_form_factors": ["ARDUINO"],
        "components_add": ["SD", "FLASHIAP"],
        "core": "Cortex-M4F",
        "supported_toolchains": ["ARM", "GCC_ARM", "IAR"],
        "extra_labels": [
            "Freescale",
            "MCUXpresso_MCUS",
            "KSDK2_MCUS",
            "FRDM",
            "KPSDK_MCUS",
            "KPSDK_CODE",
            "MCU_K64F",
            "Freescale_EMAC",
            "PSA"
        ],
        "is_disk_virtual": true,
        "macros": ["CPU_MK64FN1M0VMD12", "FSL_RTOS_MBED", "MBEDTLS_PSA_CRYPTO_C"],
        "inherits": ["Target"],
        "detect_code": ["0240"],
        "device_has": [
            "USTICKER",
            "LPTICKER",
            "RTC",
            "CRC",
            "ANALOGIN",
            "ANALOGOUT",
            "EMAC",
            "I2C",
            "I2CSLAVE",
            "INTERRUPTIN",
            "PORTIN",
            "PORTINOUT",
            "PORTOUT",
            "PWMOUT",
            "SERIAL",
            "SERIAL_FC",
            "SERIAL_ASYNCH",
            "SLEEP",
            "SPI",
            "SPI_ASYNCH",
            "SPISLAVE",
            "STDIO_MESSAGES",
            "STORAGE",
            "TRNG",
            "FLASH",
            "USBDEVICE"
        ],
        "features": ["STORAGE"],
        "release_versions": ["2", "5"],
        "device_name": "MK64FN1M0xxx12",
        "bootloader_supported": true,
        "overrides": {
            "network-default-interface-type": "ETHERNET"
        }
    },
    "SDT64B": {
        "inherits": ["K64F"],
        "components_add": ["FLASHIAP"],
        "extra_labels_add": ["K64F"],
        "extra_labels_remove": ["FRDM"],
        "components_remove": ["SD"],
        "supported_form_factors": [],
        "detect_code": ["3105"]
    },
    "EV_COG_AD4050LZ": {
        "inherits": ["Target"],
        "core": "Cortex-M4F",
        "supported_toolchains": ["ARM", "GCC_ARM", "IAR"],
        "macros": ["__ADUCM4050__", "EV_COG_AD4050LZ"],
        "extra_labels": [
            "Analog_Devices",
            "ADUCM4X50",
            "ADUCM4050",
            "EV_COG_AD4050LZ",
            "FLASH_CMSIS_ALGO"
        ],
        "device_has": [
            "FLASH",
            "USTICKER",
            "RTC",
            "SERIAL",
            "STDIO_MESSAGES",
            "TRNG",
            "SLEEP",
            "INTERRUPTIN",
            "SPI",
            "I2C",
            "ANALOGIN",
            "MPU"
        ],
        "device_name": "ADuCM4050",
        "detect_code": ["0603"],
        "release_versions": ["5"],
        "bootloader_supported": true
    },
    "EV_COG_AD3029LZ": {
        "inherits": ["Target"],
        "core": "Cortex-M3",
        "supported_toolchains": ["ARM", "GCC_ARM", "IAR"],
        "macros": ["__ADUCM3029__", "EV_COG_AD3029LZ"],
        "extra_labels": [
            "Analog_Devices",
            "ADUCM302X",
            "ADUCM3029",
            "EV_COG_AD3029LZ",
            "FLASH_CMSIS_ALGO"
        ],
        "device_has": [
            "FLASH",
            "USTICKER",
            "RTC",
            "SERIAL",
            "STDIO_MESSAGES",
            "TRNG",
            "SLEEP",
            "INTERRUPTIN",
            "SPI",
            "I2C",
            "ANALOGIN",
            "MPU"
        ],
        "device_name": "ADuCM3029",
        "detect_code": ["0602"],
        "release_versions": ["5"],
        "bootloader_supported": true
    },
    "MTS_GAMBIT": {
        "inherits": ["Target"],
        "core": "Cortex-M4F",
        "supported_toolchains": ["ARM", "GCC_ARM"],
        "extra_labels": [
            "Freescale",
            "MCUXpresso_MCUS",
            "KSDK2_MCUS",
            "KPSDK_MCUS",
            "KPSDK_CODE",
            "MCU_K64F"
        ],
        "is_disk_virtual": true,
        "macros": ["CPU_MK64FN1M0VMD12", "FSL_RTOS_MBED", "TARGET_K64F"],
        "device_has": [
            "USTICKER",
            "LPTICKER",
            "RTC",
            "I2C",
            "I2CSLAVE",
            "INTERRUPTIN",
            "PORTIN",
            "PORTINOUT",
            "PORTOUT",
            "SERIAL",
            "SERIAL_ASYNCH",
            "SLEEP",
            "SPI",
            "SPI_ASYNCH",
            "SPISLAVE",
            "STDIO_MESSAGES",
            "FLASH"
        ],
        "device_name": "MK64FN1M0xxx12"
    },
    "HEXIWEAR": {
        "inherits": ["Target"],
        "core": "Cortex-M4F",
        "extra_labels": [
            "Freescale",
            "MCUXpresso_MCUS",
            "KSDK2_MCUS",
            "MCU_K64F"
        ],
        "supported_toolchains": ["ARM", "GCC_ARM", "IAR"],
        "macros": ["CPU_MK64FN1M0VMD12", "FSL_RTOS_MBED", "TARGET_K64F"],
        "is_disk_virtual": true,
        "default_toolchain": "ARM",
        "detect_code": ["0214"],
        "device_has": [
            "USTICKER",
            "LPTICKER",
            "RTC",
            "ANALOGIN",
            "ANALOGOUT",
            "I2C",
            "I2CSLAVE",
            "INTERRUPTIN",
            "PORTIN",
            "PORTINOUT",
            "PORTOUT",
            "PWMOUT",
            "SERIAL",
            "SERIAL_ASYNCH",
            "SERIAL_FC",
            "SLEEP",
            "SPI",
            "SPI_ASYNCH",
            "SPISLAVE",
            "STDIO_MESSAGES",
            "TRNG",
            "FLASH"
        ],
        "default_lib": "std",
        "release_versions": ["2", "5"],
        "device_name": "MK64FN1M0xxx12",
        "bootloader_supported": true
    },
    "RAPIDIOT": {
        "inherits": ["Target"],
        "public": false,
        "core": "null",
        "supported_toolchains": ["ARM", "GCC_ARM", "IAR"],
        "macros": ["FSL_RTOS_MBED", "USE_EXTERNAL_RTC"],
        "default_toolchain": "ARM",
        "default_lib": "std",
        "forced_reset_timeout": 7,
        "release_versions": ["2", "5"]
    },
    "RAPIDIOT_K64F": {
        "inherits": ["RAPIDIOT"],
        "core": "Cortex-M4F",
        "extra_labels": [
            "Freescale",
            "MCUXpresso_MCUS",
            "KSDK2_MCUS",
            "MCU_K64F"
        ],
        "macros_add": ["CPU_MK64FN1M0VMD12", "TARGET_K64F"],
        "is_disk_virtual": true,
        "mbed_rom_start": "0x00014000",
        "mbed_rom_size": "0xEC000",
        "detect_code": ["0228"],
        "device_has": [
            "USTICKER",
            "LPTICKER",
            "ANALOGIN",
            "ANALOGOUT",
            "I2C",
            "I2CSLAVE",
            "INTERRUPTIN",
            "PORTIN",
            "PORTINOUT",
            "PORTOUT",
            "PWMOUT",
            "SERIAL",
            "SERIAL_ASYNCH",
            "SERIAL_FC",
            "SLEEP",
            "SPI",
            "SPI_ASYNCH",
            "SPISLAVE",
            "STDIO_MESSAGES",
            "TRNG",
            "FLASH"
        ],
        "device_name": "MK64FN1M0xxx12",
        "bootloader_supported": true
    },
    "RAPIDIOT_KW41Z": {
        "inherits": ["RAPIDIOT"],
        "core": "Cortex-M0+",
        "extra_labels": [
            "Freescale",
            "MCUXpresso_MCUS",
            "KSDK2_MCUS",
            "KW41Z"
        ],
        "macros_add": ["CPU_MKW41Z512VHT4"],
        "is_disk_virtual": true,
        "mbed_rom_start": "0x00004000",
        "mbed_rom_size": "0x7C000",
        "detect_code": ["0234"],
        "device_has": [
            "USTICKER",
            "LPTICKER",
            "ANALOGIN",
            "ANALOGOUT",
            "I2C",
            "I2CSLAVE",
            "INTERRUPTIN",
            "PORTIN",
            "PORTINOUT",
            "PORTOUT",
            "PWMOUT",
            "SERIAL",
            "SLEEP",
            "SPI",
            "SPISLAVE",
            "TRNG",
            "STDIO_MESSAGES",
            "FLASH"
        ],
        "device_name": "MKW41Z512xxx4",
        "bootloader_supported": true
    },
    "K66F": {
        "supported_form_factors": ["ARDUINO"],
        "components_add": ["SD", "FLASHIAP"],
        "core": "Cortex-M4F",
        "supported_toolchains": ["ARM", "GCC_ARM", "IAR"],
        "extra_labels": [
            "Freescale",
            "MCUXpresso_MCUS",
            "KSDK2_MCUS",
            "FRDM",
            "Freescale_EMAC",
            "PSA"
        ],
        "is_disk_virtual": true,
        "macros": ["CPU_MK66FN2M0VMD18", "FSL_RTOS_MBED", "MBEDTLS_PSA_CRYPTO_C"],
        "inherits": ["Target"],
        "detect_code": ["0311"],
        "device_has": [
            "USTICKER",
            "LPTICKER",
            "RTC",
            "ANALOGIN",
            "ANALOGOUT",
            "EMAC",
            "I2C",
            "I2CSLAVE",
            "INTERRUPTIN",
            "PORTIN",
            "PORTINOUT",
            "PORTOUT",
            "PWMOUT",
            "SERIAL",
            "SERIAL_FC",
            "SLEEP",
            "SPI",
            "SPISLAVE",
            "STDIO_MESSAGES",
            "TRNG",
            "FLASH"
        ],
        "release_versions": ["2", "5"],
        "device_name": "MK66FN2M0xxx18",
        "bootloader_supported": true,
        "overrides": {
            "network-default-interface-type": "ETHERNET"
        }
    },
    "K82F": {
        "supported_form_factors": ["ARDUINO"],
        "components_add": ["SPIF", "FLASHIAP"],
        "core": "Cortex-M4F",
        "supported_toolchains": ["ARM", "GCC_ARM", "IAR"],
        "extra_labels": ["Freescale", "MCUXpresso_MCUS", "KSDK2_MCUS", "FRDM"],
        "is_disk_virtual": true,
        "macros": ["CPU_MK82FN256VDC15", "FSL_RTOS_MBED"],
        "inherits": ["Target"],
        "detect_code": ["0217"],
        "device_has": [
            "USTICKER",
            "LPTICKER",
            "RTC",
            "ANALOGIN",
            "ANALOGOUT",
            "I2C",
            "I2CSLAVE",
            "INTERRUPTIN",
            "PORTIN",
            "PORTINOUT",
            "PORTOUT",
            "PWMOUT",
            "SERIAL",
            "SLEEP",
            "SPI",
            "SPISLAVE",
            "STDIO_MESSAGES",
            "TRNG",
            "FLASH",
            "QSPI"
        ],
        "release_versions": ["2", "5"],
        "device_name": "MK82FN256xxx15"
    },
    "UBRIDGE": {
        "inherits": ["K82F"],
        "extra_labels_remove": ["FRDM"],
        "components_remove": ["SPIF"],
        "device_has_remove": ["QSPI"],
        "supported_form_factors": []
    },
    "FAMILY_STM32": {
        "inherits": ["Target"],
        "public": false,
        "extra_labels": ["STM"],
        "supported_toolchains": ["ARM", "uARM", "IAR", "GCC_ARM"],
        "macros": ["TRANSACTION_QUEUE_SIZE_SPI=2"],
        "config": {
            "lse_available": {
                "help": "Define if a Low Speed External xtal (LSE) is available on the board (0 = No, 1 = Yes). If Yes, the LSE will be used to clock the RTC, LPUART, ... otherwise the Low Speed Internal clock (LSI) will be used",
                "value": "1"
            },
            "lpuart_clock_source": {
                "help": "Define the LPUART clock source. Mask values: USE_LPUART_CLK_LSE, USE_LPUART_CLK_PCLK1, USE_LPUART_CLK_HSI",
                "value": "USE_LPUART_CLK_LSE|USE_LPUART_CLK_PCLK1"
            },
            "stdio_uart_tx": {
                "help": "default TX STDIO pins is defined in PinNames.h file, but it can be overridden"
            },
            "stdio_uart_rx": {
                "help": "default RX STDIO pins is defined in PinNames.h file, but it can be overridden"
            },
            "lpticker_delay_ticks": {
                "help": "https://os.mbed.com/docs/latest/porting/low-power-ticker.html",
                "value": 1,
                "macro_name": "LPTICKER_DELAY_TICKS"
            },
            "lpticker_lptim_clock": {
                "help": "Default value for LPTIM clock (lpticker_lptim == 1). Value is the dividing factor. Choose 1, 2 or 4",
                "value": 1
            }
        },
        "overrides": {
            "deep-sleep-latency": 3,
            "tickless-from-us-ticker": true
        },
        "device_has": [
            "USTICKER",
            "LPTICKER",
            "RTC",
            "ANALOGIN",
            "I2C",
            "I2CSLAVE",
            "I2C_ASYNCH",
            "INTERRUPTIN",
            "PORTIN",
            "PORTINOUT",
            "PORTOUT",
            "PWMOUT",
            "SERIAL",
            "SERIAL_FC",
            "SLEEP",
            "SPI",
            "SPISLAVE",
            "SPI_ASYNCH",
            "STDIO_MESSAGES"
        ]
    },
    "MIMXRT1050_EVK": {
        "supported_form_factors": ["ARDUINO"],
        "core": "Cortex-M7FD",
        "supported_toolchains": ["ARM", "GCC_ARM", "IAR"],
        "extra_labels": ["NXP", "MCUXpresso_MCUS", "EVK", "MIMXRT1050", "IMX", "NXP_EMAC"],
        "is_disk_virtual": true,
        "macros": [
            "CPU_MIMXRT1052DVL6B",
            "FSL_RTOS_MBED",
            "XIP_BOOT_HEADER_ENABLE=1",
            "XIP_EXTERNAL_FLASH=1",
            "XIP_BOOT_HEADER_DCD_ENABLE=1",
            "SKIP_SYSCLK_INIT",
            "FSL_FEATURE_PHYKSZ8081_USE_RMII50M_MODE",
            "SDRAM_IS_SHAREABLE",
            "MBED_MPU_CUSTOM"
        ],
        "inherits": ["Target"],
        "detect_code": ["0227"],
        "device_has": [
            "RTC",
            "SLEEP",
            "USTICKER",
            "LPTICKER",
            "ANALOGIN",
            "EMAC",
            "I2C",
            "I2CSLAVE",
            "ERROR_RED",
            "INTERRUPTIN",
            "PORTIN",
            "PORTINOUT",
            "PORTOUT",
            "PWMOUT",
            "SERIAL",
            "SPI",
            "SPISLAVE",
            "STDIO_MESSAGES"
        ],
        "release_versions": ["2", "5"],
        "features": ["LWIP"],
        "device_name": "MIMXRT1052",
        "overrides": {
            "network-default-interface-type": "ETHERNET"
        }
    },
    "LPC54114": {
        "supported_form_factors": ["ARDUINO"],
        "core": "Cortex-M4F",
        "supported_toolchains": ["ARM", "IAR", "GCC_ARM"],
        "extra_labels": [
            "NXP",
            "MCUXpresso_MCUS",
            "LPC54114_M4",
            "LPCXpresso",
            "LPC"
        ],
        "is_disk_virtual": true,
        "macros": ["CPU_LPC54114J256BD64_cm4", "FSL_RTOS_MBED"],
        "inherits": ["Target"],
        "detect_code": ["1054"],
        "device_has": [
            "USTICKER",
            "RTC",
            "ANALOGIN",
            "I2C",
            "I2CSLAVE",
            "INTERRUPTIN",
            "PORTIN",
            "PORTINOUT",
            "PORTOUT",
            "SERIAL",
            "SLEEP",
            "SPI",
            "SPISLAVE",
            "STDIO_MESSAGES",
            "FLASH",
            "MPU"
        ],
        "release_versions": ["2", "5"],
        "post_binary_hook": { "function": "LPCTargetCode.lpc_patch" },
        "device_name": "LPC54114J256BD64"
    },
    "MCU_LPC546XX": {
        "core": "Cortex-M4F",
        "supported_toolchains": ["ARM", "IAR", "GCC_ARM"],
        "extra_labels": [
            "NXP",
            "MCUXpresso_MCUS",
            "LPC",
            "NXP_EMAC"
        ],
        "is_disk_virtual": true,
        "public": false,
        "macros": ["CPU_LPC54628J512ET180", "FSL_RTOS_MBED"],
        "inherits": ["Target"],
        "device_has": [
            "USTICKER",
            "RTC",
            "ANALOGIN",
            "EMAC",
            "I2C",
            "I2CSLAVE",
            "INTERRUPTIN",
            "PORTIN",
            "PORTINOUT",
            "PORTOUT",
            "SERIAL",
            "SLEEP",
            "SPI",
            "SPISLAVE",
            "STDIO_MESSAGES",
            "FLASH",
            "TRNG",
            "QSPI",
            "MPU"
        ],
        "device_name": "LPC54628J512ET180",
        "post_binary_hook": { "function": "LPCTargetCode.lpc_patch" },
        "overrides": {
            "network-default-interface-type": "ETHERNET"
        }
    },
    "LPC546XX": {
        "supported_form_factors": ["ARDUINO"],
        "inherits": ["MCU_LPC546XX"],
        "extra_labels_add": ["LPCXpresso"],
        "detect_code": ["1056"],
        "release_versions": ["2", "5"],
        "components_add": ["QSPIF"]
    },
    "FF_LPC546XX": {
        "inherits": ["MCU_LPC546XX"],
        "detect_code": ["8081"],
        "device_has_remove": ["QSPI"],
        "release_versions": ["2", "5"]
    },
    "NUCLEO_F030R8": {
        "inherits": ["FAMILY_STM32"],
        "supported_form_factors": ["ARDUINO", "MORPHO"],
        "core": "Cortex-M0",
        "extra_labels_add": ["STM32F0", "STM32F030R8"],
        "config": {
            "clock_source": {
                "help": "Mask value : USE_PLL_HSE_EXTC | USE_PLL_HSE_XTAL (need HW patch) | USE_PLL_HSI",
                "value": "USE_PLL_HSE_EXTC|USE_PLL_HSI",
                "macro_name": "CLOCK_SOURCE"
            }
        },
        "detect_code": ["0725"],
        "macros_add": [
            "CMSIS_VECTAB_VIRTUAL",
            "CMSIS_VECTAB_VIRTUAL_HEADER_FILE=\"cmsis_nvic.h\""
        ],
        "device_has_add": ["CRC"],
        "device_has_remove": ["LPTICKER"],
        "default_lib": "small",
        "release_versions": ["2"],
        "device_name": "STM32F030R8"
    },
    "NUCLEO_F031K6": {
        "inherits": ["FAMILY_STM32"],
        "core": "Cortex-M0",
        "default_toolchain": "uARM",
        "extra_labels_add": ["STM32F0", "STM32F031K6"],
        "config": {
            "clock_source": {
                "help": "Mask value : USE_PLL_HSE_EXTC (need HW patch) | USE_PLL_HSE_XTAL (need HW patch) | USE_PLL_HSI",
                "value": "USE_PLL_HSI",
                "macro_name": "CLOCK_SOURCE"
            }
        },
        "detect_code": ["0791"],
        "overrides": { "lse_available": 0 },
        "macros_add": [
            "CMSIS_VECTAB_VIRTUAL",
            "CMSIS_VECTAB_VIRTUAL_HEADER_FILE=\"cmsis_nvic.h\""
        ],
        "device_has_add": ["CRC"],
        "device_has_remove": ["LPTICKER"],
        "default_lib": "small",
        "release_versions": ["2"],
        "device_name": "STM32F031K6"
    },
    "NUCLEO_F042K6": {
        "inherits": ["FAMILY_STM32"],
        "core": "Cortex-M0",
        "default_toolchain": "uARM",
        "extra_labels_add": ["STM32F0", "STM32F042K6"],
        "config": {
            "clock_source": {
                "help": "Mask value : USE_PLL_HSE_EXTC (need HW patch) | USE_PLL_HSE_XTAL (need HW patch) | USE_PLL_HSI",
                "value": "USE_PLL_HSI",
                "macro_name": "CLOCK_SOURCE"
            }
        },
        "detect_code": ["0785"],
        "overrides": { "lse_available": 0 },
        "macros_add": [
            "CMSIS_VECTAB_VIRTUAL",
            "CMSIS_VECTAB_VIRTUAL_HEADER_FILE=\"cmsis_nvic.h\""
        ],
        "device_has_add": [
            "CAN",
            "CRC"
        ],
        "device_has_remove": ["LPTICKER"],
        "default_lib": "small",
        "release_versions": ["2"],
        "device_name": "STM32F042K6"
    },
    "NUCLEO_F070RB": {
        "inherits": ["FAMILY_STM32"],
        "supported_form_factors": ["ARDUINO", "MORPHO"],
        "core": "Cortex-M0",
        "extra_labels_add": ["STM32F0", "STM32F070RB"],
        "config": {
            "clock_source": {
                "help": "Mask value : USE_PLL_HSE_EXTC | USE_PLL_HSE_XTAL (need HW patch) | USE_PLL_HSI",
                "value": "USE_PLL_HSE_EXTC|USE_PLL_HSI",
                "macro_name": "CLOCK_SOURCE"
            }
        },
        "detect_code": ["0755"],
        "macros_add": [
            "CMSIS_VECTAB_VIRTUAL",
            "CMSIS_VECTAB_VIRTUAL_HEADER_FILE=\"cmsis_nvic.h\""
        ],
        "device_has_add": [
            "CRC",
            "SERIAL_ASYNCH",
            "FLASH"
        ],
        "release_versions": ["2", "5"],
        "device_name": "STM32F070RB"
    },
    "NUCLEO_F072RB": {
        "inherits": ["FAMILY_STM32"],
        "supported_form_factors": ["ARDUINO", "MORPHO"],
        "core": "Cortex-M0",
        "extra_labels_add": ["STM32F0", "STM32F072RB"],
        "config": {
            "clock_source": {
                "help": "Mask value : USE_PLL_HSE_EXTC | USE_PLL_HSE_XTAL (need HW patch) | USE_PLL_HSI",
                "value": "USE_PLL_HSE_EXTC|USE_PLL_HSI",
                "macro_name": "CLOCK_SOURCE"
            }
        },
        "detect_code": ["0730"],
        "macros_add": [
            "CMSIS_VECTAB_VIRTUAL",
            "CMSIS_VECTAB_VIRTUAL_HEADER_FILE=\"cmsis_nvic.h\""
        ],
        "device_has_add": [
            "ANALOGOUT",
            "CAN",
            "CRC",
            "SERIAL_ASYNCH",
            "FLASH"
        ],
        "release_versions": ["2", "5"],
        "device_name": "STM32F072RB"
    },
    "NUCLEO_F091RC": {
        "inherits": ["FAMILY_STM32"],
        "supported_form_factors": ["ARDUINO", "MORPHO"],
        "core": "Cortex-M0",
        "extra_labels_add": ["STM32F0", "STM32F091RC"],
        "config": {
            "clock_source": {
                "help": "Mask value : USE_PLL_HSE_EXTC | USE_PLL_HSE_XTAL (need HW patch) | USE_PLL_HSI",
                "value": "USE_PLL_HSE_EXTC|USE_PLL_HSI",
                "macro_name": "CLOCK_SOURCE"
            }
        },
        "detect_code": ["0750"],
        "macros_add": [
            "CMSIS_VECTAB_VIRTUAL",
            "CMSIS_VECTAB_VIRTUAL_HEADER_FILE=\"cmsis_nvic.h\""
        ],
        "device_has_add": [
            "ANALOGOUT",
            "CAN",
            "CRC",
            "SERIAL_ASYNCH",
            "FLASH"
        ],
        "release_versions": ["2", "5"],
        "device_name": "STM32F091RC"
    },
    "NUCLEO_F103RB": {
        "inherits": ["FAMILY_STM32"],
        "supported_form_factors": ["ARDUINO", "MORPHO"],
        "core": "Cortex-M3",
        "extra_labels_add": ["STM32F1", "STM32F103RB"],
        "config": {
            "clock_source": {
                "help": "Mask value : USE_PLL_HSE_EXTC (SYSCLK=72 MHz) | USE_PLL_HSE_XTAL (need HW patch) | USE_PLL_HSI (SYSCLK=64 MHz)",
                "value": "USE_PLL_HSE_EXTC|USE_PLL_HSI",
                "macro_name": "CLOCK_SOURCE"
            }
        },
        "detect_code": ["0700"],
        "device_has_add": [
            "CAN",
            "SERIAL_ASYNCH",
            "FLASH"
        ],
        "device_has_remove": ["LPTICKER"],
        "release_versions": ["2", "5"],
        "device_name": "STM32F103RB"
    },
    "NUCLEO_F207ZG": {
        "inherits": ["FAMILY_STM32"],
        "components_add": ["FLASHIAP"],
        "supported_form_factors": ["ARDUINO", "MORPHO"],
        "core": "Cortex-M3",
        "extra_labels_add": ["STM32F2", "STM32F207ZG", "STM_EMAC"],
        "config": {
            "d11_configuration": {
                "help": "Value: PA_7 for the default board configuration, PB_5 in case of solder bridge update (SB121 off/ SB122 on)",
                "value": "PA_7",
                "macro_name": "STM32_D11_SPI_ETHERNET_PIN"
            },
            "clock_source": {
                "help": "Mask value : USE_PLL_HSE_EXTC | USE_PLL_HSE_XTAL (need HW patch) | USE_PLL_HSI",
                "value": "USE_PLL_HSE_EXTC|USE_PLL_HSI",
                "macro_name": "CLOCK_SOURCE"
            }
        },
        "detect_code": ["0835"],
        "macros_add": ["USBHOST_OTHER"],
        "device_has_add": [
            "ANALOGOUT",
            "CAN",
            "EMAC",
            "SERIAL_ASYNCH",
            "FLASH",
<<<<<<< HEAD
            "TRNG",
=======
>>>>>>> 9612d982
            "MPU",
            "USBDEVICE"
        ],
        "device_has_remove": ["LPTICKER"],
        "release_versions": ["2", "5"],
        "device_name": "STM32F207ZG",
        "bootloader_supported": true,
        "overrides": {
            "network-default-interface-type": "ETHERNET"
        }
    },
    "NUCLEO_F302R8": {
        "inherits": ["FAMILY_STM32"],
        "supported_form_factors": ["ARDUINO", "MORPHO"],
        "core": "Cortex-M4F",
        "extra_labels_add": ["STM32F3", "STM32F302x8", "STM32F302R8"],
        "config": {
            "clock_source": {
                "help": "Mask value : USE_PLL_HSE_EXTC | USE_PLL_HSE_XTAL (need HW patch) | USE_PLL_HSI",
                "value": "USE_PLL_HSE_EXTC|USE_PLL_HSI",
                "macro_name": "CLOCK_SOURCE"
            }
        },
        "detect_code": ["0705"],
        "device_has_add": [
            "ANALOGOUT",
            "CAN",
            "CRC",
            "SERIAL_ASYNCH"
        ],
        "default_lib": "small",
        "release_versions": ["2"],
        "device_name": "STM32F302R8"
    },
    "NUCLEO_F303K8": {
        "inherits": ["FAMILY_STM32"],
        "core": "Cortex-M4F",
        "extra_labels_add": ["STM32F3", "STM32F303x8", "STM32F303K8"],
        "config": {
            "clock_source": {
                "help": "Mask value : USE_PLL_HSE_EXTC | USE_PLL_HSE_XTAL (need HW patch) | USE_PLL_HSI",
                "value": "USE_PLL_HSI",
                "macro_name": "CLOCK_SOURCE"
            }
        },
        "overrides": { "lse_available": 0 },
        "detect_code": ["0775"],
        "default_lib": "small",
        "device_has_add": [
            "ANALOGOUT",
            "CAN",
            "CRC"
        ],
        "release_versions": ["2"],
        "device_name": "STM32F303K8"
    },
    "NUCLEO_F303RE": {
        "inherits": ["FAMILY_STM32"],
        "supported_form_factors": ["ARDUINO", "MORPHO"],
        "core": "Cortex-M4F",
        "extra_labels_add": ["STM32F3", "STM32F303xE", "STM32F303RE"],
        "config": {
            "clock_source": {
                "help": "Mask value : USE_PLL_HSE_EXTC | USE_PLL_HSE_XTAL (need HW patch) | USE_PLL_HSI",
                "value": "USE_PLL_HSE_EXTC|USE_PLL_HSI",
                "macro_name": "CLOCK_SOURCE"
            }
        },
        "detect_code": ["0745"],
        "device_has_add": [
            "ANALOGOUT",
            "CAN",
            "CRC",
            "SERIAL_ASYNCH",
            "FLASH",
            "MPU"
        ],
        "release_versions": ["2", "5"],
        "bootloader_supported": true,
        "device_name": "STM32F303RE"
    },
    "NUCLEO_F303ZE": {
        "inherits": ["FAMILY_STM32"],
        "supported_form_factors": ["ARDUINO", "MORPHO"],
        "core": "Cortex-M4F",
        "extra_labels_add": ["STM32F3", "STM32F303xE", "STM32F303ZE"],
        "config": {
            "clock_source": {
                "help": "Mask value : USE_PLL_HSE_EXTC | USE_PLL_HSE_XTAL (need HW patch) | USE_PLL_HSI",
                "value": "USE_PLL_HSE_EXTC|USE_PLL_HSI",
                "macro_name": "CLOCK_SOURCE"
            }
        },
        "detect_code": ["0747"],
        "device_has_add": ["ANALOGOUT", "CAN", "CRC", "FLASH", "MPU"],
        "release_versions": ["2", "5"],
        "device_name": "STM32F303ZE"
    },
    "NUCLEO_F334R8": {
        "inherits": ["FAMILY_STM32"],
        "supported_form_factors": ["ARDUINO", "MORPHO"],
        "core": "Cortex-M4F",
        "extra_labels_add": ["STM32F3", "STM32F334x8", "STM32F334R8"],
        "config": {
            "clock_source": {
                "help": "Mask value : USE_PLL_HSE_EXTC | USE_PLL_HSE_XTAL (need HW patch) | USE_PLL_HSI",
                "value": "USE_PLL_HSE_EXTC|USE_PLL_HSI",
                "macro_name": "CLOCK_SOURCE"
            }
        },
        "detect_code": ["0735"],
        "device_has_add": [
            "ANALOGOUT",
            "CAN",
            "CRC",
            "SERIAL_ASYNCH"
        ],
        "default_lib": "small",
        "release_versions": ["2"],
        "device_name": "STM32F334R8"
    },
    "NUCLEO_F401RE": {
        "inherits": ["FAMILY_STM32"],
        "supported_form_factors": ["ARDUINO", "MORPHO"],
        "core": "Cortex-M4F",
        "extra_labels_add": ["STM32F4", "STM32F401xE", "STM32F401RE"],
        "config": {
            "clock_source": {
                "help": "Mask value : USE_PLL_HSE_EXTC | USE_PLL_HSE_XTAL (need HW patch) | USE_PLL_HSI",
                "value": "USE_PLL_HSE_EXTC|USE_PLL_HSI",
                "macro_name": "CLOCK_SOURCE"
            }
        },
        "detect_code": ["0720"],
        "macros_add": ["USB_STM_HAL", "USBHOST_OTHER"],
        "device_has_add": [
            "SERIAL_ASYNCH",
            "FLASH",
            "MPU"
        ],
        "release_versions": ["2", "5"],
        "device_name": "STM32F401RE"
    },
    "STEVAL_3DP001V1": {
        "inherits": ["FAMILY_STM32"],
        "core": "Cortex-M4F",
        "extra_labels_add": ["STM32F4", "STM32F401xE", "STM32F401VE"],
        "config": {
            "clock_source": {
                "help": "Mask value : USE_PLL_HSE_EXTC | USE_PLL_HSE_XTAL | USE_PLL_HSI",
                "value": "USE_PLL_HSE_XTAL|USE_PLL_HSI",
                "macro_name": "CLOCK_SOURCE"
            }
        },
        "macros_add": ["USB_STM_HAL", "USBHOST_OTHER", "HSE_VALUE=25000000"],
        "device_has_add": [
            "SERIAL_ASYNCH",
            "FLASH",
            "MPU"
        ],
        "overrides": { "lse_available": 0 },
        "release_versions": ["2", "5"],
        "device_name": "STM32F401VE"
    },
    "NUCLEO_F410RB": {
        "inherits": ["FAMILY_STM32"],
        "supported_form_factors": ["ARDUINO", "MORPHO"],
        "core": "Cortex-M4F",
        "extra_labels_add": [
            "STM32F4",
            "STM32F410RB",
            "STM32F410xB",
            "STM32F410Rx"
        ],
        "config": {
            "clock_source": {
                "help": "Mask value : USE_PLL_HSE_EXTC | USE_PLL_HSE_XTAL (need HW patch) | USE_PLL_HSI",
                "value": "USE_PLL_HSE_EXTC|USE_PLL_HSI",
                "macro_name": "CLOCK_SOURCE"
            },
            "lpticker_lptim": {
                "help": "This target supports LPTIM. Set value 1 to use LPTIM for LPTICKER, or 0 to use RTC wakeup timer",
                "value": 1
            }
        },
        "macros_add": [
            "MBED_TICKLESS"
        ],
        "overrides": { "lpticker_delay_ticks": 4 },
        "detect_code": ["0744"],
        "device_has_add": [
            "ANALOGOUT",
            "SERIAL_ASYNCH",
            "TRNG",
            "FLASH",
            "MPU"
        ],
        "release_versions": ["2", "5"],
        "device_name": "STM32F410RB"
    },
    "NUCLEO_F411RE": {
        "inherits": ["FAMILY_STM32"],
        "supported_form_factors": ["ARDUINO", "MORPHO"],
        "core": "Cortex-M4F",
        "extra_labels_add": ["STM32F4", "STM32F411xE", "STM32F411RE"],
        "components_add": ["FLASHIAP"],
        "detect_code": ["0740"],
        "config": {
            "clock_source": {
                "help": "Mask value : USE_PLL_HSE_EXTC | USE_PLL_HSE_XTAL (need HW patch) | USE_PLL_HSI",
                "value": "USE_PLL_HSE_EXTC|USE_PLL_HSI",
                "macro_name": "CLOCK_SOURCE"
            }
        },
        "macros_add": ["USB_STM_HAL", "USBHOST_OTHER"],
        "device_has_add": [
            "SERIAL_ASYNCH",
            "FLASH",
            "MPU"
        ],
        "release_versions": ["2", "5"],
        "device_name": "STM32F411RE",
        "bootloader_supported": true
    },
    "NUCLEO_F412ZG": {
        "inherits": ["FAMILY_STM32"],
        "supported_form_factors": ["ARDUINO", "MORPHO"],
        "core": "Cortex-M4F",
        "extra_labels_add": ["STM32F4", "STM32F412xG", "STM32F412ZG"],
        "config": {
            "clock_source": {
                "help": "Mask value : USE_PLL_HSE_EXTC | USE_PLL_HSE_XTAL (need HW patch) | USE_PLL_HSI",
                "value": "USE_PLL_HSE_EXTC|USE_PLL_HSI",
                "macro_name": "CLOCK_SOURCE"
            }
        },
        "detect_code": ["0826"],
        "macros_add": ["USB_STM_HAL", "USBHOST_OTHER"],
        "device_has_add": [
            "CAN",
            "SERIAL_ASYNCH",
            "TRNG",
            "FLASH",
            "MPU",
            "USBDEVICE"
        ],
        "release_versions": ["2", "5"],
        "device_name": "STM32F412ZG",
        "bootloader_supported": true
    },
    "MTB_MXCHIP_EMW3166": {
        "inherits": ["FAMILY_STM32"],
        "supported_toolchains": ["ARM", "GCC_ARM", "IAR"],
        "core": "Cortex-M4F",
        "extra_labels_add": [
            "STM32F4",
            "STM32F412xG",
            "STM32F412ZG",
            "WICED",
            "CYW43362"
        ],
        "macros_add": ["USB_STM_HAL", "USBHOST_OTHER"],
        "device_has_add": [
            "CAN",
            "SERIAL_ASYNCH",
            "TRNG",
            "FLASH",
            "MPU"
        ],
        "release_versions": ["5"],
        "device_name": "STM32F412ZG",
        "bootloader_supported": true,
        "config": {
            "clock_source": {
                "help": "Mask value : USE_PLL_HSE_EXTC | USE_PLL_HSE_XTAL (need HW patch) | USE_PLL_HSI",
                "value": "USE_PLL_HSI",
                "macro_name": "CLOCK_SOURCE"
            }
        },
        "overrides": {
            "network-default-interface-type": "WIFI"
        }
    },
    "USI_WM_BN_BM_22": {
        "inherits": ["FAMILY_STM32"],
        "supported_toolchains": ["ARM", "GCC_ARM", "IAR"],
        "components_add": ["SPIF", "FLASHIAP"],
        "core": "Cortex-M4F",
        "extra_labels_add": [
            "STM32F4",
            "STM32F412xG",
            "STM32F412ZG",
            "WICED",
            "CYW4343X",
            "CORDIO"
        ],
        "features": ["BLE", "STORAGE"],
        "macros_add": ["USB_STM_HAL", "USBHOST_OTHER"],
        "device_has_add": [
            "SERIAL_ASYNCH",
            "TRNG",
            "FLASH",
            "MPU"
        ],
        "release_versions": ["5"],
        "device_name": "STM32F412ZG",
        "bootloader_supported": true,
        "public": false,
        "config": {
            "clock_source": {
                "help": "Mask value : USE_PLL_HSE_EXTC | USE_PLL_HSE_XTAL (need HW patch) | USE_PLL_HSI",
                "value": "USE_PLL_HSI",
                "macro_name": "CLOCK_SOURCE"
            }
        },
        "overrides": {
            "network-default-interface-type": "WIFI"
        }
    },
    "MTB_USI_WM_BN_BM_22": {
        "overrides": {
            "lse_available": 0
        },
        "inherits": ["USI_WM_BN_BM_22"]
    },
    "MTB_ADV_WISE_1530": {
        "inherits": ["USI_WM_BN_BM_22"],
        "config": {
            "led1": "PA_4",
            "led2": "PC_12",
            "led3": "NC"
        },
        "overrides": {
            "stdio_uart_tx": "PB_10",
            "stdio_uart_rx": "PC_11"
        }
    },
    "DISCO_F413ZH": {
        "components_add": ["QSPIF", "FLASHIAP"],
        "inherits": ["FAMILY_STM32"],
        "supported_form_factors": ["ARDUINO"],
        "core": "Cortex-M4F",
        "extra_labels_add": [
            "STM32F4",
            "STM32F413xx",
            "STM32F413ZH",
            "STM32F413xH"
        ],
        "config": {
            "clock_source": {
                "help": "Mask value : USE_PLL_HSE_EXTC | USE_PLL_HSE_XTAL (need HW patch) | USE_PLL_HSI",
                "value": "USE_PLL_HSE_EXTC|USE_PLL_HSI",
                "macro_name": "CLOCK_SOURCE"
            },
            "lpticker_lptim": {
                "help": "This target supports LPTIM. Set value 1 to use LPTIM for LPTICKER, or 0 to use RTC wakeup timer",
                "value": 1
            }
        },
        "overrides": { "lpticker_delay_ticks": 4 },
        "detect_code": ["0743"],
        "macros_add": [
            "MBED_TICKLESS",
            "USB_STM_HAL",
            "USBHOST_OTHER"
        ],
        "device_has_add": [
            "ANALOGOUT",
            "CAN",
            "SERIAL_ASYNCH",
            "TRNG",
            "FLASH",
            "QSPI",
            "MPU",
            "USBDEVICE"
        ],
        "bootloader_supported": true,
        "release_versions": ["2", "5"],
        "device_name": "STM32F413ZH"
    },
    "NUCLEO_F413ZH": {
        "inherits": ["FAMILY_STM32"],
        "supported_form_factors": ["ARDUINO"],
        "core": "Cortex-M4F",
        "extra_labels_add": [
            "STM32F4",
            "STM32F413xx",
            "STM32F413ZH",
            "STM32F413xH"
        ],
        "config": {
            "clock_source": {
                "help": "Mask value : USE_PLL_HSE_EXTC | USE_PLL_HSE_XTAL (need HW patch) | USE_PLL_HSI",
                "value": "USE_PLL_HSE_EXTC|USE_PLL_HSI",
                "macro_name": "CLOCK_SOURCE"
            },
            "lpticker_lptim": {
                "help": "This target supports LPTIM. Set value 1 to use LPTIM for LPTICKER, or 0 to use RTC wakeup timer",
                "value": 1
            }
        },
        "overrides": { "lpticker_delay_ticks": 4 },
        "detect_code": ["0743"],
        "macros_add": [
            "MBED_TICKLESS",
            "USB_STM_HAL",
            "USBHOST_OTHER"
        ],
        "device_has_add": [
            "ANALOGOUT",
            "CAN",
            "SERIAL_ASYNCH",
            "TRNG",
            "FLASH",
            "MPU",
            "USBDEVICE"
        ],
        "bootloader_supported": true,
        "release_versions": ["2", "5"],
        "device_name": "STM32F413ZH"
    },
    "ELMO_F411RE": {
        "inherits": ["FAMILY_STM32"],
        "supported_form_factors": ["ARDUINO"],
        "core": "Cortex-M4F",
        "default_toolchain": "uARM",
        "extra_labels_add": ["STM32F4", "STM32F411xE", "STM32F411RE"],
        "supported_toolchains": ["ARM", "uARM", "GCC_ARM"],
        "detect_code": ["----"],
        "device_has_add": ["MPU"],
        "device_has_remove": ["SERIAL_FC"],
        "default_lib": "small",
        "release_versions": ["2"],
        "device_name": "STM32F411RE"
    },
    "NUCLEO_F429ZI": {
        "inherits": ["FAMILY_STM32"],
        "supported_form_factors": ["ARDUINO"],
        "core": "Cortex-M4F",
        "config": {
            "d11_configuration": {
                "help": "Value: PA_7 for the default board configuration, PB_5 in case of solder bridge update (SB121 off/ SB122 on)",
                "value": "PA_7",
                "macro_name": "STM32_D11_SPI_ETHERNET_PIN"
            },
            "clock_source": {
                "help": "Mask value : USE_PLL_HSE_EXTC | USE_PLL_HSE_XTAL (need HW patch) | USE_PLL_HSI",
                "value": "USE_PLL_HSE_EXTC|USE_PLL_HSI",
                "macro_name": "CLOCK_SOURCE"
            }
        },
        "extra_labels_add": [
            "STM32F4",
            "STM32F429",
            "STM32F429ZI",
            "STM32F429xx",
            "STM32F429xI",
            "STM_EMAC",
            "PSA"
        ],
        "components_add": ["FLASHIAP"],
        "macros_add": [
            "USB_STM_HAL",
            "USBHOST_OTHER",
            "MBEDTLS_PSA_CRYPTO_C"
        ],
        "device_has_add": [
            "ANALOGOUT",
            "CAN",
            "EMAC",
            "SERIAL_ASYNCH",
            "TRNG",
            "FLASH",
            "MPU",
            "USBDEVICE"
        ],
        "detect_code": ["0796"],
        "release_versions": ["2", "5"],
        "device_name": "STM32F429ZI",
        "bootloader_supported": true,
        "overrides": {
            "network-default-interface-type": "ETHERNET"
        }
    },
    "NUCLEO_F439ZI": {
        "inherits": ["FAMILY_STM32"],
        "supported_form_factors": ["ARDUINO"],
        "core": "Cortex-M4F",
        "config": {
            "d11_configuration": {
                "help": "Value: PA_7 for the default board configuration, PB_5 in case of solder bridge update (SB121 off/ SB122 on)",
                "value": "PA_7",
                "macro_name": "STM32_D11_SPI_ETHERNET_PIN"
            },
            "clock_source": {
                "help": "Mask value : USE_PLL_HSE_EXTC | USE_PLL_HSE_XTAL (need HW patch) | USE_PLL_HSI",
                "value": "USE_PLL_HSE_EXTC|USE_PLL_HSI",
                "macro_name": "CLOCK_SOURCE"
            }
        },
        "extra_labels_add": [
            "STM32F4",
            "STM32F439",
            "STM32F439ZI",
            "STM32F439xx",
            "STM32F439xI",
            "STM_EMAC"
        ],
        "macros_add": [
            "MBEDTLS_CONFIG_HW_SUPPORT",
            "USB_STM_HAL",
            "USBHOST_OTHER"
        ],
        "device_has_add": [
            "ANALOGOUT",
            "CAN",
            "EMAC",
            "SERIAL_ASYNCH",
            "TRNG",
            "FLASH",
            "MPU"
        ],
        "detect_code": ["0797"],
        "release_versions": ["2", "5"],
        "device_name": "STM32F439ZI",
        "bootloader_supported": true,
        "overrides": {
            "network-default-interface-type": "ETHERNET"
        }
    },
    "NUCLEO_F446RE": {
        "inherits": ["FAMILY_STM32"],
        "supported_form_factors": ["ARDUINO", "MORPHO"],
        "core": "Cortex-M4F",
        "extra_labels_add": ["STM32F4", "STM32F446xE", "STM32F446RE"],
        "config": {
            "clock_source": {
                "help": "Mask value : USE_PLL_HSE_EXTC | USE_PLL_HSE_XTAL (need HW patch) | USE_PLL_HSI",
                "value": "USE_PLL_HSE_EXTC|USE_PLL_HSI",
                "macro_name": "CLOCK_SOURCE"
            }
        },
        "detect_code": ["0777"],
        "macros_add": ["USB_STM_HAL", "USBHOST_OTHER"],
        "device_has_add": [
            "ANALOGOUT",
            "CAN",
            "SERIAL_ASYNCH",
            "FLASH",
            "MPU"
        ],
        "release_versions": ["2", "5"],
        "device_name": "STM32F446RE",
        "bootloader_supported": true
    },
    "NUCLEO_F446ZE": {
        "inherits": ["FAMILY_STM32"],
        "supported_form_factors": ["ARDUINO", "MORPHO"],
        "core": "Cortex-M4F",
        "extra_labels_add": ["STM32F4", "STM32F446xE", "STM32F446ZE"],
        "config": {
            "clock_source": {
                "help": "Mask value : USE_PLL_HSE_EXTC | USE_PLL_HSE_XTAL (need HW patch) | USE_PLL_HSI",
                "value": "USE_PLL_HSE_EXTC|USE_PLL_HSI",
                "macro_name": "CLOCK_SOURCE"
            }
        },
        "detect_code": ["0778"],
        "macros_add": ["USB_STM_HAL", "USBHOST_OTHER"],
        "device_has_add": [
            "ANALOGOUT",
            "CAN",
            "SERIAL_ASYNCH",
            "FLASH",
            "MPU",
            "USBDEVICE"
        ],
        "release_versions": ["2", "5"],
        "device_name": "STM32F446ZE"
    },
    "B96B_F446VE": {
        "inherits": ["FAMILY_STM32"],
        "supported_form_factors": ["ARDUINO", "MORPHO"],
        "core": "Cortex-M4F",
        "extra_labels_add": ["STM32F4", "STM32F446xE", "STM32F446VE"],
        "detect_code": ["0840"],
        "device_has_add": [
            "ANALOGOUT",
            "CAN",
            "SERIAL_ASYNCH",
            "FLASH",
            "MPU"
        ],
        "release_versions": ["2", "5"],
        "device_name": "STM32F446VE"
    },
    "NUCLEO_F746ZG": {
        "inherits": ["FAMILY_STM32"],
        "core": "Cortex-M7F",
        "extra_labels_add": [
            "STM32F7",
            "STM32F746",
            "STM32F746xG",
            "STM32F746ZG",
            "STM_EMAC"
        ],
        "config": {
            "d11_configuration": {
                "help": "Value: PA_7 for the default board configuration, PB_5 in case of solder bridge update (SB121 off/ SB122 on)",
                "value": "PA_7",
                "macro_name": "STM32_D11_SPI_ETHERNET_PIN"
            },
            "clock_source": {
                "help": "Mask value : USE_PLL_HSE_EXTC | USE_PLL_HSE_XTAL (need HW patch) | USE_PLL_HSI",
                "value": "USE_PLL_HSE_EXTC|USE_PLL_HSI",
                "macro_name": "CLOCK_SOURCE"
            },
            "lpticker_lptim": {
                "help": "This target supports LPTIM. Set value 1 to use LPTIM for LPTICKER, or 0 to use RTC wakeup timer",
                "value": 1
            }
        },
        "macros_add": [
            "MBED_TICKLESS",
            "USBHOST_OTHER"
        ],
        "supported_form_factors": ["ARDUINO"],
        "detect_code": ["0816"],
        "device_has_add": [
            "ANALOGOUT",
            "CAN",
            "CRC",
            "EMAC",
            "SERIAL_ASYNCH",
            "TRNG",
            "FLASH",
            "USBDEVICE",
            "MPU"
        ],
        "release_versions": ["2", "5"],
        "device_name": "STM32F746ZG",
        "bootloader_supported": true,
        "overrides": {
            "lpticker_delay_ticks": 4,
            "network-default-interface-type": "ETHERNET"
        }
    },
    "NUCLEO_F756ZG": {
        "inherits": ["FAMILY_STM32"],
        "core": "Cortex-M7F",
        "extra_labels_add": [
            "STM32F7",
            "STM32F756",
            "STM32F756xG",
            "STM32F756ZG",
            "STM_EMAC"
        ],
        "config": {
            "d11_configuration": {
                "help": "Value: PA_7 for the default board configuration, PB_5 in case of solder bridge update (SB121 off/ SB122 on)",
                "value": "PA_7",
                "macro_name": "STM32_D11_SPI_ETHERNET_PIN"
            },
            "clock_source": {
                "help": "Mask value : USE_PLL_HSE_EXTC | USE_PLL_HSE_XTAL (need HW patch) | USE_PLL_HSI",
                "value": "USE_PLL_HSE_EXTC|USE_PLL_HSI",
                "macro_name": "CLOCK_SOURCE"
            },
            "lpticker_lptim": {
                "help": "This target supports LPTIM. Set value 1 to use LPTIM for LPTICKER, or 0 to use RTC wakeup timer",
                "value": 1
            }
        },
        "macros_add": [
            "MBED_TICKLESS",
            "USBHOST_OTHER",
            "MBEDTLS_CONFIG_HW_SUPPORT"
        ],
        "supported_form_factors": ["ARDUINO"],
        "detect_code": ["0819"],
        "device_has_add": [
            "ANALOGOUT",
            "CAN",
            "CRC",
            "EMAC",
            "SERIAL_ASYNCH",
            "TRNG",
            "FLASH",
            "USBDEVICE",
            "MPU"
        ],
        "release_versions": ["2", "5"],
        "device_name": "STM32F756ZG",
        "overrides": {
            "lpticker_delay_ticks": 4,
            "network-default-interface-type": "ETHERNET"
        }
    },
    "NUCLEO_F767ZI": {
        "inherits": ["FAMILY_STM32"],
        "components_add": ["FLASHIAP"],
        "core": "Cortex-M7FD",
        "extra_labels_add": [
            "STM32F7",
            "STM32F767",
            "STM32F767xI",
            "STM32F767ZI",
            "STM_EMAC"
        ],
        "config": {
            "flash_dual_bank": {
                "help": "Default board configuration is Single Bank Flash. If you enable Dual Bank with ST Link Utility, set value to 1",
                "value": "0"
            },
            "d11_configuration": {
                "help": "Value: PA_7 for the default board configuration, PB_5 in case of solder bridge update (SB121 off/ SB122 on)",
                "value": "PA_7",
                "macro_name": "STM32_D11_SPI_ETHERNET_PIN"
            },
            "clock_source": {
                "help": "Mask value : USE_PLL_HSE_EXTC | USE_PLL_HSE_XTAL (need HW patch) | USE_PLL_HSI",
                "value": "USE_PLL_HSE_EXTC|USE_PLL_HSI",
                "macro_name": "CLOCK_SOURCE"
            },
            "lpticker_lptim": {
                "help": "This target supports LPTIM. Set value 1 to use LPTIM for LPTICKER, or 0 to use RTC wakeup timer",
                "value": 1
            }
        },
        "supported_form_factors": ["ARDUINO"],
        "macros_add": [
            "MBED_TICKLESS",
            "USBHOST_OTHER"
        ],
        "detect_code": ["0818"],
        "device_has_add": [
            "ANALOGOUT",
            "CAN",
            "CRC",
            "EMAC",
            "SERIAL_ASYNCH",
            "TRNG",
            "FLASH",
            "USBDEVICE",
            "MPU"
        ],
        "release_versions": ["2", "5"],
        "device_name": "STM32F767ZI",
        "bootloader_supported": true,
        "overrides": {
            "lpticker_delay_ticks": 4,
            "network-default-interface-type": "ETHERNET"
        }
    },
    "NUCLEO_H743ZI": {
        "inherits": ["FAMILY_STM32"],
        "core": "Cortex-M7FD",
        "extra_labels_add": [
            "STM32H7",
            "STM32H743",
            "STM32H743xI",
            "STM32H743ZI"
        ],
        "config": {
            "d11_configuration": {
                "help": "Value: PA_7 for the default board configuration, PB_5 in case of solder bridge update (SB121 off/ SB122 on)",
                "value": "PA_7",
                "macro_name": "STM32_D11_SPI_ETHERNET_PIN"
            },
            "clock_source": {
                "help": "Mask value : USE_PLL_HSE_EXTC | USE_PLL_HSE_XTAL (need HW patch) | USE_PLL_HSI",
                "value": "USE_PLL_HSE_EXTC|USE_PLL_HSI",
                "macro_name": "CLOCK_SOURCE"
            },
            "lpticker_lptim": {
                "help": "This target supports LPTIM. Set value 1 to use LPTIM for LPTICKER, or 0 to use RTC wakeup timer",
                "value": 1
            },
            "hse_value": {
                "help": "HSE default value is 25MHz in HAL",
                "value": "8000000",
                "macro_name": "HSE_VALUE"
            }
        },
        "macros_add": [
            "MBED_TICKLESS"
        ],
        "overrides": { "lpticker_delay_ticks": 4 },
        "supported_form_factors": ["ARDUINO"],
        "detect_code": ["0813"],
        "device_has_add": [
            "ANALOGOUT",
            "CAN",
            "CRC",
            "TRNG",
            "FLASH",
            "MPU"
        ],
        "release_versions": ["2", "5"],
        "device_name": "STM32H743ZI",
        "bootloader_supported": true
    },
    "NUCLEO_L011K4": {
        "inherits": ["FAMILY_STM32"],
        "core": "Cortex-M0+",
        "extra_labels_add": ["STM32L0", "STM32L011K4"],
        "supported_toolchains": ["uARM"],
        "default_toolchain": "uARM",
        "supported_form_factors": ["ARDUINO"],
        "config": {
            "clock_source": {
                "help": "Mask value : USE_PLL_HSE_EXTC | USE_PLL_HSE_XTAL (need HW patch) | USE_PLL_HSI",
                "value": "USE_PLL_HSE_EXTC|USE_PLL_HSI",
                "macro_name": "CLOCK_SOURCE"
            },
            "lpticker_lptim": {
                "help": "This target supports LPTIM. Set value 1 to use LPTIM for LPTICKER, or 0 to use RTC wakeup timer",
                "value": 1
            }
        },
        "overrides": { "lpticker_delay_ticks": 4 },
        "detect_code": ["0780"],
        "device_has_add": [
            "CRC",
            "FLASH"
        ],
        "default_lib": "small",
        "release_versions": ["2"],
        "device_name": "STM32L011K4"
    },
    "NUCLEO_L031K6": {
        "inherits": ["FAMILY_STM32"],
        "core": "Cortex-M0+",
        "extra_labels_add": ["STM32L0", "STM32L031K6"],
        "default_toolchain": "uARM",
        "config": {
            "clock_source": {
                "help": "Mask value : USE_PLL_HSE_EXTC (need HW patch) | USE_PLL_HSE_XTAL (need HW patch) | USE_PLL_HSI",
                "value": "USE_PLL_HSI",
                "macro_name": "CLOCK_SOURCE"
            },
            "lpticker_lptim": {
                "help": "This target supports LPTIM. Set value 1 to use LPTIM for LPTICKER, or 0 to use RTC wakeup timer",
                "value": 1
            }
        },
        "overrides": { "lpticker_delay_ticks": 4 },
        "detect_code": ["0790"],
        "device_has_add": [
            "CRC",
            "FLASH"
        ],
        "default_lib": "small",
        "release_versions": ["2"],
        "device_name": "STM32L031K6"
    },
    "NUCLEO_L053R8": {
        "inherits": ["FAMILY_STM32"],
        "supported_form_factors": ["ARDUINO", "MORPHO"],
        "core": "Cortex-M0+",
        "extra_labels_add": ["STM32L0", "STM32L053x8", "STM32L053R8"],
        "config": {
            "clock_source": {
                "help": "Mask value : USE_PLL_HSE_EXTC | USE_PLL_HSE_XTAL (need HW patch) | USE_PLL_HSI",
                "value": "USE_PLL_HSE_EXTC|USE_PLL_HSI",
                "macro_name": "CLOCK_SOURCE"
            },
            "lpticker_lptim": {
                "help": "This target supports LPTIM. Set value 1 to use LPTIM for LPTICKER, or 0 to use RTC wakeup timer",
                "value": 1
            }
        },
        "overrides": { "lpticker_delay_ticks": 4 },
        "detect_code": ["0715"],
        "device_has_add": [
            "ANALOGOUT",
            "CRC",
            "SERIAL_ASYNCH",
            "FLASH",
            "MPU"
        ],
        "default_lib": "small",
        "release_versions": ["2"],
        "device_name": "STM32L053R8"
    },
    "NUCLEO_L073RZ": {
        "inherits": ["FAMILY_STM32"],
        "supported_form_factors": ["ARDUINO", "MORPHO"],
        "core": "Cortex-M0+",
        "extra_labels_add": ["STM32L0", "STM32L073RZ", "STM32L073xx"],
        "config": {
            "clock_source": {
                "help": "Mask value : USE_PLL_HSE_EXTC | USE_PLL_HSE_XTAL (need HW patch) | USE_PLL_HSI",
                "value": "USE_PLL_HSE_EXTC|USE_PLL_HSI",
                "macro_name": "CLOCK_SOURCE"
            },
            "lpticker_lptim": {
                "help": "This target supports LPTIM. Set value 1 to use LPTIM for LPTICKER, or 0 to use RTC wakeup timer",
                "value": 0
            }
        },
        "macros_add": [
            "MBED_TICKLESS"
        ],
        "overrides": { "lpticker_delay_ticks": 4 },
        "detect_code": ["0760"],
        "device_has_add": [
            "ANALOGOUT",
            "CRC",
            "SERIAL_ASYNCH",
            "TRNG",
            "FLASH",
            "MPU"
        ],
        "release_versions": ["2", "5"],
        "bootloader_supported": true,
        "device_name": "STM32L073RZ"
    },
    "NUCLEO_L152RE": {
        "inherits": ["FAMILY_STM32"],
        "supported_form_factors": ["ARDUINO", "MORPHO"],
        "core": "Cortex-M3",
        "extra_labels_add": ["STM32L1", "STM32L152RE"],
        "config": {
            "clock_source": {
                "help": "Mask value : USE_PLL_HSE_EXTC | USE_PLL_HSE_XTAL (need HW patch) | USE_PLL_HSI",
                "value": "USE_PLL_HSE_EXTC|USE_PLL_HSI",
                "macro_name": "CLOCK_SOURCE"
            }
        },
        "detect_code": ["0710"],
        "device_has_add": [
            "ANALOGOUT",
            "SERIAL_ASYNCH",
            "FLASH",
            "MPU"
        ],
        "release_versions": ["2", "5"],
        "device_name": "STM32L152RE"
    },
    "NUCLEO_L432KC": {
        "inherits": ["FAMILY_STM32"],
        "core": "Cortex-M4F",
        "extra_labels_add": ["STM32L4", "STM32L432xC", "STM32L432KC"],
        "config": {
            "clock_source": {
                "help": "Mask value : USE_PLL_HSE_EXTC (need HW patch) | USE_PLL_HSE_XTAL (need HW patch) | USE_PLL_HSI | USE_PLL_MSI",
                "value": "USE_PLL_MSI",
                "macro_name": "CLOCK_SOURCE"
            },
            "lpticker_lptim": {
                "help": "This target supports LPTIM. Set value 1 to use LPTIM for LPTICKER, or 0 to use RTC wakeup timer",
                "value": 1
            }
        },
        "macros_add": [
            "MBED_TICKLESS"
        ],
        "overrides": { "lpticker_delay_ticks": 4 },
        "detect_code": ["0770"],
        "device_has_add": [
            "ANALOGOUT",
            "CRC",
            "SERIAL_ASYNCH",
            "CAN",
            "TRNG",
            "FLASH",
            "MPU"
        ],
        "release_versions": ["2", "5"],
        "device_name": "STM32L432KC",
        "bootloader_supported": true
    },
    "NUCLEO_L433RC_P": {
        "inherits": ["FAMILY_STM32"],
        "supported_form_factors": ["ARDUINO", "MORPHO"],
        "core": "Cortex-M4F",
        "extra_labels_add": ["STM32L4", "STM32L433xC", "STM32L433RC"],
        "config": {
            "clock_source": {
                "help": "Mask value : USE_PLL_HSE_EXTC (need HW patch) | USE_PLL_HSE_XTAL (need HW patch) | USE_PLL_HSI | USE_PLL_MSI",
                "value": "USE_PLL_MSI",
                "macro_name": "CLOCK_SOURCE"
            },
            "lpticker_lptim": {
                "help": "This target supports LPTIM. Set value 1 to use LPTIM for LPTICKER, or 0 to use RTC wakeup timer",
                "value": 1
            }
        },
        "macros_add": [
            "MBED_TICKLESS"
        ],
        "overrides": { "lpticker_delay_ticks": 4 },
        "detect_code": ["0779"],
        "device_has_add": [
            "ANALOGOUT",
            "CRC",
            "SERIAL_ASYNCH",
            "CAN",
            "TRNG",
            "FLASH",
            "MPU"
        ],
        "release_versions": ["2", "5"],
        "device_name": "STM32L433RC",
        "bootloader_supported": true
    },
    "MTB_ADV_WISE_1510": {
        "inherits": ["FAMILY_STM32"],
        "core": "Cortex-M4F",
        "extra_labels_add": ["STM32L4", "STM32L443xC", "STM32L443RC"],
        "config": {
            "clock_source": {
                "help": "Mask value : USE_PLL_HSI | USE_PLL_MSI",
                "value": "USE_PLL_HSI",
                "macro_name": "CLOCK_SOURCE"
            }
        },
        "overrides": { "lse_available": 0 },
        "release_versions": ["5"],
        "device_has_add": [
            "ANALOGOUT",
            "CRC",
            "SERIAL_ASYNCH",
            "CAN",
            "TRNG",
            "FLASH",
            "MPU"
        ],
        "device_has_remove": ["LPTICKER"],
        "macros_add": ["MBEDTLS_CONFIG_HW_SUPPORT"],
        "device_name": "STM32L443RC",
        "detect_code": ["0458"],
        "bootloader_supported": true
    },
    "NUCLEO_L476RG": {
        "inherits": ["FAMILY_STM32"],
        "supported_form_factors": ["ARDUINO", "MORPHO"],
        "core": "Cortex-M4F",
        "extra_labels_add": ["STM32L4", "STM32L476RG", "STM32L476xG"],
        "config": {
            "clock_source": {
                "help": "Mask value : USE_PLL_HSE_EXTC (need HW patch) | USE_PLL_HSE_XTAL (need HW patch) | USE_PLL_HSI | USE_PLL_MSI",
                "value": "USE_PLL_MSI",
                "macro_name": "CLOCK_SOURCE"
            },
            "lpticker_lptim": {
                "help": "This target supports LPTIM. Set value 1 to use LPTIM for LPTICKER, or 0 to use RTC wakeup timer",
                "value": 1
            }
        },
        "overrides": { "lpticker_delay_ticks": 4 },
        "detect_code": ["0765"],
        "macros_add": [
            "MBED_TICKLESS",
            "USBHOST_OTHER"
        ],
        "device_has_add": [
            "ANALOGOUT",
            "CAN",
            "CRC",
            "SERIAL_ASYNCH",
            "TRNG",
            "FLASH",
            "MPU"
        ],
        "release_versions": ["2", "5"],
        "device_name": "STM32L476RG",
        "bootloader_supported": true
    },
    "SILICA_SENSOR_NODE": {
        "inherits": ["FAMILY_STM32"],
        "core": "Cortex-M4F",
        "default_toolchain": "GCC_ARM",
        "extra_labels_add": ["STM32L4", "STM32L476xG", "STM32L476JG"],
        "config": {
            "clock_source": {
                "help": "Mask value : USE_PLL_HSE_EXTC (need HW patch) | USE_PLL_HSE_XTAL (need HW patch) | USE_PLL_HSI | USE_PLL_MSI",
                "value": "USE_PLL_MSI",
                "macro_name": "CLOCK_SOURCE"
            }
        },
        "detect_code": ["0766"],
        "macros_add": ["USBHOST_OTHER"],
        "device_has_add": [
            "ANALOGOUT",
            "CAN",
            "CRC",
            "SERIAL_ASYNCH",
            "TRNG",
            "FLASH",
            "MPU"
        ],
        "release_versions": ["5"],
        "device_name": "STM32L476JG"
    },
    "NUCLEO_L486RG": {
        "inherits": ["FAMILY_STM32"],
        "supported_form_factors": ["ARDUINO", "MORPHO"],
        "core": "Cortex-M4F",
        "extra_labels_add": ["STM32L4", "STM32L486RG", "STM32L486xG"],
        "config": {
            "clock_source": {
                "help": "Mask value : USE_PLL_HSE_EXTC (need HW patch) | USE_PLL_HSE_XTAL (need HW patch) | USE_PLL_HSI | USE_PLL_MSI",
                "value": "USE_PLL_MSI",
                "macro_name": "CLOCK_SOURCE"
            },
            "lpticker_lptim": {
                "help": "This target supports LPTIM. Set value 1 to use LPTIM for LPTICKER, or 0 to use RTC wakeup timer",
                "value": 1
            }
        },
        "overrides": { "lpticker_delay_ticks": 4 },
        "detect_code": ["0827"],
        "macros_add": [
            "MBED_TICKLESS",
            "USBHOST_OTHER",
            "MBEDTLS_CONFIG_HW_SUPPORT"
        ],
        "device_has_add": [
            "ANALOGOUT",
            "CAN",
            "CRC",
            "SERIAL_ASYNCH",
            "TRNG",
            "FLASH",
            "MPU"
        ],
        "release_versions": ["2", "5"],
        "device_name": "STM32L486RG"
    },
    "MTB_ADV_WISE_1570": {
        "components_add": ["FLASHIAP"],
        "inherits": ["FAMILY_STM32"],
        "core": "Cortex-M4F",
        "extra_labels_add": [
            "STM32L4",
            "STM32L486RG",
            "STM32L486xG",
            "WISE_1570"
        ],
        "config": {
            "clock_source": {
                "help": "Mask value : USE_PLL_HSE_EXTC (need HW patch) | USE_PLL_HSE_XTAL (need HW patch) | USE_PLL_HSI | USE_PLL_MSI",
                "value": "USE_PLL_HSE_XTAL",
                "macro_name": "CLOCK_SOURCE"
            }
        },
        "overrides": { "lpuart_clock_source": "USE_LPUART_CLK_HSI" },
        "detect_code": ["0460"],
        "macros_add": [
            "MBEDTLS_CONFIG_HW_SUPPORT",
            "WISE_1570"
        ],
        "device_has_add": [
            "ANALOGOUT",
            "CRC",
            "SERIAL_ASYNCH",
            "TRNG",
            "FLASH",
            "MPU"
        ],
        "device_has_remove": ["LPTICKER"],
        "release_versions": ["5"],
        "device_name": "STM32L486RG",
        "bootloader_supported": true,
        "OUTPUT_EXT": "hex"
    },
    "ARCH_MAX": {
        "inherits": ["FAMILY_STM32"],
        "supported_form_factors": ["ARDUINO"],
        "core": "Cortex-M4F",
        "supported_toolchains": ["ARM", "uARM", "GCC_ARM", "IAR"],
        "program_cycle_s": 2,
        "extra_labels_add": [
            "STM32F4",
            "STM32F407",
            "STM32F407xG",
            "STM32F407VG",
            "STM_EMAC"
        ],
        "device_has_add": ["ANALOGOUT", "TRNG", "FLASH", "EMAC", "MPU"],
        "device_has_remove": [
            "LPTICKER",
            "SERIAL_FC"
        ],
        "macros_add": ["USB_STM_HAL"],
        "config": {
            "clock_source": {
                "help": "Mask value : USE_PLL_HSE_EXTC | USE_PLL_HSE_XTAL | USE_PLL_HSI | USE_PLL_MSI",
                "value": "USE_PLL_HSE_XTAL",
                "macro_name": "CLOCK_SOURCE"
            }
        },
        "release_versions": ["2", "5"],
        "overrides": {"lse_available": 0},
        "device_name": "STM32F407VG",
        "overrides": {
            "network-default-interface-type": "ETHERNET"
        }
    },
    "WIO_3G": {
        "inherits": ["FAMILY_STM32"],
        "core": "Cortex-M4F",
        "config": {
            "clock_source": {
                "help": "Mask value : USE_PLL_HSE_EXTC | USE_PLL_HSE_XTAL | USE_PLL_HSI",
                "value": "USE_PLL_HSE_XTAL|USE_PLL_HSI",
                "macro_name": "CLOCK_SOURCE"
            },
            "clock_source_usb": {
                "help": "As 48 Mhz clock is configured for USB, SYSCLK has to be reduced from 180 to 168 MHz (set 0 for the max SYSCLK value)",
                "value": "1",
                "macro_name": "CLOCK_SOURCE_USB"
            },
            "modem_is_on_board": {
                "help": "Value: Tells the build system that the modem is on-board as oppose to a plug-in shield/module.",
                "value": 1,
                "macro_name": "MODEM_ON_BOARD"
            },
            "modem_data_connection_type": {
                "help": "Value: Defines how the modem is wired up to the MCU, e.g., data connection can be a UART or USB and so forth.",
                "value": 1,
                "macro_name": "MODEM_ON_BOARD_UART"
            }
        },
        "extra_labels_add": [
            "STM32F4",
            "STM32F439",
            "STM32F439VI",
            "STM32F439xx",
            "STM32F439xI"
        ],
        "macros_add": [
            "MBEDTLS_CONFIG_HW_SUPPORT",
            "USB_STM_HAL",
            "USBHOST_OTHER"
        ],
        "device_has_add": [
            "ANALOGOUT",
            "CAN",
            "TRNG",
            "FLASH",
            "MPU"
        ],
        "detect_code": ["9014"],
        "release_versions": ["2", "5"],
        "device_name" : "STM32F439VI",
        "bootloader_supported": true,
        "overrides": {
            "network-default-interface-type": "CELLULAR"
        }
    },
    "WIO_BG96": {
        "inherits": ["FAMILY_STM32"],
        "core": "Cortex-M4F",
        "config": {
            "clock_source": {
                "help": "Mask value : USE_PLL_HSE_EXTC | USE_PLL_HSE_XTAL | USE_PLL_HSI",
                "value": "USE_PLL_HSE_XTAL|USE_PLL_HSI",
                "macro_name": "CLOCK_SOURCE"
            },
            "clock_source_usb": {
                "help": "As 48 Mhz clock is configured for USB, SYSCLK has to be reduced from 180 to 168 MHz (set 0 for the max SYSCLK value)",
                "value": "0",
                "macro_name": "CLOCK_SOURCE_USB"
            },
            "modem_is_on_board": {
                "help": "Value: Tells the build system that the modem is on-board as oppose to a plug-in shield/module.",
                "value": 1,
                "macro_name": "MODEM_ON_BOARD"
            },
            "modem_data_connection_type": {
                "help": "Value: Defines how the modem is wired up to the MCU, e.g., data connection can be a UART or USB and so forth.",
                "value": 1,
                "macro_name": "MODEM_ON_BOARD_UART"
            }
        },
        "extra_labels_add": ["STM32F4", "STM32F439", "STM32F439VI", "STM32F439xx", "STM32F439xI"],
        "macros_add": ["MBEDTLS_CONFIG_HW_SUPPORT"],
        "device_has_add": [
            "ANALOGOUT",
            "SERIAL_ASYNCH",
            "TRNG",
            "FLASH",
            "MPU"
        ],
        "detect_code": ["9015"],
        "release_versions": ["2", "5"],
        "device_name" : "STM32F439VI",
        "components_add": ["SD"],
        "bootloader_supported": true,
        "overrides": {
            "network-default-interface-type": "CELLULAR"
        }
    },
    "DISCO_F051R8": {
        "inherits": ["FAMILY_STM32"],
        "core": "Cortex-M0",
        "extra_labels_add": ["STM32F0", "STM32F051", "STM32F051R8"],
        "supported_toolchains": ["GCC_ARM"],
        "config": {
            "clock_source": {
                "help": "Mask value : USE_PLL_HSE_EXTC | USE_PLL_HSE_XTAL (need HW patch) | USE_PLL_HSI",
                "value": "USE_PLL_HSE_EXTC|USE_PLL_HSI",
                "macro_name": "CLOCK_SOURCE"
            }
        },
        "macros_add": [
            "CMSIS_VECTAB_VIRTUAL",
            "CMSIS_VECTAB_VIRTUAL_HEADER_FILE=\"cmsis_nvic.h\""
        ],
        "device_has_add": [
            "CRC",
            "MPU"
        ],
        "device_has_remove": ["LPTICKER"],
        "device_name": "STM32F051R8"
    },
    "DISCO_F100RB": {
        "inherits": ["FAMILY_STM32"],
        "core": "Cortex-M3",
        "extra_labels_add": ["STM32F1", "STM32F100RB"],
        "supported_toolchains": ["GCC_ARM"],
        "device_has_add": [],
        "device_has_remove": ["LPTICKER"],
        "device_name": "STM32F100RB"
    },
    "DISCO_F303VC": {
        "inherits": ["FAMILY_STM32"],
        "core": "Cortex-M4F",
        "extra_labels_add": [
            "STM32F3",
            "STM32F303",
            "STM32F303xC",
            "STM32F303VC"
        ],
        "overrides": { "lse_available": 0 },
        "config": {
            "clock_source": {
                "help": "Mask value : USE_PLL_HSE_EXTC | USE_PLL_HSI",
                "value": "USE_PLL_HSE_EXTC|USE_PLL_HSI",
                "macro_name": "CLOCK_SOURCE"
            }
        },
        "supported_toolchains": ["ARM", "uARM", "GCC_ARM", "IAR"],
        "release_versions": ["2", "5"],
        "device_has_add": [
            "ANALOGOUT",
            "CAN",
            "CRC",
            "MPU"
        ],
        "device_name": "STM32F303VC"
    },
    "DISCO_F334C8": {
        "inherits": ["FAMILY_STM32"],
        "core": "Cortex-M4F",
        "extra_labels_add": ["STM32F3", "STM32F334x8", "STM32F334C8"],
        "config": {
            "clock_source": {
                "help": "Mask value : USE_PLL_HSE_EXTC | USE_PLL_HSE_XTAL (need HW patch) | USE_PLL_HSI",
                "value": "USE_PLL_HSE_EXTC|USE_PLL_HSI",
                "macro_name": "CLOCK_SOURCE"
            }
        },
        "overrides": { "lse_available": 0 },
        "detect_code": ["0810"],
        "device_has_add": [
            "ANALOGOUT",
            "CRC",
            "SERIAL_ASYNCH"
        ],
        "default_lib": "small",
        "release_versions": ["2"],
        "device_name": "STM32F334C8"
    },
    "DISCO_F407VG": {
        "inherits": ["FAMILY_STM32"],
        "core": "Cortex-M4F",
        "extra_labels_add": [
            "STM32F4",
            "STM32F407",
            "STM32F407xG",
            "STM32F407VG"
        ],
        "supported_toolchains": ["ARM", "uARM", "GCC_ARM", "IAR"],
        "config": {
            "clock_source": {
                "help": "Mask value : USE_PLL_HSE_EXTC (need HW patch) | USE_PLL_HSE_XTAL | USE_PLL_HSI",
                "value": "USE_PLL_HSE_XTAL|USE_PLL_HSI",
                "macro_name": "CLOCK_SOURCE"
            }
        },
        "macros_add": ["USB_STM_HAL"],
        "overrides": { "lse_available": 0 },
        "device_has_add": ["ANALOGOUT", "TRNG", "FLASH", "MPU", "USBDEVICE"],
        "release_versions": ["2", "5"],
        "device_name": "STM32F407VG"
    },
    "DISCO_F429ZI": {
        "inherits": ["FAMILY_STM32"],
        "core": "Cortex-M4F",
        "extra_labels_add": [
            "STM32F4",
            "STM32F429",
            "STM32F429ZI",
            "STM32F429xI",
            "STM32F429xx"
        ],
        "config": {
            "clock_source": {
                "help": "Mask value : USE_PLL_HSE_EXTC (need HW patch) | USE_PLL_HSE_XTAL | USE_PLL_HSI",
                "value": "USE_PLL_HSE_XTAL|USE_PLL_HSI",
                "macro_name": "CLOCK_SOURCE"
            }
        },
        "overrides": { "lse_available": 0 },
        "macros_add": ["USB_STM_HAL", "USBHOST_OTHER"],
        "device_has_add": [
            "ANALOGOUT",
            "CAN",
            "SERIAL_ASYNCH",
            "TRNG",
            "FLASH",
            "MPU"
        ],
        "release_versions": ["2", "5"],
        "device_name": "STM32F429ZI",
        "bootloader_supported": true
    },
    "DISCO_F469NI": {
        "components_add": ["QSPIF"],
        "inherits": ["FAMILY_STM32"],
        "supported_form_factors": ["ARDUINO"],
        "core": "Cortex-M4F",
        "extra_labels_add": [
            "STM32F4",
            "STM32F469",
            "STM32F469NI",
            "STM32F469xI",
            "STM32F469xx"
        ],
        "config": {
            "clock_source": {
                "help": "Mask value : USE_PLL_HSE_EXTC (need HW patch) | USE_PLL_HSE_XTAL | USE_PLL_HSI",
                "value": "USE_PLL_HSE_XTAL|USE_PLL_HSI",
                "macro_name": "CLOCK_SOURCE"
            }
        },
        "detect_code": ["0788"],
        "macros_add": ["USB_STM_HAL", "USBHOST_OTHER"],
        "device_has_add": [
            "ANALOGOUT",
            "CAN",
            "TRNG",
            "FLASH",
            "QSPI",
            "MPU",
            "USBDEVICE"
        ],
        "release_versions": ["2", "5"],
        "device_name": "STM32F469NI",
        "bootloader_supported": true
    },
    "DISCO_L053C8": {
        "inherits": ["FAMILY_STM32"],
        "core": "Cortex-M0+",
        "extra_labels_add": ["STM32L0", "STM32L053x8", "STM32L053C8"],
        "config": {
            "clock_source": {
                "help": "Mask value : USE_PLL_HSE_EXTC | USE_PLL_HSE_XTAL (need HW patch) | USE_PLL_HSI",
                "value": "USE_PLL_HSE_EXTC|USE_PLL_HSI",
                "macro_name": "CLOCK_SOURCE"
            },
            "lpticker_lptim": {
                "help": "This target supports LPTIM. Set value 1 to use LPTIM for LPTICKER, or 0 to use RTC wakeup timer",
                "value": 1
            }
        },
        "overrides": {
            "lse_available": 0,
            "lpticker_delay_ticks": 4
        },
        "device_has_add": [
            "ANALOGOUT",
            "CRC",
            "FLASH",
            "MPU"
        ],
        "default_lib": "small",
        "release_versions": ["2"],
        "device_name": "STM32L053C8"
    },
    "DISCO_L072CZ_LRWAN1": {
        "inherits": ["FAMILY_STM32"],
        "core": "Cortex-M0+",
        "extra_labels_add": [
            "STM32L0",
            "STM32L072CZ",
            "STM32L072xZ",
            "STM32L072xx"
        ],
        "supported_form_factors": ["ARDUINO", "MORPHO"],
        "config": {
            "clock_source": {
                "help": "Mask value : USE_PLL_HSE_EXTC (need HW patch) | USE_PLL_HSE_XTAL (need HW patch) | USE_PLL_HSI",
                "value": "USE_PLL_HSI",
                "macro_name": "CLOCK_SOURCE"
            },
            "lpticker_lptim": {
                "help": "This target supports LPTIM. Set value 1 to use LPTIM for LPTICKER, or 0 to use RTC wakeup timer",
                "value": 1
            }
        },
        "macros_add": [
            "MBED_TICKLESS"
        ],
        "overrides": { "lpticker_delay_ticks": 4 },
        "detect_code": ["0833"],
        "device_has_add": [
            "ANALOGOUT",
            "SERIAL_ASYNCH",
            "TRNG",
            "FLASH",
            "MPU"
        ],
        "release_versions": ["2", "5"],
        "device_name": "STM32L072CZ"
    },
    "MTB_MURATA_ABZ": {
        "inherits": ["FAMILY_STM32"],
        "core": "Cortex-M0+",
        "extra_labels_add": [
            "STM32L0",
            "STM32L0x2xZ",
            "STM32L082CZ",
            "STM32L082xx"
        ],
        "detect_code": ["0456"],
        "device_has_add": [
            "ANALOGOUT",
            "SERIAL_ASYNCH",
            "TRNG",
            "FLASH",
            "MPU"
        ],
        "device_has_remove": ["LPTICKER"],
        "release_versions": ["5"],
        "device_name": "STM32L082CZ"
    },
    "DISCO_F746NG": {
        "inherits": ["FAMILY_STM32"],
        "core": "Cortex-M7F",
        "extra_labels_add": [
            "STM32F7",
            "STM32F746",
            "STM32F746xG",
            "STM32F746NG",
            "STM_EMAC"
        ],
        "components_add": ["QSPIF", "FLASHIAP"],
        "supported_form_factors": ["ARDUINO"],
        "config": {
            "clock_source": {
                "help": "Mask value : USE_PLL_HSE_EXTC | USE_PLL_HSE_XTAL | USE_PLL_HSI",
                "value": "USE_PLL_HSE_XTAL|USE_PLL_HSI",
                "macro_name": "CLOCK_SOURCE"
            },
            "usb_speed": {
                "help": "Select the USB speed/connector (0=FullSpeed, 1=HighSpeed)",
                "value": "1"
            },
            "lpticker_lptim": {
                "help": "This target supports LPTIM. Set value 1 to use LPTIM for LPTICKER, or 0 to use RTC wakeup timer",
                "value": 1
            }
        },
        "detect_code": ["0815"],
        "macros_add": [
            "MBED_TICKLESS",
            "USB_STM_HAL",
            "USBHOST_OTHER"
        ],
        "device_has_add": [
            "ANALOGOUT",
            "CAN",
            "EMAC",
            "SERIAL_ASYNCH",
            "TRNG",
            "FLASH",
            "QSPI",
            "USBDEVICE",
            "MPU"
        ],
        "release_versions": ["2", "5"],
        "device_name": "STM32F746NG",
        "bootloader_supported": true,
        "overrides": {
            "lpticker_delay_ticks": 4,
            "network-default-interface-type": "ETHERNET"
        }
    },
    "DISCO_F769NI": {
        "inherits": ["FAMILY_STM32"],
        "core": "Cortex-M7FD",
        "extra_labels_add": [
            "STM32F7",
            "STM32F769",
            "STM32F769xI",
            "STM32F769NI",
            "STM_EMAC"
        ],
        "components_add": ["QSPIF"],
        "supported_form_factors": ["ARDUINO"],
        "config": {
            "flash_dual_bank": {
                "help": "Default board configuration is Single Bank Flash. If you enable Dual Bank with ST Link Utility, set value to 1",
                "value": "0"
            },
            "clock_source": {
                "help": "Mask value : USE_PLL_HSE_EXTC | USE_PLL_HSE_XTAL | USE_PLL_HSI",
                "value": "USE_PLL_HSE_EXTC|USE_PLL_HSI",
                "macro_name": "CLOCK_SOURCE"
            },
            "lpticker_lptim": {
                "help": "This target supports LPTIM. Set value 1 to use LPTIM for LPTICKER, or 0 to use RTC wakeup timer",
                "value": 1
            }
        },
        "detect_code": ["0817"],
        "macros_add": [
            "MBED_TICKLESS",
            "USB_STM_HAL",
            "USBHOST_OTHER"
        ],
        "device_has_add": [
            "ANALOGOUT",
            "CAN",
            "EMAC",
            "SERIAL_ASYNCH",
            "TRNG",
            "FLASH",
            "USBDEVICE",
            "MPU",
            "QSPI"
        ],
        "bootloader_supported": true,
        "release_versions": ["2", "5"],
        "device_name": "STM32F769NI",
        "overrides": {
            "lpticker_delay_ticks": 4,
            "network-default-interface-type": "ETHERNET"
        }
    },
    "DISCO_L475VG_IOT01A": {
        "components_add": ["QSPIF", "FLASHIAP"],
        "inherits": ["FAMILY_STM32"],
        "core": "Cortex-M4F",
        "extra_labels_add": ["STM32L4", "STM32L475xG", "STM32L475VG"],
        "config": {
            "clock_source": {
                "help": "Mask value : USE_PLL_HSE_EXTC (need HW patch) | USE_PLL_HSE_XTAL (need HW patch) | USE_PLL_HSI | USE_PLL_MSI",
                "value": "USE_PLL_MSI",
                "macro_name": "CLOCK_SOURCE"
            },
            "lpticker_lptim": {
                "help": "This target supports LPTIM. Set value 1 to use LPTIM for LPTICKER, or 0 to use RTC wakeup timer",
                "value": 1
            }
        },
        "overrides": { "lpticker_delay_ticks": 4 },
        "supported_form_factors": ["ARDUINO"],
        "detect_code": ["0764"],
        "macros_add": [
            "MBED_TICKLESS",
            "USBHOST_OTHER"
        ],
        "device_has_add": [
            "ANALOGOUT",
            "CAN",
            "TRNG",
            "FLASH",
            "QSPI",
            "USBDEVICE",
            "MPU"
        ],
        "release_versions": ["2", "5"],
        "device_name": "STM32L475VG",
        "bootloader_supported": true
    },
    "MTB_STM_L475": {
        "inherits": ["FAMILY_STM32"],
        "core": "Cortex-M4F",
        "extra_labels_add": ["STM32L4", "STM32L475xG", "STM32L475VG"],
        "config": {
            "clock_source": {
                "help": "Mask value : USE_PLL_HSE_EXTC | USE_PLL_HSE_XTAL (8MHz) | USE_PLL_HSI | USE_PLL_MSI",
                "value": "USE_PLL_HSE_XTAL",
                "macro_name": "CLOCK_SOURCE"
            },
            "lpticker_lptim": {
                "help": "This target supports LPTIM. Set value 1 to use LPTIM for LPTICKER, or 0 to use RTC wakeup timer",
                "value": 0
            }
        },
        "detect_code": ["0468"],
        "macros_add": ["USBHOST_OTHER", "TWO_RAM_REGIONS"],
        "device_has_add": [
            "ANALOGOUT",
            "CAN",
            "SERIAL_FC",
            "TRNG",
            "FLASH",
            "MPU"
        ],
        "release_versions": ["5"],
        "device_name": "STM32L475VG",
        "bootloader_supported": true
    },
    "DISCO_L476VG": {
        "components_add": ["QSPIF", "FLASHIAP"],
        "inherits": ["FAMILY_STM32"],
        "core": "Cortex-M4F",
        "extra_labels_add": ["STM32L4", "STM32L476xG", "STM32L476VG"],
        "config": {
            "clock_source": {
                "help": "Mask value : USE_PLL_HSE_EXTC (need HW patch) | USE_PLL_HSE_XTAL (need HW patch) | USE_PLL_HSI | USE_PLL_MSI",
                "value": "USE_PLL_MSI",
                "macro_name": "CLOCK_SOURCE"
            },
            "lpticker_lptim": {
                "help": "This target supports LPTIM. Set value 1 to use LPTIM for LPTICKER, or 0 to use RTC wakeup timer",
                "value": 1
            }
        },
        "overrides": { "lpticker_delay_ticks": 4 },
        "detect_code": ["0820"],
        "macros_add": [
            "MBED_TICKLESS",
            "USBHOST_OTHER"
        ],
        "device_has_add": [
            "ANALOGOUT",
            "CAN",
            "TRNG",
            "FLASH",
            "QSPI",
            "USBDEVICE",
            "MPU"
        ],
        "release_versions": ["2", "5"],
        "device_name": "STM32L476VG",
        "bootloader_supported": true
    },
	"RHOMBIO_L476DMW1K": {
        "components_add": ["FLASHIAP"],
        "inherits": ["FAMILY_STM32"],
        "core": "Cortex-M4F",
        "extra_labels_add": ["STM32L4", "STM32L476xG", "STM32L476VG"],
        "config": {
            "clock_source": {
                "help": "Mask value : USE_PLL_HSE_EXTC (need HW patch) | USE_PLL_HSE_XTAL (need HW patch) | USE_PLL_HSI | USE_PLL_MSI",
                "value": "USE_PLL_MSI",
                "macro_name": "CLOCK_SOURCE"
            },
            "lpticker_lptim": {
                "help": "This target supports LPTIM. Set value 1 to use LPTIM for LPTICKER, or 0 to use RTC wakeup timer",
                "value": 1
            }
        },
        "overrides": { "lpticker_delay_ticks": 4 },
        "detect_code": ["1500"],
        "macros_add": [
            "MBED_TICKLESS",
            "USBHOST_OTHER",
            "TWO_RAM_REGIONS"
        ],
        "device_has_add": [
            "ANALOGOUT",
            "CAN",
            "SERIAL_FC",
            "TRNG",
            "FLASH",
            "MPU"
        ],
        "release_versions": ["2", "5"],
        "device_name": "STM32L476VG",
        "bootloader_supported": true
    },
    "MTS_MDOT_F405RG": {
        "inherits": ["FAMILY_STM32"],
        "core": "Cortex-M4F",
        "extra_labels_add": ["STM32F4", "STM32F405RG"],
        "is_disk_virtual": true,
        "macros_add": ["HSE_VALUE=26000000"],
        "device_has_add": ["ANALOGOUT", "MPU"],
        "release_versions": ["2"],
        "device_name": "STM32F405RG"
    },
    "MTS_MDOT_F411RE": {
        "inherits": ["FAMILY_STM32"],
        "core": "Cortex-M4F",
        "extra_labels_add": ["STM32F4", "STM32F411RE"],
        "macros_add": [
            "HSE_VALUE=26000000",
            "USE_PLL_HSE_EXTC=0",
            "VECT_TAB_OFFSET=0x00010000"
        ],
        "post_binary_hook": {
            "function": "MTSCode.combine_bins_mts_dot",
            "toolchains": ["GCC_ARM", "ARM_STD", "ARM_MICRO", "IAR"]
        },
        "device_has_add": ["MPU"],
        "device_has_remove": [
            "SERIAL_FC"
        ],
        "release_versions": ["2", "5"],
        "device_name": "STM32F411RE"
    },
    "MTS_DRAGONFLY_F411RE": {
        "inherits": ["FAMILY_STM32"],
        "core": "Cortex-M4F",
        "extra_labels_add": ["STM32F4", "STM32F411RE"],
        "config": {
            "modem_is_on_board": {
                "help": "Value: Tells the build system that the modem is on-board as oppose to a plug-in shield/module.",
                "value": 1,
                "macro_name": "MODEM_ON_BOARD"
            },
            "modem_data_connection_type": {
                "help": "Value: Defines how an on-board modem is wired up to the MCU, e.g., data connection can be a UART or USB and so forth.",
                "value": 1,
                "macro_name": "MODEM_ON_BOARD_UART"
            }
        },
        "overrides": { "lse_available": 0 },
        "macros_add": ["HSE_VALUE=26000000", "VECT_TAB_OFFSET=0x08010000"],
        "post_binary_hook": {
            "function": "MTSCode.combine_bins_mts_dragonfly",
            "toolchains": ["GCC_ARM", "ARM_STD", "ARM_MICRO", "IAR"]
        },
        "device_has_add": ["MPU"],
        "device_has_remove": [
            "SERIAL_FC"
        ],
        "release_versions": ["2", "5"],
        "device_name": "STM32F411RE"
    },
    "MTS_DRAGONFLY_L471QG": {
        "inherits": ["FAMILY_STM32"],
        "supported_form_factors": ["ARDUINO"],
        "core": "Cortex-M4F",
        "extra_labels_add": [
            "STM32L4",
            "STM32L471QG",
            "STM32L471xG",
            "STM32L471xx"
        ],
        "config": {
            "clock_source": {
                "help": "Mask value : USE_PLL_HSI | USE_PLL_MSI",
                "value": "USE_PLL_MSI",
                "macro_name": "CLOCK_SOURCE"
            },
            "modem_is_on_board": {
                "help": "Value: Tells the build system that the modem is on-board as oppose to a plug-in shield/module.",
                "value": 1,
                "macro_name": "MODEM_ON_BOARD"
            },
            "modem_data_connection_type": {
                "help": "Value: Defines how an on-board modem is wired up to the MCU, e.g., data connection can be a UART or USB and so forth.",
                "value": 1,
                "macro_name": "MODEM_ON_BOARD_UART"
            }
        },
        "detect_code": ["0312"],
        "device_has_add": [
            "ANALOGOUT",
            "CAN",
            "SERIAL_ASYNCH",
            "TRNG",
            "FLASH",
            "MPU"
        ],
        "release_versions": ["2", "5"],
        "device_name": "STM32L471QG",
        "bootloader_supported": true
    },
    "MTB_MTS_DRAGONFLY": {
        "inherits": ["FAMILY_STM32"],
        "core": "Cortex-M4F",
        "extra_labels_add": ["STM32F4", "STM32F411RE"],
        "config": {
            "modem_is_on_board": {
                "help": "Value: Tells the build system that the modem is on-board as oppose to a plug-in shield/module.",
                "value": 1,
                "macro_name": "MODEM_ON_BOARD"
            },
            "modem_data_connection_type": {
                "help": "Value: Defines how an on-board modem is wired up to the MCU, e.g., data connection can be a UART or USB and so forth.",
                "value": 1,
                "macro_name": "MODEM_ON_BOARD_UART"
            }
        },
        "overrides": {
            "lse_available": 0
        },
        "macros_add": ["HSE_VALUE=26000000", "VECT_TAB_OFFSET=0x08010000"],
        "device_has_add": ["MPU"],
        "device_has_remove": [
            "SERIAL_FC"
        ],
        "post_binary_hook": {
            "function": "MTSCode.combine_bins_mtb_mts_dragonfly",
            "toolchains": ["GCC_ARM", "ARM_STD", "ARM_MICRO", "IAR"]
        },
        "release_versions": ["2", "5"],
        "device_name": "STM32F411RE",
        "bootloader_supported": true
    },
    "XDOT_L151CC": {
        "inherits": ["FAMILY_STM32"],
        "core": "Cortex-M3",
        "default_toolchain": "ARM",
        "extra_labels_add": ["STM32L1", "STM32L151CC"],
        "config": {
            "hse_value": {
                "value": "24000000",
                "macro_name": "HSE_VALUE"
            }
        },
        "supported_toolchains": ["ARM", "GCC_ARM", "IAR"],
        "device_has_add": ["ANALOGOUT", "FLASH", "MPU"],
        "device_has_remove": [
            "SERIAL_FC"
        ],
        "release_versions": ["5"],
        "device_name": "STM32L151CC",
        "bootloader_supported": true
    },
    "FF1705_L151CC": {
        "inherits": ["XDOT_L151CC"],
        "detect_code": ["8080"]
    },
    "MTB_MTS_XDOT": {
        "inherits": ["FAMILY_STM32"],
        "core": "Cortex-M3",
        "default_toolchain": "ARM",
        "extra_labels_add": ["STM32L1", "STM32L151CC"],
        "config": {
            "hse_value": {
                "value": "24000000",
                "macro_name": "HSE_VALUE"
            }
        },
        "overrides": {
            "stdio_uart_tx": "PA_2",
            "stdio_uart_rx": "PA_3"
        },
        "supported_toolchains": ["ARM", "GCC_ARM", "IAR"],
        "device_has_add": ["ANALOGOUT", "FLASH", "MPU"],
        "device_has_remove": [
            "SERIAL_FC"
        ],
        "release_versions": ["5"],
        "device_name": "STM32L151CC",
        "bootloader_supported": true
    },
    "MTB_RAK811": {
        "inherits": ["FAMILY_STM32"],
        "core": "Cortex-M3",
        "default_toolchain": "ARM",
        "extra_labels_add": ["STM32L1", "STM32L151xBA", "STM32L151CBA"],
        "supported_toolchains": ["ARM", "GCC_ARM", "IAR"],
        "device_has_add": ["ANALOGOUT", "MPU"],
        "device_has_remove": [
            "SERIAL_FC"
        ],
        "release_versions": ["5"],
        "device_name": "STM32L151CBxxA",
        "bootloader_supported": true
    },
    "MOTE_L152RC": {
        "inherits": ["FAMILY_STM32"],
        "supported_form_factors": ["ARDUINO"],
        "core": "Cortex-M3",
        "default_toolchain": "ARM",
        "supported_toolchains": ["ARM", "GCC_ARM", "IAR"],
        "extra_labels_add": ["STM32L1", "STM32L152RC"],
        "detect_code": ["4100"],
        "device_has_add": ["ANALOGOUT", "SERIAL_ASYNCH", "FLASH", "MPU"],
        "device_has_remove": ["SERIAL_FC"],
        "release_versions": ["2", "5"],
        "device_name": "STM32L152RC"
    },
    "DISCO_F401VC": {
        "inherits": ["FAMILY_STM32"],
        "core": "Cortex-M4F",
        "default_toolchain": "GCC_ARM",
        "extra_labels_add": [
            "STM32F4",
            "STM32F401",
            "STM32F401xC",
            "STM32F401VC"
        ],
        "supported_toolchains": ["GCC_ARM"],
        "device_has_add": ["MPU"],
        "device_name": "STM32F401VC"
    },
    "MODULE_UBLOX_ODIN_W2": {
        "inherits": ["FAMILY_STM32"],
        "core": "Cortex-M4F",
        "extra_labels_add": [
            "STM32F4",
            "STM32F439",
            "STM32F439ZI",
            "STM32F439xx",
            "STM32F439xI",
            "STM_EMAC",
            "CORDIO",
            "CORDIO_ODIN_W2"
        ],
        "macros": [
            "MBEDTLS_CONFIG_HW_SUPPORT",
            "HSE_VALUE=24000000",
            "HSE_STARTUP_TIMEOUT=5000",
            "CB_INTERFACE_SDIO",
            "CB_CHIP_WL18XX",
            "SUPPORT_80211D_ALWAYS",
            "WLAN_ENABLED",
            "CB_FEATURE_802DOT11W",
            "CB_FEATURE_802DOT11R",
            "MBEDTLS_ARC4_C",
            "MBEDTLS_DES_C",
            "MBEDTLS_MD4_C",
            "MBEDTLS_MD5_C",
            "MBEDTLS_SHA1_C",
            "MBED_MPU_CUSTOM"
        ],
        "device_has_add": [
            "CAN",
            "EMAC",
            "TRNG",
            "FLASH",
            "WIFI",
            "SERIAL"
        ],
        "features": ["BLE"],
        "device_has_remove": [],
        "device_name": "STM32F439ZI",
        "public": false,
        "bootloader_supported": true,
        "config": {
            "BLE_STACK_UBX": {
                "help": "It should be set to true to enable ublox ODIN own stack/driver rather than CORDIO",
                "value": false,
                "macro_name": "BLE_STACK_UBX"
            }
        },
        "overrides": {
            "network-default-interface-type": "WIFI"
        }
    },
    "UBLOX_EVK_ODIN_W2": {
        "inherits": ["MODULE_UBLOX_ODIN_W2"],
        "supported_form_factors": ["ARDUINO"],
        "release_versions": ["5"],
        "device_has_remove": [],
        "extra_labels_add": ["PSA"],
        "components_add": ["SD", "FLASHIAP"],
        "macros_add": [
            "MBEDTLS_PSA_CRYPTO_C"
        ],
        "config": {
            "stdio_uart_tx_help": {
                "help": "Value: D8(default) or D1"
            },
            "stdio_uart_rx_help": {
                "help": "Value: D2(default) or D0"
            }
        },
        "overrides": {
            "stdio_uart_tx": "D8",
            "stdio_uart_rx": "D2"
        }
    },
    "MBED_CONNECT_ODIN": {
        "inherits": ["MODULE_UBLOX_ODIN_W2"],
        "release_versions": ["5"],
        "config": {
            "stdio_uart_tx_help": {
                "help": "Value: PA_9(default) or PD_8"
            },
            "stdio_uart_rx_help": {
                "help": "Value: PA_10(default) or PD_9"
            }
        },
        "overrides": {
            "stdio_uart_tx": "PA_9",
            "stdio_uart_rx": "PA_10"
        }
    },
    "MTB_UBLOX_ODIN_W2": {
        "inherits": ["MODULE_UBLOX_ODIN_W2"],
        "device_has_add": [],
        "overrides": {"lse_available": 0},
        "release_versions": ["5"]
    },
    "UBLOX_C030": {
        "inherits": ["FAMILY_STM32"],
        "supported_form_factors": ["ARDUINO"],
        "core": "Cortex-M4F",
        "supported_toolchains": ["GCC_ARM", "ARM", "IAR"],
        "extra_labels_add": [
            "STM32F4",
            "STM32F437",
            "STM32F437VG",
            "STM32F437xx",
            "STM32F437xG",
            "STM_EMAC"
        ],
        "config": {
            "modem_is_on_board": {
                "help": "Value: Tells the build system that the modem is on-board as oppose to a plug-in shield/module.",
                "value": 1,
                "macro_name": "MODEM_ON_BOARD"
            },
            "modem_data_connection_type": {
                "help": "Value: Defines how the modem is wired up to the MCU, e.g., data connection can be a UART or USB and so forth.",
                "value": 1,
                "macro_name": "MODEM_ON_BOARD_UART"
            }
        },
        "macros_add": [
            "MBEDTLS_CONFIG_HW_SUPPORT",
            "HSE_VALUE=12000000",
            "GNSSBAUD=9600"
        ],
        "device_has_add": [
            "ANALOGOUT",
            "EMAC",
            "TRNG",
            "FLASH",
            "MPU"
        ],
        "public": false,
        "device_name": "STM32F437VG",
        "bootloader_supported": true,
        "overrides": {
            "lse_available": 0,
            "network-default-interface-type": "ETHERNET"
        }
    },
    "UBLOX_C030_U201": {
        "inherits": ["UBLOX_C030"],
        "components_add": ["SD", "FLASHIAP"],
        "release_versions": ["5"]
    },
    "UBLOX_C030_N211": {
        "inherits": ["UBLOX_C030"],
        "release_versions": ["5"]
    },
    "UBLOX_C030_R41XM": {
        "inherits": ["UBLOX_C030"],
        "release_versions": ["5"]
    },
    "UBLOX_C030_R410M": {
        "inherits": ["UBLOX_C030_R41XM"],
        "release_versions": ["5"]
    },
    "UBLOX_C030_R412M": {
        "inherits": ["UBLOX_C030_R41XM"],
        "release_versions": ["5"]
    },
    "NZ32_SC151": {
        "inherits": ["FAMILY_STM32"],
        "core": "Cortex-M3",
        "default_toolchain": "uARM",
        "program_cycle_s": 1.5,
        "extra_labels_add": ["STM32L1", "STM32L151RC"],
        "overrides": { "lse_available": 0 },
        "supported_toolchains": ["ARM", "uARM", "GCC_ARM"],
        "device_has_add": ["ANALOGOUT", "MPU"],
        "default_lib": "small",
        "device_name": "STM32L151RC"
    },
    "MCU_NRF51": {
        "inherits": ["Target"],
        "core": "Cortex-M0",
        "OVERRIDE_BOOTLOADER_FILENAME": "nrf51822_bootloader.hex",
        "macros": [
            "NRF51",
            "NRF5x",
            "TARGET_NRF51822",
            "CMSIS_VECTAB_VIRTUAL",
            "CMSIS_VECTAB_VIRTUAL_HEADER_FILE=\"cmsis_nvic.h\""
        ],
        "MERGE_BOOTLOADER": false,
        "extra_labels": ["NORDIC", "MCU_NRF51", "MCU_NRF51822"],
        "OUTPUT_EXT": "hex",
        "is_disk_virtual": true,
        "supported_toolchains": ["ARM", "GCC_ARM"],
        "public": false,
        "MERGE_SOFT_DEVICE": true,
        "EXPECTED_SOFTDEVICES_WITH_OFFSETS": [
            {
                "boot": "s130_nrf51_1.0.0_bootloader.hex",
                "name": "s130_nrf51_1.0.0_softdevice.hex",
                "offset": 114688
            },
            {
                "boot": "s110_nrf51822_8.0.0_bootloader.hex",
                "name": "s110_nrf51822_8.0.0_softdevice.hex",
                "offset": 98304
            },
            {
                "boot": "s110_nrf51822_7.1.0_bootloader.hex",
                "name": "s110_nrf51822_7.1.0_softdevice.hex",
                "offset": 90112
            },
            {
                "boot": "s110_nrf51822_7.0.0_bootloader.hex",
                "name": "s110_nrf51822_7.0.0_softdevice.hex",
                "offset": 90112
            },
            {
                "boot": "s110_nrf51822_6.0.0_bootloader.hex",
                "name": "s110_nrf51822_6.0.0_softdevice.hex",
                "offset": 81920
            }
        ],
        "detect_code": ["1070"],
        "post_binary_hook": {
            "function": "MCU_NRF51Code.binary_hook",
            "toolchains": ["ARM_STD", "GCC_ARM"]
        },
        "program_cycle_s": 6,
        "features": ["BLE"],
        "device_has": [
            "ANALOGIN",
            "I2C",
            "INTERRUPTIN",
            "PORTIN",
            "PORTINOUT",
            "PORTOUT",
            "PWMOUT",
            "SERIAL",
            "SLEEP",
            "SPI",
            "SPISLAVE"
        ]
    },
    "MCU_NRF51_16K_BASE": {
        "inherits": ["MCU_NRF51"],
        "extra_labels_add": ["MCU_NORDIC_16K", "MCU_NRF51_16K"],
        "macros_add": ["TARGET_MCU_NORDIC_16K", "TARGET_MCU_NRF51_16K"],
        "public": false,
        "default_lib": "small"
    },
    "MCU_NRF51_16K_BOOT_BASE": {
        "inherits": ["MCU_NRF51_16K_BASE"],
        "MERGE_BOOTLOADER": true,
        "extra_labels_add": ["MCU_NRF51_16K_BOOT"],
        "macros_add": ["TARGET_MCU_NRF51_16K_BOOT", "TARGET_OTA_ENABLED"],
        "public": false
    },
    "MCU_NRF51_16K_OTA_BASE": {
        "inherits": ["MCU_NRF51_16K_BASE"],
        "public": false,
        "extra_labels_add": ["MCU_NRF51_16K_OTA"],
        "macros_add": ["TARGET_MCU_NRF51_16K_OTA", "TARGET_OTA_ENABLED"],
        "MERGE_SOFT_DEVICE": false
    },
    "MCU_NRF51_16K": {
        "inherits": ["MCU_NRF51_16K_BASE"],
        "extra_labels_add": ["MCU_NRF51_16K_S130"],
        "macros_add": ["TARGET_MCU_NRF51_16K_S130"],
        "public": false
    },
    "MCU_NRF51_S110": {
        "extra_labels_add": ["MCU_NRF51_16K_S110"],
        "macros_add": ["TARGET_MCU_NRF51_16K_S110"],
        "EXPECTED_SOFTDEVICES_WITH_OFFSETS": [
            {
                "name": "s110_nrf51822_8.0.0_softdevice.hex",
                "boot": "s110_nrf51822_8.0.0_bootloader.hex",
                "offset": 98304
            },
            {
                "name": "s110_nrf51822_7.1.0_softdevice.hex",
                "boot": "s110_nrf51822_7.1.0_bootloader.hex",
                "offset": 90112
            }
        ],
        "public": false
    },
    "MCU_NRF51_16K_S110": {
        "inherits": ["MCU_NRF51_S110", "MCU_NRF51_16K_BASE"],
        "public": false
    },
    "MCU_NRF51_16K_BOOT": {
        "inherits": ["MCU_NRF51_16K_BOOT_BASE"],
        "extra_labels_add": ["MCU_NRF51_16K_S130"],
        "macros_add": ["TARGET_MCU_NRF51_16K_S130"],
        "public": false
    },
    "MCU_NRF51_16K_BOOT_S110": {
        "inherits": ["MCU_NRF51_S110", "MCU_NRF51_16K_BOOT_BASE"],
        "public": false
    },
    "MCU_NRF51_16K_OTA": {
        "inherits": ["MCU_NRF51_16K_OTA_BASE"],
        "extra_labels_add": ["MCU_NRF51_16K_S130"],
        "macros_add": ["TARGET_MCU_NRF51_16K_S130"],
        "public": false
    },
    "MCU_NRF51_16K_OTA_S110": {
        "inherits": ["MCU_NRF51_S110", "MCU_NRF51_16K_OTA_BASE"],
        "public": false
    },
    "MCU_NRF51_32K": {
        "inherits": ["MCU_NRF51"],
        "extra_labels_add": ["MCU_NORDIC_32K", "MCU_NRF51_32K"],
        "macros_add": ["TARGET_MCU_NORDIC_32K", "TARGET_MCU_NRF51_32K"],
        "public": false
    },
    "MCU_NRF51_32K_BOOT": {
        "inherits": ["MCU_NRF51_32K"],
        "MERGE_BOOTLOADER": true,
        "extra_labels_add": ["MCU_NRF51_32K_BOOT"],
        "macros_add": ["TARGET_MCU_NRF51_32K_BOOT", "TARGET_OTA_ENABLED"],
        "public": false
    },
    "MCU_NRF51_32K_OTA": {
        "inherits": ["MCU_NRF51_32K"],
        "public": false,
        "extra_labels_add": ["MCU_NRF51_32K_OTA"],
        "macros_add": ["TARGET_MCU_NRF51_32K_OTA", "TARGET_OTA_ENABLED"],
        "MERGE_SOFT_DEVICE": false
    },
    "NRF51822": {
        "inherits": ["MCU_NRF51_16K"],
        "extra_labels_add": ["NRF51822", "NRF51822_MKIT"],
        "macros_add": ["TARGET_NRF51822_MKIT"],
        "release_versions": ["2"],
        "device_name": "nRF51822_xxAA"
    },
    "NRF51822_BOOT": {
        "inherits": ["MCU_NRF51_16K_BOOT"],
        "extra_labels_add": ["NRF51822", "NRF51822_MKIT"],
        "macros_add": ["TARGET_NRF51822_MKIT"]
    },
    "NRF51822_OTA": {
        "inherits": ["MCU_NRF51_16K_OTA"],
        "extra_labels_add": ["NRF51822", "NRF51822_MKIT"],
        "macros_add": ["TARGET_NRF51822_MKIT"]
    },
    "ARCH_BLE": {
        "supported_form_factors": ["ARDUINO"],
        "inherits": ["MCU_NRF51_16K"],
        "release_versions": ["2"],
        "device_name": "nRF51822_xxAA"
    },
    "ARCH_BLE_BOOT": {
        "supported_form_factors": ["ARDUINO"],
        "inherits": ["MCU_NRF51_16K_BOOT"],
        "extra_labels_add": ["ARCH_BLE"],
        "macros_add": ["TARGET_ARCH_BLE"]
    },
    "ARCH_BLE_OTA": {
        "supported_form_factors": ["ARDUINO"],
        "inherits": ["MCU_NRF51_16K_OTA"],
        "extra_labels_add": ["ARCH_BLE"],
        "macros_add": ["TARGET_ARCH_BLE"]
    },
    "ARCH_LINK": {
        "supported_form_factors": ["ARDUINO"],
        "inherits": ["MCU_NRF51_16K"],
        "extra_labels_add": ["ARCH_BLE"],
        "macros_add": ["TARGET_ARCH_BLE"]
    },
    "ARCH_LINK_BOOT": {
        "supported_form_factors": ["ARDUINO"],
        "inherits": ["MCU_NRF51_16K_BOOT"],
        "extra_labels_add": ["ARCH_BLE", "ARCH_LINK"],
        "macros_add": ["TARGET_ARCH_BLE", "TARGET_ARCH_LINK"]
    },
    "ARCH_LINK_OTA": {
        "supported_form_factors": ["ARDUINO"],
        "inherits": ["MCU_NRF51_16K_OTA"],
        "extra_labels_add": ["ARCH_BLE", "ARCH_LINK"],
        "macros_add": ["TARGET_ARCH_BLE", "TARGET_ARCH_LINK"]
    },
    "SEEED_TINY_BLE": {
        "inherits": ["MCU_NRF51_16K"],
        "release_versions": ["2"],
        "device_name": "nRF51822_xxAA"
    },
    "SEEED_TINY_BLE_BOOT": {
        "inherits": ["MCU_NRF51_16K_BOOT"],
        "extra_labels_add": ["SEEED_TINY_BLE"],
        "macros_add": ["TARGET_SEEED_TINY_BLE"]
    },
    "SEEED_TINY_BLE_OTA": {
        "inherits": ["MCU_NRF51_16K_OTA"],
        "extra_labels_add": ["SEEED_TINY_BLE"],
        "macros_add": ["TARGET_SEEED_TINY_BLE"]
    },
    "HRM1017": {
        "inherits": ["MCU_NRF51_16K"],
        "macros_add": ["TARGET_NRF_LFCLK_RC"],
        "release_versions": ["2"],
        "device_name": "nRF51822_xxAA"
    },
    "HRM1017_BOOT": {
        "inherits": ["MCU_NRF51_16K_BOOT"],
        "extra_labels_add": ["HRM1017"],
        "macros_add": ["TARGET_HRM1017", "TARGET_NRF_LFCLK_RC"]
    },
    "HRM1017_OTA": {
        "inherits": ["MCU_NRF51_16K_OTA"],
        "extra_labels_add": ["HRM1017"],
        "macros_add": ["TARGET_HRM1017", "TARGET_NRF_LFCLK_RC"]
    },
    "RBLAB_NRF51822": {
        "supported_form_factors": ["ARDUINO"],
        "inherits": ["MCU_NRF51_16K"],
        "release_versions": ["2"],
        "device_name": "nRF51822_xxAA"
    },
    "RBLAB_NRF51822_BOOT": {
        "supported_form_factors": ["ARDUINO"],
        "inherits": ["MCU_NRF51_16K_BOOT"],
        "extra_labels_add": ["RBLAB_NRF51822"],
        "macros_add": ["TARGET_RBLAB_NRF51822"]
    },
    "RBLAB_NRF51822_OTA": {
        "supported_form_factors": ["ARDUINO"],
        "inherits": ["MCU_NRF51_16K_OTA"],
        "extra_labels_add": ["RBLAB_NRF51822"],
        "macros_add": ["TARGET_RBLAB_NRF51822"]
    },
    "RBLAB_BLENANO": {
        "inherits": ["MCU_NRF51_16K"],
        "release_versions": ["2"]
    },
    "RBLAB_BLENANO_BOOT": {
        "inherits": ["MCU_NRF51_16K_BOOT"],
        "extra_labels_add": ["RBLAB_BLENANO"],
        "macros_add": ["TARGET_RBLAB_BLENANO"]
    },
    "RBLAB_BLENANO_OTA": {
        "inherits": ["MCU_NRF51_16K_OTA"],
        "extra_labels_add": ["RBLAB_BLENANO"],
        "macros_add": ["TARGET_RBLAB_BLENANO"]
    },
    "RBLAB_BLENANO2": {
        "inherits": ["MCU_NRF52832"],
        "release_versions": ["5"],
        "device_name": "nRF52832_xxAA"
    },
    "NRF51822_Y5_MBUG": {
        "inherits": ["MCU_NRF51_16K"]
    },
    "WALLBOT_BLE": {
        "inherits": ["MCU_NRF51_16K"],
        "release_versions": ["2"]
    },
    "WALLBOT_BLE_BOOT": {
        "inherits": ["MCU_NRF51_16K_BOOT"],
        "extra_labels_add": ["WALLBOT_BLE"],
        "macros_add": ["TARGET_WALLBOT_BLE"]
    },
    "WALLBOT_BLE_OTA": {
        "inherits": ["MCU_NRF51_16K_OTA"],
        "extra_labels_add": ["WALLBOT_BLE"],
        "macros_add": ["TARGET_WALLBOT_BLE"]
    },
    "DELTA_DFCM_NNN40": {
        "inherits": ["MCU_NRF51_32K"],
        "program_cycle_s": 10,
        "macros_add": ["TARGET_NRF_LFCLK_RC"],
        "device_has": [
            "ANALOGIN",
            "DEBUG_AWARENESS",
            "I2C",
            "INTERRUPTIN",
            "PORTIN",
            "PORTINOUT",
            "PORTOUT",
            "PWMOUT",
            "SERIAL",
            "SLEEP",
            "SPI",
            "SPISLAVE"
        ],
        "release_versions": ["2"],
        "device_name": "nRF51822_xxAA"
    },
    "DELTA_DFCM_NNN40_BOOT": {
        "inherits": ["MCU_NRF51_32K_BOOT"],
        "program_cycle_s": 10,
        "extra_labels_add": ["DELTA_DFCM_NNN40"],
        "macros_add": ["TARGET_DELTA_DFCM_NNN40", "TARGET_NRF_LFCLK_RC"]
    },
    "DELTA_DFCM_NNN40_OTA": {
        "inherits": ["MCU_NRF51_32K_OTA"],
        "program_cycle_s": 10,
        "extra_labels_add": ["DELTA_DFCM_NNN40"],
        "macros_add": ["TARGET_DELTA_DFCM_NNN40", "TARGET_NRF_LFCLK_RC"]
    },
    "DELTA_DFCM_NNN50": {
        "supported_form_factors": ["ARDUINO"],
        "inherits": ["MCU_NRF51_32K_UNIFIED"],
        "device_has": [
            "USTICKER",
            "LPTICKER",
            "ANALOGIN",
            "I2C",
            "I2C_ASYNCH",
            "INTERRUPTIN",
            "PORTIN",
            "PORTINOUT",
            "PORTOUT",
            "PWMOUT",
            "SERIAL",
            "SERIAL_ASYNCH",
            "SERIAL_FC",
            "SLEEP",
            "SPI",
            "SPI_ASYNCH",
            "SPISLAVE"
        ],
        "device_name": "nRF51822_xxAC"
    },
    "DELTA_DFCM_NNN50_BOOT": {
        "supported_form_factors": ["ARDUINO"],
        "inherits": ["MCU_NRF51_32K_BOOT"],
        "extra_labels_add": ["DELTA_DFCM_NNN50"],
        "macros_add": ["TARGET_DELTA_DFCM_NNN50"]
    },
    "DELTA_DFCM_NNN50_OTA": {
        "supported_form_factors": ["ARDUINO"],
        "inherits": ["MCU_NRF51_32K_OTA"],
        "extra_labels_add": ["DELTA_DFCM_NNN50"],
        "macros_add": ["TARGET_DELTA_DFCM_NNN50"]
    },
    "NRF51_DK_LEGACY": {
        "supported_form_factors": ["ARDUINO"],
        "inherits": ["MCU_NRF51_32K"],
        "extra_labels_add": ["NRF51_DK"]
    },
    "NRF51_DK_BOOT": {
        "supported_form_factors": ["ARDUINO"],
        "inherits": ["MCU_NRF51_32K_BOOT"],
        "extra_labels_add": ["NRF51_DK"],
        "macros_add": ["TARGET_NRF51_DK"]
    },
    "NRF51_DK_OTA": {
        "supported_form_factors": ["ARDUINO"],
        "inherits": ["MCU_NRF51_32K_OTA"],
        "extra_labels_add": ["NRF51_DK"],
        "macros_add": ["TARGET_NRF51_DK"]
    },
    "NRF51_DONGLE_LEGACY": {
        "inherits": ["MCU_NRF51_32K"],
        "extra_labels_add": ["NRF51_DONGLE"],
        "release_versions": ["2"],
        "device_name": "nRF51822_xxAA"
    },
    "NRF51_DONGLE_BOOT": {
        "inherits": ["MCU_NRF51_32K_BOOT"],
        "extra_labels_add": ["NRF51_DONGLE"],
        "macros_add": ["TARGET_NRF51_DONGLE"]
    },
    "NRF51_DONGLE_OTA": {
        "inherits": ["MCU_NRF51_32K_OTA"],
        "extra_labels_add": ["NRF51_DONGLE"],
        "macros_add": ["TARGET_NRF51_DONGLE"]
    },
    "NRF51_MICROBIT": {
        "inherits": ["MCU_NRF51_16K_S110"],
        "macros_add": ["TARGET_NRF_LFCLK_RC"],
        "release_versions": ["2"],
        "device_name": "nRF51822_xxAA"
    },
    "NRF51_MICROBIT_BOOT": {
        "inherits": ["MCU_NRF51_16K_BOOT_S110"],
        "extra_labels_add": ["NRF51_MICROBIT"],
        "macros_add": ["TARGET_NRF51_MICROBIT", "TARGET_NRF_LFCLK_RC"]
    },
    "NRF51_MICROBIT_OTA": {
        "inherits": ["MCU_NRF51_16K_OTA_S110"],
        "extra_labels_add": ["NRF51_MICROBIT"],
        "macros_add": ["TARGET_NRF51_MICROBIT", "TARGET_NRF_LFCLK_RC"]
    },
    "NRF51_MICROBIT_B": {
        "inherits": ["MCU_NRF51_16K"],
        "extra_labels_add": ["NRF51_MICROBIT"],
        "macros_add": ["TARGET_NRF51_MICROBIT", "TARGET_NRF_LFCLK_RC"],
        "release_versions": ["2"]
    },
    "NRF51_MICROBIT_B_BOOT": {
        "inherits": ["MCU_NRF51_16K_BOOT"],
        "extra_labels_add": ["NRF51_MICROBIT"],
        "macros_add": ["TARGET_NRF51_MICROBIT", "TARGET_NRF_LFCLK_RC"]
    },
    "NRF51_MICROBIT_B_OTA": {
        "inherits": ["MCU_NRF51_16K_OTA"],
        "extra_labels_add": ["NRF51_MICROBIT"],
        "macros_add": ["TARGET_NRF51_MICROBIT", "TARGET_NRF_LFCLK_RC"]
    },
    "MTM_MTCONNECT04S": {
        "inherits": ["MCU_NRF51_32K"],
        "release_versions": ["2"],
        "device_name": "nRF51822_xxAA"
    },
    "MTM_MTCONNECT04S_BOOT": {
        "inherits": ["MCU_NRF51_32K_BOOT"],
        "extra_labels_add": ["MTM_CONNECT04S"],
        "macros_add": ["TARGET_MTM_CONNECT04S"]
    },
    "MTM_MTCONNECT04S_OTA": {
        "inherits": ["MCU_NRF51_32K_OTA"],
        "extra_labels_add": ["MTM_CONNECT04S"],
        "macros_add": ["TARGET_MTM_CONNECT04S"]
    },
    "MTB_LAIRD_BL600": {
        "inherits": ["MCU_NRF51_32K_UNIFIED"],
        "device_has": [
            "USTICKER",
            "LPTICKER",
            "ANALOGIN",
            "I2C",
            "I2C_ASYNCH",
            "INTERRUPTIN",
            "PORTIN",
            "PORTINOUT",
            "PORTOUT",
            "PWMOUT",
            "SERIAL",
            "SERIAL_ASYNCH",
            "SERIAL_FC",
            "SLEEP",
            "SPI",
            "SPI_ASYNCH",
            "SPISLAVE"
        ],
        "device_name": "nRF51822_xxAA",
        "release_versions": ["5"],
        "extra_labels_add": ["MTB_LAIRD_BL600"],
        "config": {
            "usb_tx": {
                "help": "Value SIO_21",
                "value": "SIO_21"
            },
            "usb_rx": {
                "help": "Value SIO_22",
                "value": "SIO_22"
            },
            "stdio_uart": {
                "help": "Value: UART_0",
                "value": "UART_0",
                "macro_name": "STDIO_UART"
            }
        },
        "overrides": {
            "uart_hwfc": 0
        }
    },
    "TY51822R3": {
        "inherits": ["MCU_NRF51_32K_UNIFIED"],
        "macros_add": ["TARGET_NRF_32MHZ_XTAL"],
        "device_has": [
            "USTICKER",
            "LPTICKER",
            "ANALOGIN",
            "I2C",
            "I2C_ASYNCH",
            "INTERRUPTIN",
            "PORTIN",
            "PORTINOUT",
            "PORTOUT",
            "PWMOUT",
            "SERIAL",
            "SERIAL_ASYNCH",
            "SLEEP",
            "SPI",
            "SPI_ASYNCH",
            "SPISLAVE"
        ],
        "detect_code": ["1019"],
        "release_versions": ["2", "5"],
        "overrides": { "uart_hwfc": 0 },
        "device_name": "nRF51822_xxAA"
    },
    "TY51822R3_BOOT": {
        "inherits": ["MCU_NRF51_32K_BOOT"],
        "extra_labels_add": ["TY51822R3"],
        "macros_add": ["TARGET_TY51822R3", "TARGET_NRF_32MHZ_XTAL"]
    },
    "TY51822R3_OTA": {
        "inherits": ["MCU_NRF51_32K_OTA"],
        "extra_labels_add": ["NRF51_DK"],
        "macros_add": ["TARGET_TY51822R3", "TARGET_NRF_32MHZ_XTAL"]
    },
    "ARM_MPS2_Target": {
        "inherits": ["Target"],
        "public": false,
        "device_has": [
            "AACI",
            "ANALOGIN",
            "CLCD",
            "ETHERNET",
            "I2C",
            "INTERRUPTIN",
            "PORTIN",
            "PORTINOUT",
            "PORTOUT",
            "SERIAL",
            "SERIAL_FC",
            "SPI",
            "SPISLAVE",
            "TSC"
        ]
    },
    "ARM_MPS2_M0": {
        "inherits": ["ARM_MPS2_Target"],
        "core": "Cortex-M0",
        "supported_toolchains": ["ARM"],
        "extra_labels": ["ARM_SSG", "MPS2", "MPS2_M0"],
        "macros": [
            "CMSDK_CM0",
            "CMSIS_VECTAB_VIRTUAL",
            "CMSIS_VECTAB_VIRTUAL_HEADER_FILE=\"cmsis_nvic.h\""
        ],
        "device_has": [
            "AACI",
            "ANALOGIN",
            "CLCD",
            "ETHERNET",
            "I2C",
            "INTERRUPTIN",
            "PORTIN",
            "PORTINOUT",
            "PORTOUT",
            "SERIAL",
            "SPI",
            "SPISLAVE",
            "TSC",
            "MPU"
        ],
        "release_versions": ["2"]
    },
    "ARM_MPS2_M0P": {
        "inherits": ["ARM_MPS2_Target"],
        "core": "Cortex-M0+",
        "supported_toolchains": ["ARM"],
        "extra_labels": ["ARM_SSG", "MPS2", "MPS2_M0P"],
        "macros": ["CMSDK_CM0plus"],
        "device_has": [
            "AACI",
            "ANALOGIN",
            "CLCD",
            "ETHERNET",
            "I2C",
            "INTERRUPTIN",
            "PORTIN",
            "PORTINOUT",
            "PORTOUT",
            "SERIAL",
            "SPI",
            "SPISLAVE",
            "TSC",
            "MPU"
        ],
        "release_versions": ["2"]
    },
    "ARM_MPS2_M3": {
        "inherits": ["ARM_MPS2_Target"],
        "core": "Cortex-M3",
        "supported_toolchains": ["ARM"],
        "extra_labels": ["ARM_SSG", "MPS2", "MPS2_M3"],
        "macros": ["CMSDK_CM3"],
        "device_has": [
            "AACI",
            "ANALOGIN",
            "CLCD",
            "ETHERNET",
            "I2C",
            "INTERRUPTIN",
            "PORTIN",
            "PORTINOUT",
            "PORTOUT",
            "SERIAL",
            "SPI",
            "SPISLAVE",
            "TSC",
            "MPU"
        ],
        "release_versions": ["2"]
    },
    "ARM_MPS2_M4": {
        "inherits": ["ARM_MPS2_Target"],
        "core": "Cortex-M4F",
        "supported_toolchains": ["ARM"],
        "extra_labels": ["ARM_SSG", "MPS2", "MPS2_M4"],
        "macros": ["CMSDK_CM4"],
        "device_has": [
            "AACI",
            "ANALOGIN",
            "CLCD",
            "ETHERNET",
            "I2C",
            "INTERRUPTIN",
            "PORTIN",
            "PORTINOUT",
            "PORTOUT",
            "SERIAL",
            "SPI",
            "SPISLAVE",
            "TSC",
            "MPU"
        ],
        "release_versions": ["2"]
    },
    "ARM_MPS2_M7": {
        "inherits": ["ARM_MPS2_Target"],
        "core": "Cortex-M7",
        "supported_toolchains": ["ARM"],
        "extra_labels": ["ARM_SSG", "MPS2", "MPS2_M7"],
        "macros": ["CMSDK_CM7"],
        "device_has": [
            "AACI",
            "ANALOGIN",
            "CLCD",
            "ETHERNET",
            "I2C",
            "INTERRUPTIN",
            "PORTIN",
            "PORTINOUT",
            "PORTOUT",
            "SERIAL",
            "SPI",
            "SPISLAVE",
            "TSC",
            "MPU"
        ],
        "release_versions": ["2"]
    },
    "ARM_IOTSS_Target": {
        "inherits": ["Target"],
        "public": false,
        "device_has": [
            "AACI",
            "ANALOGIN",
            "CLCD",
            "ETHERNET",
            "I2C",
            "INTERRUPTIN",
            "PORTIN",
            "PORTINOUT",
            "PORTOUT",
            "SERIAL",
            "SPI",
            "SPISLAVE",
            "TSC",
            "MPU"
        ]
    },
    "ARM_IOTSS_BEID": {
        "inherits": ["ARM_IOTSS_Target"],
        "core": "Cortex-M3",
        "supported_toolchains": ["ARM"],
        "extra_labels": ["ARM_SSG", "IOTSS", "IOTSS_BEID"],
        "macros": ["CMSDK_BEID"],
        "device_has": [
            "AACI",
            "ANALOGIN",
            "CLCD",
            "ETHERNET",
            "I2C",
            "INTERRUPTIN",
            "PORTIN",
            "PORTINOUT",
            "PORTOUT",
            "SERIAL",
            "SPI",
            "SPISLAVE",
            "TSC",
            "MPU"
        ],
        "release_versions": ["2"]
    },
    "ARM_CM3DS_MPS2": {
        "inherits": ["ARM_IOTSS_Target"],
        "core": "Cortex-M3",
        "supported_toolchains": ["ARM", "GCC_ARM", "IAR"],
        "components_add": ["SMSC9220"],
        "extra_labels": ["ARM_SSG", "CM3DS_MPS2"],
        "OUTPUT_EXT": "elf",
        "macros": ["CMSDK_CM3DS"],
        "device_has": [
            "ANALOGIN",
            "EMAC",
            "FLASH",
            "I2C",
            "INTERRUPTIN",
            "LPTICKER",
            "PORTIN",
            "PORTINOUT",
            "PORTOUT",
            "RTC",
            "SERIAL",
            "SLEEP",
            "SPI",
            "TRNG",
            "USTICKER",
            "MPU"
        ],
        "release_versions": ["2", "5"],
        "copy_method": "mps2",
        "reset_method": "reboot.txt",
        "overrides": {
            "target.network-default-interface-type": "ETHERNET"
        }
    },
    "RZ_A1XX": {
        "inherits": ["Target"],
        "core": "Cortex-A9",
        "supported_toolchains": ["ARM", "GCC_ARM", "IAR"],
        "extra_labels": ["RENESAS", "RZ_A1XX"],
        "device_has": [
            "SLEEP",
            "USTICKER",
            "RTC",
            "ANALOGIN",
            "CAN",
            "ETHERNET",
            "I2C",
            "I2CSLAVE",
            "I2C_ASYNCH",
            "INTERRUPTIN",
            "PORTIN",
            "PORTINOUT",
            "PORTOUT",
            "PWMOUT",
            "SERIAL",
            "SERIAL_ASYNCH",
            "SERIAL_FC",
            "SPI",
            "SPISLAVE",
            "SPI_ASYNCH",
            "STDIO_MESSAGES"
        ],
        "program_cycle_s": 2,
        "overrides": {
            "network-default-interface-type": "ETHERNET"
        }
    },
    "RZ_A1H": {
        "inherits": ["RZ_A1XX"],
        "supported_form_factors": ["ARDUINO"],
        "extra_labels_add": ["RZA1H", "MBRZA1H", "RZ_A1_EMAC"],
        "components_add": ["SD"],
        "device_has_add": ["USBDEVICE", "EMAC", "FLASH", "LPTICKER"],
        "release_versions": ["2", "5"],
        "device_name": "R7S72100",
        "bootloader_supported": true
    },
    "VK_RZ_A1H": {
        "inherits": ["RZ_A1XX"],
        "extra_labels_add": ["RZA1H", "VKRZA1H", "RZ_A1_EMAC"],
        "device_has_add": ["EMAC"],
        "release_versions": ["2", "5"]
    },
    "GR_LYCHEE": {
        "inherits": ["RZ_A1XX"],
        "components_add": ["SD", "FLASHIAP"],
        "supported_form_factors": ["ARDUINO"],
        "extra_labels_add": ["RZA1UL", "MBRZA1LU"],
        "components_add": ["SD"],
        "device_has_add": ["USBDEVICE", "TRNG", "FLASH", "LPTICKER"],
        "device_has_remove": ["ETHERNET"],
        "release_versions": ["2", "5"],
        "device_name": "R7S72103",
        "bootloader_supported": true,
        "overrides": {
            "network-default-interface-type": null
        }
    },
    "MAXWSNENV": {
        "inherits": ["Target"],
        "core": "Cortex-M3",
        "macros": ["__SYSTEM_HFX=24000000"],
        "extra_labels": ["Maxim", "MAX32610"],
        "supported_toolchains": ["GCC_ARM", "IAR", "ARM"],
        "device_has": [
            "ANALOGIN",
            "ANALOGOUT",
            "I2C",
            "INTERRUPTIN",
            "PORTIN",
            "PORTINOUT",
            "PORTOUT",
            "PWMOUT",
            "SERIAL",
            "SERIAL_FC",
            "SLEEP",
            "SPI",
            "STDIO_MESSAGES"
        ],
        "features": ["BLE"],
        "release_versions": []
    },
    "MAX32600MBED": {
        "inherits": ["Target"],
        "core": "Cortex-M3",
        "macros": ["__SYSTEM_HFX=24000000"],
        "extra_labels": ["Maxim", "MAX32600"],
        "supported_toolchains": ["GCC_ARM", "IAR", "ARM"],
        "device_has": [
            "ANALOGIN",
            "ANALOGOUT",
            "I2C",
            "INTERRUPTIN",
            "PORTIN",
            "PORTINOUT",
            "PORTOUT",
            "PWMOUT",
            "SERIAL",
            "SERIAL_FC",
            "SLEEP",
            "SPI",
            "STDIO_MESSAGES"
        ],
        "release_versions": ["2", "5"]
    },
    "MAX32620HSP": {
        "inherits": ["Target"],
        "core": "Cortex-M4F",
        "extra_labels": ["Maxim", "MAX32620"],
        "supported_toolchains": ["GCC_ARM", "IAR", "ARM"],
        "device_has": [
            "ANALOGIN",
            "I2C",
            "INTERRUPTIN",
            "PORTIN",
            "PORTINOUT",
            "PORTOUT",
            "PWMOUT",
            "SERIAL",
            "SERIAL_FC",
            "SLEEP",
            "SPI",
            "SPI_ASYNCH",
            "STDIO_MESSAGES"
        ],
        "features": ["BLE"],
        "release_versions": []
    },
    "MAX32620FTHR": {
        "inherits": ["Target"],
        "core": "Cortex-M4F",
        "macros": [
            "__SYSTEM_HFX=96000000",
            "TARGET=MAX32620",
            "TARGET_REV=0x4332",
            "OPEN_DRAIN_LEDS"
        ],
        "extra_labels": ["Maxim", "MAX32620C"],
        "supported_toolchains": ["GCC_ARM", "IAR", "ARM"],
        "device_has": [
            "ANALOGIN",
            "FLASH",
            "I2C",
            "INTERRUPTIN",
            "LPTICKER",
            "PORTIN",
            "PORTINOUT",
            "PORTOUT",
            "PWMOUT",
            "SERIAL",
            "SERIAL_FC",
            "SLEEP",
            "SPI",
            "STDIO_MESSAGES",
            "USTICKER"
        ],
        "release_versions": ["2", "5"]
    },
    "SDT32620B": {
        "inherits": ["Target"],
        "core": "Cortex-M4F",
        "macros": [
            "__SYSTEM_HFX=96000000",
            "TARGET=MAX32620",
            "TARGET_REV=0x4332",
            "OPEN_DRAIN_LEDS"
        ],
        "detect_code": ["3101"],
        "extra_labels": ["Maxim", "MAX32620C"],
        "supported_toolchains": ["GCC_ARM", "IAR", "ARM"],
        "device_has": [
            "ANALOGIN",
            "FLASH",
            "I2C",
            "INTERRUPTIN",
            "LPTICKER",
            "PORTIN",
            "PORTINOUT",
            "PORTOUT",
            "PWMOUT",
            "SERIAL",
            "SERIAL_FC",
            "SLEEP",
            "SPI",
            "STDIO_MESSAGES",
            "USTICKER"
        ],
        "release_versions": ["2", "5"]
    },
    "MAX32625_BASE": {
        "inherits": ["Target"],
        "core": "Cortex-M4F",
        "macros": ["TARGET=MAX32625", "TARGET_REV=0x4132", "OPEN_DRAIN_LEDS"],
        "extra_labels": ["Maxim", "MAX32625"],
        "supported_toolchains": ["GCC_ARM", "IAR", "ARM"],
        "device_has": [
            "ANALOGIN",
            "I2C",
            "INTERRUPTIN",
            "LPTICKER",
            "PORTIN",
            "PORTINOUT",
            "PORTOUT",
            "PWMOUT",
            "RTC",
            "SERIAL",
            "SERIAL_FC",
            "SLEEP",
            "SPI",
            "STDIO_MESSAGES",
            "USTICKER"
        ],
        "device_name": "MAX32625",
        "release_versions": ["2", "5"],
        "public": false
    },
    "MAX32625MBED": {
        "inherits": ["MAX32625_BASE"],
        "extra_labels_add": ["MAX32625_NO_BOOT"]
    },
    "SDT32625B": {
        "inherits": ["MAX32625_BASE"],
        "extra_labels_add": ["MAX32625_NO_BOOT"],
        "detect_code": ["3102"]
    },
    "MAX32625PICO": {
        "inherits": ["MAX32625_BASE"],
        "extra_labels_add": ["MAX32625_BOOT"],
        "bootloader_supported": true
    },
    "MAX32625NEXPAQ": {
        "inherits": ["MAX32625_BASE"]
    },
    "MAX32630FTHR": {
        "inherits": ["Target"],
        "core": "Cortex-M4F",
        "macros": [
            "__SYSTEM_HFX=96000000",
            "TARGET=MAX32630",
            "TARGET_REV=0x4132",
            "BLE_HCI_UART",
            "OPEN_DRAIN_LEDS"
        ],
        "extra_labels": ["Maxim", "MAX32630"],
        "supported_toolchains": ["GCC_ARM", "IAR", "ARM"],
        "device_has": [
            "ANALOGIN",
            "I2C",
            "INTERRUPTIN",
            "LPTICKER",
            "PORTIN",
            "PORTINOUT",
            "PORTOUT",
            "PWMOUT",
            "SERIAL",
            "SERIAL_FC",
            "SPI",
            "STDIO_MESSAGES",
            "USTICKER",
            "MPU"
        ],
        "features": ["BLE"],
        "release_versions": ["2", "5"]
    },
    "EFM32": {
        "inherits": ["Target"],
        "extra_labels": ["Silicon_Labs", "EFM32"],
        "macros": [
            "MBEDTLS_CONFIG_HW_SUPPORT",
            "MBED_TICKLESS",
            "EM_MSC_RUN_FROM_FLASH"
        ],
        "public": false
    },
    "EFM32GG990F1024": {
        "inherits": ["EFM32"],
        "extra_labels_add": ["EFM32GG", "1024K", "SL_AES"],
        "core": "Cortex-M3",
        "macros_add": ["EFM32GG990F1024", "TRANSACTION_QUEUE_SIZE_SPI=4"],
        "supported_toolchains": ["GCC_ARM", "ARM", "uARM", "IAR"],
        "release_versions": ["2", "5"],
        "device_name": "EFM32GG990F1024",
        "public": false,
        "bootloader_supported": true
    },
    "EFM32GG_STK3700": {
        "inherits": ["EFM32GG990F1024"],
        "progen": { "target": "efm32gg-stk" },
        "device_has": [
            "ANALOGIN",
            "ANALOGOUT",
            "I2C",
            "I2CSLAVE",
            "I2C_ASYNCH",
            "INTERRUPTIN",
            "LPTICKER",
            "PORTIN",
            "PORTINOUT",
            "PORTOUT",
            "PWMOUT",
            "RTC",
            "SERIAL",
            "SERIAL_ASYNCH",
            "SLEEP",
            "SPI",
            "SPISLAVE",
            "SPI_ASYNCH",
            "STDIO_MESSAGES",
            "USTICKER",
            "FLASH",
            "ITM",
            "MPU"
        ],
        "forced_reset_timeout": 2,
        "config": {
            "hf_clock_src": {
                "help": "Value: HFXO for external crystal, HFRCO for internal RC oscillator",
                "value": "HFXO",
                "macro_name": "CORE_CLOCK_SOURCE"
            },
            "hfxo_clock_freq": {
                "help": "Value: External crystal frequency in hertz",
                "value": "48000000",
                "macro_name": "HFXO_FREQUENCY"
            },
            "lf_clock_src": {
                "help": "Value: LFXO for external crystal, LFRCO for internal RC oscillator, ULFRCO for internal 1KHz RC oscillator",
                "value": "LFXO",
                "macro_name": "LOW_ENERGY_CLOCK_SOURCE"
            },
            "lfxo_clock_freq": {
                "help": "Value: External crystal frequency in hertz",
                "value": "32768",
                "macro_name": "LFXO_FREQUENCY"
            },
            "hfrco_clock_freq": {
                "help": "Value: Frequency in hertz, must correspond to setting of hfrco_band_select",
                "value": "21000000",
                "macro_name": "HFRCO_FREQUENCY"
            },
            "hfrco_band_select": {
                "help": "Value: One of _CMU_HFRCOCTRL_BAND_28MHZ, _CMU_HFRCOCTRL_BAND_21MHZ, _CMU_HFRCOCTRL_BAND_14MHZ, _CMU_HFRCOCTRL_BAND_11MHZ, _CMU_HFRCOCTRL_BAND_7MHZ, _CMU_HFRCOCTRL_BAND_1MHZ. Be sure to set hfrco_clock_freq accordingly!",
                "value": "_CMU_HFRCOCTRL_BAND_21MHZ",
                "macro_name": "HFRCO_FREQUENCY_ENUM"
            },
            "board_controller_enable": {
                "help": "Pin to pull high for enabling the USB serial port",
                "value": "PF7",
                "macro_name": "EFM_BC_EN"
            }
        }
    },
    "EFM32LG990F256": {
        "inherits": ["EFM32"],
        "extra_labels_add": ["EFM32LG", "256K", "SL_AES"],
        "core": "Cortex-M3",
        "macros_add": ["EFM32LG990F256", "TRANSACTION_QUEUE_SIZE_SPI=4"],
        "supported_toolchains": ["GCC_ARM", "ARM", "uARM", "IAR"],
        "release_versions": ["2", "5"],
        "device_name": "EFM32LG990F256",
        "public": false,
        "bootloader_supported": true
    },
    "EFM32LG_STK3600": {
        "inherits": ["EFM32LG990F256"],
        "device_has": [
            "ANALOGIN",
            "ANALOGOUT",
            "I2C",
            "I2CSLAVE",
            "I2C_ASYNCH",
            "INTERRUPTIN",
            "LPTICKER",
            "PORTIN",
            "PORTINOUT",
            "PORTOUT",
            "PWMOUT",
            "RTC",
            "SERIAL",
            "SERIAL_ASYNCH",
            "SLEEP",
            "SPI",
            "SPISLAVE",
            "SPI_ASYNCH",
            "STDIO_MESSAGES",
            "USTICKER",
            "FLASH",
            "MPU"
        ],
        "forced_reset_timeout": 2,
        "device_name": "EFM32LG990F256",
        "config": {
            "hf_clock_src": {
                "help": "Value: HFXO for external crystal, HFRCO for internal RC oscillator",
                "value": "HFXO",
                "macro_name": "CORE_CLOCK_SOURCE"
            },
            "hfxo_clock_freq": {
                "help": "Value: External crystal frequency in hertz",
                "value": "48000000",
                "macro_name": "HFXO_FREQUENCY"
            },
            "lf_clock_src": {
                "help": "Value: LFXO for external crystal, LFRCO for internal RC oscillator, ULFRCO for internal 1KHz RC oscillator",
                "value": "LFXO",
                "macro_name": "LOW_ENERGY_CLOCK_SOURCE"
            },
            "lfxo_clock_freq": {
                "help": "Value: External crystal frequency in hertz",
                "value": "32768",
                "macro_name": "LFXO_FREQUENCY"
            },
            "hfrco_clock_freq": {
                "help": "Value: Frequency in hertz, must correspond to setting of hfrco_band_select",
                "value": "21000000",
                "macro_name": "HFRCO_FREQUENCY"
            },
            "hfrco_band_select": {
                "help": "Value: One of _CMU_HFRCOCTRL_BAND_28MHZ, _CMU_HFRCOCTRL_BAND_21MHZ, _CMU_HFRCOCTRL_BAND_14MHZ, _CMU_HFRCOCTRL_BAND_11MHZ, _CMU_HFRCOCTRL_BAND_7MHZ, _CMU_HFRCOCTRL_BAND_1MHZ. Be sure to set hfrco_clock_freq accordingly!",
                "value": "_CMU_HFRCOCTRL_BAND_21MHZ",
                "macro_name": "HFRCO_FREQUENCY_ENUM"
            },
            "board_controller_enable": {
                "help": "Pin to pull high for enabling the USB serial port",
                "value": "PF7",
                "macro_name": "EFM_BC_EN"
            }
        }
    },
    "EFM32WG990F256": {
        "inherits": ["EFM32"],
        "extra_labels_add": ["EFM32WG", "256K", "SL_AES"],
        "core": "Cortex-M4F",
        "macros_add": ["EFM32WG990F256", "TRANSACTION_QUEUE_SIZE_SPI=4"],
        "supported_toolchains": ["GCC_ARM", "ARM", "uARM", "IAR"],
        "release_versions": ["2", "5"],
        "device_name": "EFM32WG990F256",
        "public": false,
        "bootloader_supported": true
    },
    "EFM32WG_STK3800": {
        "inherits": ["EFM32WG990F256"],
        "progen": { "target": "efm32wg-stk" },
        "device_has": [
            "ANALOGIN",
            "ANALOGOUT",
            "I2C",
            "I2CSLAVE",
            "I2C_ASYNCH",
            "INTERRUPTIN",
            "LPTICKER",
            "PORTIN",
            "PORTINOUT",
            "PORTOUT",
            "PWMOUT",
            "RTC",
            "SERIAL",
            "SERIAL_ASYNCH",
            "SLEEP",
            "SPI",
            "SPISLAVE",
            "SPI_ASYNCH",
            "STDIO_MESSAGES",
            "USTICKER",
            "FLASH",
            "MPU"
        ],
        "forced_reset_timeout": 2,
        "config": {
            "hf_clock_src": {
                "help": "Value: HFXO for external crystal, HFRCO for internal RC oscillator",
                "value": "HFXO",
                "macro_name": "CORE_CLOCK_SOURCE"
            },
            "hfxo_clock_freq": {
                "help": "Value: External crystal frequency in hertz",
                "value": "48000000",
                "macro_name": "HFXO_FREQUENCY"
            },
            "lf_clock_src": {
                "help": "Value: LFXO for external crystal, LFRCO for internal RC oscillator, ULFRCO for internal 1KHz RC oscillator",
                "value": "LFXO",
                "macro_name": "LOW_ENERGY_CLOCK_SOURCE"
            },
            "lfxo_clock_freq": {
                "help": "Value: External crystal frequency in hertz",
                "value": "32768",
                "macro_name": "LFXO_FREQUENCY"
            },
            "hfrco_clock_freq": {
                "help": "Value: Frequency in hertz, must correspond to setting of hfrco_band_select",
                "value": "21000000",
                "macro_name": "HFRCO_FREQUENCY"
            },
            "hfrco_band_select": {
                "help": "Value: One of _CMU_HFRCOCTRL_BAND_28MHZ, _CMU_HFRCOCTRL_BAND_21MHZ, _CMU_HFRCOCTRL_BAND_14MHZ, _CMU_HFRCOCTRL_BAND_11MHZ, _CMU_HFRCOCTRL_BAND_7MHZ, _CMU_HFRCOCTRL_BAND_1MHZ. Be sure to set hfrco_clock_freq accordingly!",
                "value": "_CMU_HFRCOCTRL_BAND_21MHZ",
                "macro_name": "HFRCO_FREQUENCY_ENUM"
            },
            "board_controller_enable": {
                "help": "Pin to pull high for enabling the USB serial port",
                "value": "PF7",
                "macro_name": "EFM_BC_EN"
            }
        }
    },
    "EFM32ZG222F32": {
        "inherits": ["EFM32"],
        "extra_labels_add": ["EFM32ZG", "32K", "SL_AES"],
        "core": "Cortex-M0+",
        "default_toolchain": "uARM",
        "macros_add": ["EFM32ZG222F32", "TRANSACTION_QUEUE_SIZE_SPI=0"],
        "supported_toolchains": ["GCC_ARM", "uARM", "IAR"],
        "default_lib": "small",
        "release_versions": ["2"],
        "device_name": "EFM32ZG222F32",
        "public": false
    },
    "EFM32ZG_STK3200": {
        "inherits": ["EFM32ZG222F32"],
        "device_has": [
            "ANALOGIN",
            "I2C",
            "I2CSLAVE",
            "I2C_ASYNCH",
            "INTERRUPTIN",
            "LPTICKER",
            "PORTIN",
            "PORTINOUT",
            "PORTOUT",
            "PWMOUT",
            "SERIAL",
            "SERIAL_ASYNCH",
            "SLEEP",
            "SPI",
            "SPISLAVE",
            "SPI_ASYNCH",
            "STDIO_MESSAGES",
            "USTICKER"
        ],
        "forced_reset_timeout": 2,
        "config": {
            "hf_clock_src": {
                "help": "Value: HFXO for external crystal, HFRCO for internal RC oscillator",
                "value": "HFXO",
                "macro_name": "CORE_CLOCK_SOURCE"
            },
            "hfxo_clock_freq": {
                "help": "Value: External crystal frequency in hertz",
                "value": "24000000",
                "macro_name": "HFXO_FREQUENCY"
            },
            "lf_clock_src": {
                "help": "Value: LFXO for external crystal, LFRCO for internal RC oscillator, ULFRCO for internal 1KHz RC oscillator",
                "value": "LFXO",
                "macro_name": "LOW_ENERGY_CLOCK_SOURCE"
            },
            "lfxo_clock_freq": {
                "help": "Value: External crystal frequency in hertz",
                "value": "32768",
                "macro_name": "LFXO_FREQUENCY"
            },
            "hfrco_clock_freq": {
                "help": "Value: Frequency in hertz, must correspond to setting of hfrco_band_select",
                "value": "21000000",
                "macro_name": "HFRCO_FREQUENCY"
            },
            "hfrco_band_select": {
                "help": "Value: One of _CMU_HFRCOCTRL_BAND_21MHZ, _CMU_HFRCOCTRL_BAND_14MHZ, _CMU_HFRCOCTRL_BAND_11MHZ, _CMU_HFRCOCTRL_BAND_7MHZ, _CMU_HFRCOCTRL_BAND_1MHZ. Be sure to set hfrco_clock_freq accordingly!",
                "value": "_CMU_HFRCOCTRL_BAND_21MHZ",
                "macro_name": "HFRCO_FREQUENCY_ENUM"
            },
            "board_controller_enable": {
                "help": "Pin to pull high for enabling the USB serial port",
                "value": "PA9",
                "macro_name": "EFM_BC_EN"
            }
        }
    },
    "EFM32HG322F64": {
        "inherits": ["EFM32"],
        "extra_labels_add": ["EFM32HG", "64K", "SL_AES"],
        "core": "Cortex-M0+",
        "default_toolchain": "uARM",
        "macros_add": ["EFM32HG322F64", "TRANSACTION_QUEUE_SIZE_SPI=0"],
        "supported_toolchains": ["GCC_ARM", "uARM", "IAR"],
        "default_lib": "small",
        "release_versions": ["2"],
        "device_name": "EFM32HG322F64",
        "public": false
    },
    "EFM32HG_STK3400": {
        "inherits": ["EFM32HG322F64"],
        "device_has": [
            "ANALOGIN",
            "I2C",
            "I2CSLAVE",
            "I2C_ASYNCH",
            "INTERRUPTIN",
            "LPTICKER",
            "PORTIN",
            "PORTINOUT",
            "PORTOUT",
            "PWMOUT",
            "SERIAL",
            "SERIAL_ASYNCH",
            "SLEEP",
            "SPI",
            "SPISLAVE",
            "SPI_ASYNCH",
            "STDIO_MESSAGES",
            "USTICKER"
        ],
        "forced_reset_timeout": 2,
        "config": {
            "hf_clock_src": {
                "help": "Value: HFXO for external crystal, HFRCO for internal RC oscillator",
                "value": "HFXO",
                "macro_name": "CORE_CLOCK_SOURCE"
            },
            "hfxo_clock_freq": {
                "help": "Value: External crystal frequency in hertz",
                "value": "24000000",
                "macro_name": "HFXO_FREQUENCY"
            },
            "lf_clock_src": {
                "help": "Value: LFXO for external crystal, LFRCO for internal RC oscillator, ULFRCO for internal 1KHz RC oscillator",
                "value": "LFXO",
                "macro_name": "LOW_ENERGY_CLOCK_SOURCE"
            },
            "lfxo_clock_freq": {
                "help": "Value: External crystal frequency in hertz",
                "value": "32768",
                "macro_name": "LFXO_FREQUENCY"
            },
            "hfrco_clock_freq": {
                "help": "Value: Frequency in hertz, must correspond to setting of hfrco_band_select",
                "value": "21000000",
                "macro_name": "HFRCO_FREQUENCY"
            },
            "hfrco_band_select": {
                "help": "Value: One of _CMU_HFRCOCTRL_BAND_21MHZ, _CMU_HFRCOCTRL_BAND_14MHZ, _CMU_HFRCOCTRL_BAND_11MHZ, _CMU_HFRCOCTRL_BAND_7MHZ, _CMU_HFRCOCTRL_BAND_1MHZ. Be sure to set hfrco_clock_freq accordingly!",
                "value": "_CMU_HFRCOCTRL_BAND_21MHZ",
                "macro_name": "HFRCO_FREQUENCY_ENUM"
            },
            "board_controller_enable": {
                "help": "Pin to pull high for enabling the USB serial port",
                "value": "PA9",
                "macro_name": "EFM_BC_EN"
            }
        }
    },
    "EFM32PG1B100F256GM32": {
        "inherits": ["EFM32"],
        "extra_labels_add": ["EFM32PG", "256K", "SL_CRYPTO"],
        "core": "Cortex-M4F",
        "macros_add": ["EFM32PG1B100F256GM32", "TRANSACTION_QUEUE_SIZE_SPI=4"],
        "supported_toolchains": ["GCC_ARM", "ARM", "uARM", "IAR"],
        "release_versions": ["2", "5"],
        "device_name": "EFM32PG1B100F256GM32",
        "public": false,
        "bootloader_supported": true
    },
    "EFM32PG_STK3401": {
        "inherits": ["EFM32PG1B100F256GM32"],
        "device_has": [
            "ANALOGIN",
            "CRC",
            "I2C",
            "I2CSLAVE",
            "I2C_ASYNCH",
            "INTERRUPTIN",
            "LPTICKER",
            "PORTIN",
            "PORTINOUT",
            "PORTOUT",
            "PWMOUT",
            "RTC",
            "SERIAL",
            "SERIAL_ASYNCH",
            "SLEEP",
            "SPI",
            "SPISLAVE",
            "SPI_ASYNCH",
            "STDIO_MESSAGES",
            "USTICKER",
            "FLASH",
            "MPU"
        ],
        "forced_reset_timeout": 2,
        "config": {
            "hf_clock_src": {
                "help": "Value: HFXO for external crystal, HFRCO for internal RC oscillator",
                "value": "HFXO",
                "macro_name": "CORE_CLOCK_SOURCE"
            },
            "hfxo_clock_freq": {
                "help": "Value: External crystal frequency in hertz",
                "value": "40000000",
                "macro_name": "HFXO_FREQUENCY"
            },
            "lf_clock_src": {
                "help": "Value: LFXO for external crystal, LFRCO for internal RC oscillator, ULFRCO for internal 1KHz RC oscillator",
                "value": "LFXO",
                "macro_name": "LOW_ENERGY_CLOCK_SOURCE"
            },
            "lfxo_clock_freq": {
                "help": "Value: External crystal frequency in hertz",
                "value": "32768",
                "macro_name": "LFXO_FREQUENCY"
            },
            "hfrco_clock_freq": {
                "help": "Value: Frequency in hertz, must correspond to setting of hfrco_band_select",
                "value": "32000000",
                "macro_name": "HFRCO_FREQUENCY"
            },
            "hfrco_band_select": {
                "help": "Value: One of cmuHFRCOFreq_1M0Hz, cmuHFRCOFreq_2M0Hz, cmuHFRCOFreq_4M0Hz, cmuHFRCOFreq_7M0Hz, cmuHFRCOFreq_13M0Hz, cmuHFRCOFreq_16M0Hz, cmuHFRCOFreq_19M0Hz, cmuHFRCOFreq_26M0Hz, cmuHFRCOFreq_32M0Hz, cmuHFRCOFreq_38M0Hz. Be sure to set hfrco_clock_freq accordingly!",
                "value": "cmuHFRCOFreq_32M0Hz",
                "macro_name": "HFRCO_FREQUENCY_ENUM"
            },
            "board_controller_enable": {
                "help": "Pin to pull high for enabling the USB serial port",
                "value": "PA5",
                "macro_name": "EFM_BC_EN"
            }
        }
    },
    "EFR32MG1P132F256GM48": {
        "inherits": ["EFM32"],
        "extra_labels_add": [
            "EFR32MG1",
            "EFR32_1",
            "256K",
            "SL_RAIL",
            "SL_CRYPTO"
        ],
        "core": "Cortex-M4F",
        "macros_add": ["EFR32MG1P132F256GM48", "TRANSACTION_QUEUE_SIZE_SPI=4"],
        "supported_toolchains": ["GCC_ARM", "ARM", "uARM", "IAR"],
        "release_versions": ["2", "5"],
        "device_name": "EFR32MG1P132F256GM48",
        "public": false,
        "bootloader_supported": true
    },
    "EFR32MG1P233F256GM48": {
        "inherits": ["EFM32"],
        "extra_labels_add": [
            "EFR32MG1",
            "EFR32_1",
            "256K",
            "SL_RAIL",
            "SL_CRYPTO"
        ],
        "core": "Cortex-M4F",
        "macros_add": ["EFR32MG1P233F256GM48", "TRANSACTION_QUEUE_SIZE_SPI=4"],
        "supported_toolchains": ["GCC_ARM", "ARM", "uARM", "IAR"],
        "release_versions": ["2", "5"],
        "public": false,
        "bootloader_supported": true
    },
    "EFR32MG1_BRD4150": {
        "inherits": ["EFR32MG1P132F256GM48"],
        "device_has": [
            "802_15_4_PHY",
            "ANALOGIN",
            "CRC",
            "I2C",
            "I2CSLAVE",
            "I2C_ASYNCH",
            "INTERRUPTIN",
            "LPTICKER",
            "PORTIN",
            "PORTINOUT",
            "PORTOUT",
            "PWMOUT",
            "RTC",
            "SERIAL",
            "SERIAL_ASYNCH",
            "SLEEP",
            "SPI",
            "SPISLAVE",
            "SPI_ASYNCH",
            "STDIO_MESSAGES",
            "USTICKER",
            "FLASH",
            "MPU"
        ],
        "forced_reset_timeout": 2,
        "config": {
            "hf_clock_src": {
                "help": "Value: HFXO for external crystal, HFRCO for internal RC oscillator",
                "value": "HFXO",
                "macro_name": "CORE_CLOCK_SOURCE"
            },
            "hfxo_clock_freq": {
                "help": "Value: External crystal frequency in hertz",
                "value": "38400000",
                "macro_name": "HFXO_FREQUENCY"
            },
            "lf_clock_src": {
                "help": "Value: LFXO for external crystal, LFRCO for internal RC oscillator, ULFRCO for internal 1KHz RC oscillator",
                "value": "LFXO",
                "macro_name": "LOW_ENERGY_CLOCK_SOURCE"
            },
            "lfxo_clock_freq": {
                "help": "Value: External crystal frequency in hertz",
                "value": "32768",
                "macro_name": "LFXO_FREQUENCY"
            },
            "hfrco_clock_freq": {
                "help": "Value: Frequency in hertz, must correspond to setting of hfrco_band_select",
                "value": "32000000",
                "macro_name": "HFRCO_FREQUENCY"
            },
            "hfrco_band_select": {
                "help": "Value: One of cmuHFRCOFreq_1M0Hz, cmuHFRCOFreq_2M0Hz, cmuHFRCOFreq_4M0Hz, cmuHFRCOFreq_7M0Hz, cmuHFRCOFreq_13M0Hz, cmuHFRCOFreq_16M0Hz, cmuHFRCOFreq_19M0Hz, cmuHFRCOFreq_26M0Hz, cmuHFRCOFreq_32M0Hz, cmuHFRCOFreq_38M0Hz. Be sure to set hfrco_clock_freq accordingly!",
                "value": "cmuHFRCOFreq_32M0Hz",
                "macro_name": "HFRCO_FREQUENCY_ENUM"
            },
            "board_controller_enable": {
                "help": "Pin to pull high for enabling the USB serial port",
                "value": "PA5",
                "macro_name": "EFM_BC_EN"
            }
        },
        "overrides": {
            "network-default-interface-type": "MESH"
        },
        "public": false
    },
    "TB_SENSE_1": {
        "inherits": ["EFR32MG1P233F256GM48"],
        "device_has": [
            "802_15_4_PHY",
            "ANALOGIN",
            "CRC",
            "I2C",
            "I2CSLAVE",
            "I2C_ASYNCH",
            "INTERRUPTIN",
            "LPTICKER",
            "PORTIN",
            "PORTINOUT",
            "PORTOUT",
            "PWMOUT",
            "RTC",
            "SERIAL",
            "SERIAL_ASYNCH",
            "SLEEP",
            "SPI",
            "SPISLAVE",
            "SPI_ASYNCH",
            "STDIO_MESSAGES",
            "USTICKER",
            "FLASH",
            "MPU"
        ],
        "forced_reset_timeout": 5,
        "config": {
            "hf_clock_src": {
                "help": "Value: HFXO for external crystal, HFRCO for internal RC oscillator",
                "value": "HFXO",
                "macro_name": "CORE_CLOCK_SOURCE"
            },
            "hfxo_clock_freq": {
                "help": "Value: External crystal frequency in hertz",
                "value": "38400000",
                "macro_name": "HFXO_FREQUENCY"
            },
            "lf_clock_src": {
                "help": "Value: LFXO for external crystal, LFRCO for internal RC oscillator, ULFRCO for internal 1KHz RC oscillator",
                "value": "LFXO",
                "macro_name": "LOW_ENERGY_CLOCK_SOURCE"
            },
            "lfxo_clock_freq": {
                "help": "Value: External crystal frequency in hertz",
                "value": "32768",
                "macro_name": "LFXO_FREQUENCY"
            },
            "hfrco_clock_freq": {
                "help": "Value: Frequency in hertz, must correspond to setting of hfrco_band_select",
                "value": "32000000",
                "macro_name": "HFRCO_FREQUENCY"
            },
            "hfrco_band_select": {
                "help": "Value: One of cmuHFRCOFreq_1M0Hz, cmuHFRCOFreq_2M0Hz, cmuHFRCOFreq_4M0Hz, cmuHFRCOFreq_7M0Hz, cmuHFRCOFreq_13M0Hz, cmuHFRCOFreq_16M0Hz, cmuHFRCOFreq_19M0Hz, cmuHFRCOFreq_26M0Hz, cmuHFRCOFreq_32M0Hz, cmuHFRCOFreq_38M0Hz. Be sure to set hfrco_clock_freq accordingly!",
                "value": "cmuHFRCOFreq_32M0Hz",
                "macro_name": "HFRCO_FREQUENCY_ENUM"
            }
        },
        "overrides": {
            "network-default-interface-type": "MESH"
        }
    },
    "EFM32PG12B500F1024GL125": {
        "inherits": ["EFM32"],
        "extra_labels_add": ["EFM32PG12", "1024K", "SL_CRYPTO"],
        "core": "Cortex-M4F",
        "macros_add": [
            "EFM32PG12B500F1024GL125",
            "TRANSACTION_QUEUE_SIZE_SPI=4"
        ],
        "supported_toolchains": ["GCC_ARM", "ARM", "uARM", "IAR"],
        "release_versions": ["2", "5"],
        "device_name": "EFM32PG12B500F1024GL125",
        "public": false,
        "bootloader_supported": true
    },
    "EFM32PG12_STK3402": {
        "inherits": ["EFM32PG12B500F1024GL125"],
        "device_has": [
            "ANALOGIN",
            "CRC",
            "I2C",
            "I2CSLAVE",
            "I2C_ASYNCH",
            "INTERRUPTIN",
            "LPTICKER",
            "PORTIN",
            "PORTINOUT",
            "PORTOUT",
            "PWMOUT",
            "RTC",
            "SERIAL",
            "SERIAL_ASYNCH",
            "SLEEP",
            "SPI",
            "SPISLAVE",
            "SPI_ASYNCH",
            "STDIO_MESSAGES",
            "USTICKER",
            "TRNG",
            "FLASH",
            "MPU"
        ],
        "forced_reset_timeout": 2,
        "config": {
            "hf_clock_src": {
                "help": "Value: HFXO for external crystal, HFRCO for internal RC oscillator",
                "value": "HFXO",
                "macro_name": "CORE_CLOCK_SOURCE"
            },
            "hfxo_clock_freq": {
                "help": "Value: External crystal frequency in hertz",
                "value": "40000000",
                "macro_name": "HFXO_FREQUENCY"
            },
            "lf_clock_src": {
                "help": "Value: LFXO for external crystal, LFRCO for internal RC oscillator, ULFRCO for internal 1KHz RC oscillator",
                "value": "LFXO",
                "macro_name": "LOW_ENERGY_CLOCK_SOURCE"
            },
            "lfxo_clock_freq": {
                "help": "Value: External crystal frequency in hertz",
                "value": "32768",
                "macro_name": "LFXO_FREQUENCY"
            },
            "hfrco_clock_freq": {
                "help": "Value: Frequency in hertz, must correspond to setting of hfrco_band_select",
                "value": "32000000",
                "macro_name": "HFRCO_FREQUENCY"
            },
            "hfrco_band_select": {
                "help": "Value: One of cmuHFRCOFreq_1M0Hz, cmuHFRCOFreq_2M0Hz, cmuHFRCOFreq_4M0Hz, cmuHFRCOFreq_7M0Hz, cmuHFRCOFreq_13M0Hz, cmuHFRCOFreq_16M0Hz, cmuHFRCOFreq_19M0Hz, cmuHFRCOFreq_26M0Hz, cmuHFRCOFreq_32M0Hz, cmuHFRCOFreq_38M0Hz. Be sure to set hfrco_clock_freq accordingly!",
                "value": "cmuHFRCOFreq_32M0Hz",
                "macro_name": "HFRCO_FREQUENCY_ENUM"
            },
            "board_controller_enable": {
                "help": "Pin to pull high for enabling the USB serial port",
                "value": "PA5",
                "macro_name": "EFM_BC_EN"
            }
        }
    },
    "EFR32MG12P332F1024GL125": {
        "inherits": ["EFM32"],
        "extra_labels_add": [
            "EFR32MG12",
            "EFR32_12",
            "1024K",
            "SL_RAIL",
            "SL_CRYPTO"
        ],
        "core": "Cortex-M4F",
        "macros_add": [
            "EFR32MG12P332F1024GL125",
            "TRANSACTION_QUEUE_SIZE_SPI=4"
        ],
        "supported_toolchains": ["GCC_ARM", "ARM", "uARM", "IAR"],
        "release_versions": ["2", "5"],
        "device_name": "EFR32MG12P332F1024GL125",
        "public": false,
        "bootloader_supported": true
    },
    "TB_SENSE_12": {
        "inherits": ["EFR32MG12P332F1024GL125"],
        "device_name": "EFR32MG12P332F1024GL125",
        "device_has": [
            "802_15_4_PHY",
            "ANALOGIN",
            "CRC",
            "I2C",
            "I2CSLAVE",
            "I2C_ASYNCH",
            "INTERRUPTIN",
            "LPTICKER",
            "PORTIN",
            "PORTINOUT",
            "PORTOUT",
            "PWMOUT",
            "RTC",
            "SERIAL",
            "SERIAL_ASYNCH",
            "SLEEP",
            "SPI",
            "SPISLAVE",
            "SPI_ASYNCH",
            "STDIO_MESSAGES",
            "USTICKER",
            "TRNG",
            "FLASH",
            "MPU"
        ],
        "forced_reset_timeout": 5,
        "config": {
            "hf_clock_src": {
                "help": "Value: HFXO for external crystal, HFRCO for internal RC oscillator",
                "value": "HFXO",
                "macro_name": "CORE_CLOCK_SOURCE"
            },
            "hfxo_clock_freq": {
                "help": "Value: External crystal frequency in hertz",
                "value": "38400000",
                "macro_name": "HFXO_FREQUENCY"
            },
            "lf_clock_src": {
                "help": "Value: LFXO for external crystal, LFRCO for internal RC oscillator, ULFRCO for internal 1KHz RC oscillator",
                "value": "LFXO",
                "macro_name": "LOW_ENERGY_CLOCK_SOURCE"
            },
            "lfxo_clock_freq": {
                "help": "Value: External crystal frequency in hertz",
                "value": "32768",
                "macro_name": "LFXO_FREQUENCY"
            },
            "hfrco_clock_freq": {
                "help": "Value: Frequency in hertz, must correspond to setting of hfrco_band_select",
                "value": "32000000",
                "macro_name": "HFRCO_FREQUENCY"
            },
            "hfrco_band_select": {
                "help": "Value: One of cmuHFRCOFreq_1M0Hz, cmuHFRCOFreq_2M0Hz, cmuHFRCOFreq_4M0Hz, cmuHFRCOFreq_7M0Hz, cmuHFRCOFreq_13M0Hz, cmuHFRCOFreq_16M0Hz, cmuHFRCOFreq_19M0Hz, cmuHFRCOFreq_26M0Hz, cmuHFRCOFreq_32M0Hz, cmuHFRCOFreq_38M0Hz. Be sure to set hfrco_clock_freq accordingly!",
                "value": "cmuHFRCOFreq_32M0Hz",
                "macro_name": "HFRCO_FREQUENCY_ENUM"
            }
        },
        "overrides": {
            "network-default-interface-type": "MESH"
        }
    },
    "EFM32GG11B820F2048GL192": {
        "inherits": ["EFM32"],
        "extra_labels_add": ["EFM32GG11", "2048K", "SL_CRYPTO"],
        "core": "Cortex-M4F",
        "macros_add": [
            "EFM32GG11B820F2048GL192",
            "TRANSACTION_QUEUE_SIZE_SPI=4"
        ],
        "supported_toolchains": ["GCC_ARM", "ARM", "uARM", "IAR"],
        "release_versions": ["2", "5"],
        "device_name": "EFM32GG11B820F2048GL192",
        "public": false,
        "bootloader_supported": true
    },
    "EFM32GG11_STK3701": {
        "inherits": ["EFM32GG11B820F2048GL192"],
        "device_name": "EFM32GG11B820F2048GL192",
        "device_has": [
            "ANALOGIN",
            "CRC",
            "EMAC",
            "I2C",
            "I2CSLAVE",
            "I2C_ASYNCH",
            "INTERRUPTIN",
            "LPTICKER",
            "PORTIN",
            "PORTINOUT",
            "PORTOUT",
            "PWMOUT",
            "QSPI",
            "RTC",
            "SERIAL",
            "SERIAL_ASYNCH",
            "SLEEP",
            "SPI",
            "SPISLAVE",
            "SPI_ASYNCH",
            "STDIO_MESSAGES",
            "USTICKER",
            "TRNG",
            "FLASH",
            "MPU"
        ],
        "forced_reset_timeout": 5,
        "config": {
            "hf_clock_src": {
                "help": "Value: HFXO for external crystal, HFRCO for internal RC oscillator",
                "value": "HFXO",
                "macro_name": "CORE_CLOCK_SOURCE"
            },
            "hfxo_clock_freq": {
                "help": "Value: External crystal frequency in hertz",
                "value": "50000000",
                "macro_name": "HFXO_FREQUENCY"
            },
            "lf_clock_src": {
                "help": "Value: LFXO for external crystal, LFRCO for internal RC oscillator, ULFRCO for internal 1KHz RC oscillator",
                "value": "LFXO",
                "macro_name": "LOW_ENERGY_CLOCK_SOURCE"
            },
            "lfxo_clock_freq": {
                "help": "Value: External crystal frequency in hertz",
                "value": "32768",
                "macro_name": "LFXO_FREQUENCY"
            },
            "hfrco_clock_freq": {
                "help": "Value: Frequency in hertz, must correspond to setting of hfrco_band_select",
                "value": "32000000",
                "macro_name": "HFRCO_FREQUENCY"
            },
            "hfrco_band_select": {
                "help": "Value: One of cmuHFRCOFreq_1M0Hz, cmuHFRCOFreq_2M0Hz, cmuHFRCOFreq_4M0Hz, cmuHFRCOFreq_7M0Hz, cmuHFRCOFreq_13M0Hz, cmuHFRCOFreq_16M0Hz, cmuHFRCOFreq_19M0Hz, cmuHFRCOFreq_26M0Hz, cmuHFRCOFreq_32M0Hz, cmuHFRCOFreq_38M0Hz. Be sure to set hfrco_clock_freq accordingly!",
                "value": "cmuHFRCOFreq_32M0Hz",
                "macro_name": "HFRCO_FREQUENCY_ENUM"
            },
            "board_controller_enable": {
                "help": "Pin to pull high for enabling the USB serial port",
                "value": "PE1",
                "macro_name": "EFM_BC_EN"
            },
            "qspi_flash_enable": {
                "help": "Pin to pull high for enabling the on-board QSPI flash",
                "value": "PG13",
                "macro_name": "QSPI_FLASH_EN"
            }
        },
        "overrides": {
            "network-default-interface-type": "ETHERNET"
        }
    },
    "WIZWIKI_W7500": {
        "supported_form_factors": ["ARDUINO"],
        "core": "Cortex-M0",
        "extra_labels": ["WIZNET", "W7500x", "WIZwiki_W7500"],
        "macros": [
            "CMSIS_VECTAB_VIRTUAL",
            "CMSIS_VECTAB_VIRTUAL_HEADER_FILE=\"cmsis_nvic.h\""
        ],
        "supported_toolchains": ["uARM", "ARM", "GCC_ARM", "IAR"],
        "inherits": ["Target"],
        "device_has": [
            "ANALOGIN",
            "I2C",
            "INTERRUPTIN",
            "PORTIN",
            "PORTINOUT",
            "PORTOUT",
            "PWMOUT",
            "SERIAL",
            "SPI",
            "SPISLAVE",
            "STDIO_MESSAGES"
        ],
        "release_versions": ["2", "5"]
    },
    "WIZWIKI_W7500P": {
        "supported_form_factors": ["ARDUINO"],
        "core": "Cortex-M0",
        "extra_labels": ["WIZNET", "W7500x", "WIZwiki_W7500P"],
        "macros": [
            "CMSIS_VECTAB_VIRTUAL",
            "CMSIS_VECTAB_VIRTUAL_HEADER_FILE=\"cmsis_nvic.h\""
        ],
        "supported_toolchains": ["uARM", "ARM", "GCC_ARM", "IAR"],
        "inherits": ["Target"],
        "device_has": [
            "ANALOGIN",
            "I2C",
            "INTERRUPTIN",
            "PORTIN",
            "PORTINOUT",
            "PORTOUT",
            "PWMOUT",
            "SERIAL",
            "SPI",
            "SPISLAVE",
            "STDIO_MESSAGES"
        ],
        "release_versions": ["2", "5"]
    },
    "WIZWIKI_W7500ECO": {
        "inherits": ["Target"],
        "core": "Cortex-M0",
        "extra_labels": ["WIZNET", "W7500x", "WIZwiki_W7500ECO"],
        "macros": [
            "CMSIS_VECTAB_VIRTUAL",
            "CMSIS_VECTAB_VIRTUAL_HEADER_FILE=\"cmsis_nvic.h\""
        ],
        "supported_toolchains": ["uARM", "ARM", "GCC_ARM", "IAR"],
        "device_has": [
            "ANALOGIN",
            "I2C",
            "INTERRUPTIN",
            "PORTIN",
            "PORTINOUT",
            "PORTOUT",
            "PWMOUT",
            "SERIAL",
            "SPI",
            "SPISLAVE",
            "STDIO_MESSAGES"
        ],
        "release_versions": ["2", "5"]
    },
    "SAMR21G18A": {
        "inherits": ["Target"],
        "core": "Cortex-M0+",
        "macros": [
            "__SAMR21G18A__",
            "I2C_MASTER_CALLBACK_MODE=true",
            "EXTINT_CALLBACK_MODE=true",
            "USART_CALLBACK_MODE=true",
            "TC_ASYNC=true"
        ],
        "extra_labels": ["Atmel", "SAM_CortexM0P", "SAMR21"],
        "supported_toolchains": ["GCC_ARM", "ARM", "uARM"],
        "device_has": [
            "ANALOGIN",
            "I2C",
            "I2CSLAVE",
            "I2C_ASYNCH",
            "INTERRUPTIN",
            "PORTIN",
            "PORTINOUT",
            "PORTOUT",
            "PWMOUT",
            "SERIAL",
            "SERIAL_ASYNCH",
            "SERIAL_FC",
            "SLEEP",
            "SPI",
            "SPISLAVE",
            "SPI_ASYNCH"
        ],
        "release_versions": ["2"],
        "device_name": "ATSAMR21G18A"
    },
    "SAMD21J18A": {
        "inherits": ["Target"],
        "core": "Cortex-M0+",
        "macros": [
            "__SAMD21J18A__",
            "I2C_MASTER_CALLBACK_MODE=true",
            "EXTINT_CALLBACK_MODE=true",
            "USART_CALLBACK_MODE=true",
            "TC_ASYNC=true"
        ],
        "extra_labels": ["Atmel", "SAM_CortexM0P", "SAMD21"],
        "supported_toolchains": ["GCC_ARM", "ARM", "uARM"],
        "device_has": [
            "ANALOGIN",
            "ANALOGOUT",
            "I2C",
            "I2CSLAVE",
            "I2C_ASYNCH",
            "INTERRUPTIN",
            "PORTIN",
            "PORTINOUT",
            "PORTOUT",
            "PWMOUT",
            "SERIAL",
            "SERIAL_ASYNCH",
            "SERIAL_FC",
            "SLEEP",
            "SPI",
            "SPISLAVE",
            "SPI_ASYNCH"
        ],
        "release_versions": ["2"],
        "device_name": "ATSAMD21J18A"
    },
    "SAMD21G18A": {
        "inherits": ["Target"],
        "core": "Cortex-M0+",
        "macros": [
            "__SAMD21G18A__",
            "I2C_MASTER_CALLBACK_MODE=true",
            "EXTINT_CALLBACK_MODE=true",
            "USART_CALLBACK_MODE=true",
            "TC_ASYNC=true"
        ],
        "extra_labels": ["Atmel", "SAM_CortexM0P", "SAMD21"],
        "supported_toolchains": ["GCC_ARM", "ARM", "uARM"],
        "device_has": [
            "ANALOGIN",
            "ANALOGOUT",
            "I2C",
            "I2CSLAVE",
            "I2C_ASYNCH",
            "INTERRUPTIN",
            "PORTIN",
            "PORTINOUT",
            "PORTOUT",
            "PWMOUT",
            "SERIAL",
            "SERIAL_ASYNCH",
            "SERIAL_FC",
            "SLEEP",
            "SPI",
            "SPISLAVE",
            "SPI_ASYNCH"
        ],
        "release_versions": ["2"],
        "device_name": "ATSAMD21G18A"
    },
    "SAML21J18A": {
        "inherits": ["Target"],
        "core": "Cortex-M0+",
        "macros": [
            "__SAML21J18A__",
            "I2C_MASTER_CALLBACK_MODE=true",
            "EXTINT_CALLBACK_MODE=true",
            "USART_CALLBACK_MODE=true",
            "TC_ASYNC=true"
        ],
        "extra_labels": ["Atmel", "SAM_CortexM0P", "SAML21"],
        "supported_toolchains": ["GCC_ARM", "ARM", "uARM"],
        "device_has": [
            "ANALOGIN",
            "ANALOGOUT",
            "I2C",
            "I2CSLAVE",
            "I2C_ASYNCH",
            "INTERRUPTIN",
            "PORTIN",
            "PORTINOUT",
            "PORTOUT",
            "PWMOUT",
            "SERIAL",
            "SERIAL_ASYNCH",
            "SERIAL_FC",
            "SLEEP",
            "SPI",
            "SPISLAVE",
            "SPI_ASYNCH"
        ],
        "device_name": "ATSAML21J18A"
    },
    "SAMG55J19": {
        "inherits": ["Target"],
        "core": "Cortex-M4",
        "extra_labels": ["Atmel", "SAM_CortexM4", "SAMG55"],
        "macros": [
            "__SAMG55J19__",
            "BOARD=75",
            "I2C_MASTER_CALLBACK_MODE=true",
            "EXTINT_CALLBACK_MODE=true",
            "USART_CALLBACK_MODE=true",
            "TC_ASYNC=true"
        ],
        "supported_toolchains": ["GCC_ARM", "ARM", "uARM"],
        "default_toolchain": "ARM",
        "device_has": [
            "ANALOGIN",
            "I2C",
            "I2CSLAVE",
            "I2C_ASYNCH",
            "INTERRUPTIN",
            "PORTIN",
            "PORTINOUT",
            "PORTOUT",
            "PWMOUT",
            "SERIAL",
            "SERIAL_ASYNCH",
            "SERIAL_FC",
            "SLEEP",
            "SPI",
            "SPISLAVE",
            "SPI_ASYNCH",
            "MPU"
        ],
        "default_lib": "std",
        "device_name": "ATSAMG55J19"
    },
    "MCU_NRF51_UNIFIED": {
        "inherits": ["Target"],
        "core": "Cortex-M0",
        "OVERRIDE_BOOTLOADER_FILENAME": "nrf51822_bootloader.hex",
        "macros": [
            "BOARD_PCA10028",
            "NRF51",
            "TARGET_NRF51822",
            "BLE_STACK_SUPPORT_REQD",
            "SOFTDEVICE_PRESENT",
            "S130",
            "TARGET_MCU_NRF51822",
            "CMSIS_VECTAB_VIRTUAL",
            "CMSIS_VECTAB_VIRTUAL_HEADER_FILE=\"cmsis_nvic.h\"",
            "NO_SYSTICK",
            "MBED_TICKLESS"
        ],
        "MERGE_BOOTLOADER": false,
        "extra_labels": [
            "NORDIC",
            "MCU_NRF51",
            "MCU_NRF51822_UNIFIED",
            "NRF5x",
            "NRF51",
            "SDK_11",
            "NORDIC_SOFTDEVICE"
        ],
        "OUTPUT_EXT": "hex",
        "is_disk_virtual": true,
        "supported_toolchains": ["ARM", "GCC_ARM", "IAR"],
        "public": false,
        "MERGE_SOFT_DEVICE": true,
        "EXPECTED_SOFTDEVICES_WITH_OFFSETS": [
            {
                "boot": "",
                "name": "s130_nrf51_2.0.0_softdevice.hex",
                "offset": 110592
            }
        ],
        "detect_code": ["1070"],
        "post_binary_hook": {
            "function": "MCU_NRF51Code.binary_hook",
            "toolchains": ["ARM_STD", "GCC_ARM", "IAR"]
        },
        "program_cycle_s": 6,
        "features": ["BLE"],
        "config": {
            "lf_clock_src": {
                "value": "NRF_LF_SRC_XTAL",
                "macro_name": "MBED_CONF_NORDIC_NRF_LF_CLOCK_SRC"
            },
            "uart_hwfc": {
                "help": "Value: 1 for enable, 0 for disable",
                "value": 1,
                "macro_name": "MBED_CONF_NORDIC_UART_HWFC"
            }
        },
        "device_has": [
            "ANALOGIN",
            "I2C",
            "INTERRUPTIN",
            "PORTIN",
            "PORTINOUT",
            "PORTOUT",
            "PWMOUT",
            "SERIAL",
            "SLEEP",
            "SPI",
            "SPISLAVE"
        ]
    },
    "MCU_NRF51_16K_UNIFIED_S130": {
        "inherits": ["MCU_NRF51_UNIFIED"],
        "extra_labels_add": [
            "MCU_NORDIC_16K",
            "MCU_NRF51_16K_S130",
            "MCU_NRF51_16K"
        ],
        "macros_add": [
            "TARGET_MCU_NORDIC_16K",
            "TARGET_MCU_NRF51_16K_S130",
            "TARGET_MCU_NRF51_16K"
        ],
        "public": false
    },
    "MCU_NRF51_32K_UNIFIED": {
        "inherits": ["MCU_NRF51_UNIFIED"],
        "extra_labels_add": ["MCU_NORDIC_32K", "MCU_NRF51_32K"],
        "macros_add": ["TARGET_MCU_NORDIC_32K", "TARGET_MCU_NRF51_32K"],
        "public": false
    },
    "NRF51_DK": {
        "supported_form_factors": ["ARDUINO"],
        "inherits": ["MCU_NRF51_32K_UNIFIED"],
        "device_has": [
            "USTICKER",
            "LPTICKER",
            "ANALOGIN",
            "I2C",
            "I2C_ASYNCH",
            "INTERRUPTIN",
            "PORTIN",
            "PORTINOUT",
            "PORTOUT",
            "PWMOUT",
            "SERIAL",
            "SERIAL_ASYNCH",
            "SERIAL_FC",
            "SLEEP",
            "SPI",
            "SPI_ASYNCH",
            "SPISLAVE"
        ],
        "release_versions": ["2", "5"],
        "device_name": "nRF51822_xxAA"
    },
    "SDT51822B": {
        "inherits": ["MCU_NRF51_32K_UNIFIED"],
        "device_has": [
            "USTICKER",
            "LPTICKER",
            "ANALOGIN",
            "I2C",
            "I2C_ASYNCH",
            "INTERRUPTIN",
            "PORTIN",
            "PORTINOUT",
            "PORTOUT",
            "PWMOUT",
            "SERIAL",
            "SERIAL_ASYNCH",
            "SERIAL_FC",
            "SLEEP",
            "SPI",
            "SPI_ASYNCH",
            "SPISLAVE"
        ],
        "detect_code": ["3103"],
        "release_versions": ["2", "5"],
        "device_name": "nRF51822_xxAA"
    },
    "NRF51_DONGLE": {
        "inherits": ["MCU_NRF51_32K_UNIFIED"],
        "progen": { "target": "nrf51-dongle" },
        "device_has": [
            "USTICKER",
            "LPTICKER",
            "I2C",
            "I2C_ASYNCH",
            "INTERRUPTIN",
            "PORTIN",
            "PORTINOUT",
            "PORTOUT",
            "PWMOUT",
            "SERIAL",
            "SERIAL_ASYNCH",
            "SLEEP",
            "SPI",
            "SPI_ASYNCH",
            "SPISLAVE"
        ],
        "release_versions": ["2", "5"]
    },
    "OSHCHIP": {
        "inherits": ["MCU_NRF51_32K_UNIFIED"],
        "overrides": { "lf_clock_src": "NRF_LF_SRC_RC" },
        "device_has": [
            "USTICKER",
            "LPTICKER",
            "ANALOGIN",
            "I2C",
            "I2C_ASYNCH",
            "INTERRUPTIN",
            "PORTIN",
            "PORTINOUT",
            "PORTOUT",
            "PWMOUT",
            "SERIAL",
            "SLEEP",
            "SPI",
            "SPISLAVE"
        ],
        "device_name": "nRF51822_xxAC"
    },
    "MCU_NRF52832": {
        "inherits": ["Target"],
        "core": "Cortex-M4F",
        "static_memory_defines": false,
        "macros": [
            "BOARD_PCA10040",
            "NRF52",
            "TARGET_NRF52832",
            "CMSIS_VECTAB_VIRTUAL",
            "CMSIS_VECTAB_VIRTUAL_HEADER_FILE=\"cmsis_nvic.h\"",
            "MBED_TICKLESS",
            "MBED_MPU_CUSTOM"
        ],
        "device_has": [
            "ANALOGIN",
            "FLASH",
            "I2C",
            "I2C_ASYNCH",
            "INTERRUPTIN",
            "ITM",
            "LPTICKER",
            "PORTIN",
            "PORTINOUT",
            "PORTOUT",
            "PWMOUT",
            "SERIAL",
            "SERIAL_ASYNCH",
            "SERIAL_FC",
            "SLEEP",
            "SPI",
            "SPI_ASYNCH",
            "SYSTICK_CLK_OFF_DURING_SLEEP",
            "TRNG",
            "USTICKER"
        ],
        "extra_labels": [
            "NORDIC",
            "NRF5x",
            "NRF52",
            "SDK_15_0",
            "NORDIC_SOFTDEVICE",
            "SOFTDEVICE_COMMON",
            "SOFTDEVICE_S132_FULL"
        ],
        "config": {
            "lf_clock_src": {
                "macro_name": "MBED_CONF_NORDIC_NRF_LF_CLOCK_SRC",
                "help": "Select Low Frequency clock source. Options: NRF_LF_SRC_XTAL, NRF_LF_SRC_SYNTH, and NRF_LF_SRC_RC",
                "value": "NRF_LF_SRC_XTAL"
            },
            "lf_clock_rc_calib_timer_interval": {
                "macro_name": "MBED_CONF_NORDIC_NRF_LF_CLOCK_CALIB_TIMER_INTERVAL",
                "value": 16
            },
            "lf_clock_rc_calib_mode_config": {
                "macro_name": "MBED_CONF_NORDIC_NRF_LF_CLOCK_CALIB_MODE_CONFIG",
                "value": 0
            }
        },
        "OUTPUT_EXT": "hex",
        "is_disk_virtual": true,
        "supported_toolchains": ["GCC_ARM", "ARM", "IAR"],
        "public": false,
        "detect_code": ["1101"],
        "program_cycle_s": 6,
        "bootloader_supported": true
    },
    "NRF52_DK": {
        "supported_form_factors": ["ARDUINO"],
        "inherits": ["MCU_NRF52832"],
        "release_versions": ["5"],
        "device_name": "nRF52832_xxAA",
        "macros_add": [
            "WSF_MAX_HANDLERS=10"
        ],
        "device_has_remove": ["ITM"]
    },
    "SDT52832B": {
        "inherits": ["MCU_NRF52832"],
        "release_versions": ["5"],
        "detect_code": ["3104"],
        "device_name": "nRF52832_xxAA"
    },
    "UBLOX_EVA_NINA": {
        "inherits": ["MCU_NRF52832"],
        "release_versions": ["5"],
        "device_name": "nRF52832_xxAA"
    },
    "UBLOX_EVK_NINA_B1": {
        "supported_form_factors": ["ARDUINO"],
        "inherits": ["MCU_NRF52832"],
        "release_versions": ["5"],
        "device_name": "nRF52832_xxAA"
    },
    "MTB_UBLOX_NINA_B1": {
        "inherits": ["MCU_NRF52832"],
        "release_versions": ["5"],
        "device_name": "nRF52832_xxAA"
    },
    "MTB_LAIRD_BL652": {
        "inherits": ["MCU_NRF52832"],
        "release_versions": ["5"],
        "device_name": "nRF52832_xxAA"
    },
    "MTB_MURATA_WSM_BL241": {
        "inherits": ["MCU_NRF52832"],
        "release_versions": ["5"],
        "device_name": "nRF52832_xxAA",
        "detect_code": ["0466"]
    },
    "MTB_ACONNO_ACN52832": {
        "inherits": ["MCU_NRF52832"],
        "release_versions": ["5"],
        "device_name": "nRF52832_xxAA"
    },
    "DELTA_DFBM_NQ620": {
        "supported_form_factors": ["ARDUINO"],
        "inherits": ["MCU_NRF52832"],
        "release_versions": ["5"],
        "device_name": "nRF52832_xxAA",
        "device_has_remove": ["ITM"]
    },
    "MCU_NRF52840": {
        "inherits": ["Target"],
        "components_add": ["QSPIF"],
        "core": "Cortex-M4F",
        "static_memory_defines": false,
        "macros": [
            "BOARD_PCA10056",
            "NRF52840_XXAA",
            "TARGET_NRF52840",
            "CMSIS_VECTAB_VIRTUAL",
            "CMSIS_VECTAB_VIRTUAL_HEADER_FILE=\"cmsis_nvic.h\"",
            "MBED_TICKLESS",
            "MBEDTLS_CONFIG_HW_SUPPORT",
            "WSF_MAX_HANDLERS=10",
            "MBED_MPU_CUSTOM"
        ],
        "features": ["CRYPTOCELL310"],
        "device_has": [
            "ANALOGIN",
            "FLASH",
            "I2C",
            "I2C_ASYNCH",
            "INTERRUPTIN",
            "ITM",
            "LPTICKER",
            "PORTIN",
            "PORTINOUT",
            "PORTOUT",
            "PWMOUT",
            "SERIAL",
            "SERIAL_ASYNCH",
            "SERIAL_FC",
            "SLEEP",
            "SPI",
            "SPI_ASYNCH",
            "SYSTICK_CLK_OFF_DURING_SLEEP",
            "TRNG",
            "USTICKER",
            "QSPI",
	    "USBDEVICE"
        ],
        "extra_labels": [
            "NORDIC",
            "NRF5x",
            "NRF52",
            "SDK_15_0",
            "NORDIC_SOFTDEVICE",
            "SOFTDEVICE_COMMON",
            "SOFTDEVICE_S140_FULL"
        ],
        "config": {
            "lf_clock_src": {
                "macro_name": "MBED_CONF_NORDIC_NRF_LF_CLOCK_SRC",
                "help": "Select Low Frequency clock source. Options: NRF_LF_SRC_XTAL, NRF_LF_SRC_SYNTH, and NRF_LF_SRC_RC",
                "value": "NRF_LF_SRC_XTAL"
            },
            "lf_clock_rc_calib_timer_interval": {
                "macro_name": "MBED_CONF_NORDIC_NRF_LF_CLOCK_CALIB_TIMER_INTERVAL",
                "value": 16
            },
            "lf_clock_rc_calib_mode_config": {
                "macro_name": "MBED_CONF_NORDIC_NRF_LF_CLOCK_CALIB_MODE_CONFIG",
                "value": 0
            }
        },
        "overrides": {
            "mpu-rom-end": "0x1fffffff"
        },
        "OUTPUT_EXT": "hex",
        "is_disk_virtual": true,
        "supported_toolchains": ["GCC_ARM", "ARM", "IAR"],
        "public": false,
        "detect_code": ["1101"],
        "program_cycle_s": 6,
        "bootloader_supported": true
    },
    "NRF52840_DK": {
        "supported_form_factors": ["ARDUINO"],
        "inherits": ["MCU_NRF52840"],
        "release_versions": ["5"],
        "device_name": "nRF52840_xxAA"
    },
    "MTB_LAIRD_BL654": {
        "inherits": ["MCU_NRF52840"],
        "release_versions": ["5"],
        "device_name": "nRF52840_xxAA",
        "detect_code": ["0465"],
        "features_remove": ["CRYPTOCELL310"],
        "macros_remove": ["MBEDTLS_CONFIG_HW_SUPPORT"],
        "overrides": {
            "lf_clock_src": "NRF_LF_SRC_RC"
        }
    },
    "BLUEPILL_F103C8": {
        "inherits": ["FAMILY_STM32"],
        "core": "Cortex-M3",
        "default_toolchain": "GCC_ARM",
        "extra_labels_add": ["STM32F1", "STM32F103C8"],
        "supported_toolchains": ["GCC_ARM"],
        "device_has_add": [
            "CAN",
            "SERIAL_ASYNCH",
            "FLASH"
        ],
        "device_has_remove": ["STDIO_MESSAGES", "LPTICKER"]
    },
    "NUMAKER_PFM_NUC472": {
        "core": "Cortex-M4F",
        "components_add": ["SD", "FLASHIAP"],
        "default_toolchain": "ARM",
        "extra_labels": [
            "NUVOTON",
            "NUC472",
            "NU_XRAM_SUPPORTED",
            "FLASH_CMSIS_ALGO",
            "NUVOTON_EMAC"
        ],
        "is_disk_virtual": true,
        "supported_toolchains": ["ARM", "uARM", "GCC_ARM", "IAR"],
        "config": {
            "gpio-irq-debounce-enable": {
                "help": "Enable GPIO IRQ debounce",
                "value": 0
            },
            "gpio-irq-debounce-enable-list": {
                "help": "Comma separated pin list to enable GPIO IRQ debounce",
                "value": "NC"
            },
            "gpio-irq-debounce-clock-source": {
                "help": "Select GPIO IRQ debounce clock source: GPIO_DBCTL_DBCLKSRC_HCLK or GPIO_DBCTL_DBCLKSRC_IRC10K",
                "value": "GPIO_DBCTL_DBCLKSRC_IRC10K"
            },
            "gpio-irq-debounce-sample-rate": {
                "help": "Select GPIO IRQ debounce sample rate: GPIO_DBCTL_DBCLKSEL_1, GPIO_DBCTL_DBCLKSEL_2, GPIO_DBCTL_DBCLKSEL_4, ..., or GPIO_DBCTL_DBCLKSEL_32768",
                "value": "GPIO_DBCTL_DBCLKSEL_16"
            }
        },
        "inherits": ["Target"],
        "macros_add": ["MBEDTLS_CONFIG_HW_SUPPORT", "LPTICKER_DELAY_TICKS=3"],
        "device_has": [
            "USTICKER",
            "LPTICKER",
            "RTC",
            "ANALOGIN",
            "I2C",
            "I2CSLAVE",
            "I2C_ASYNCH",
            "INTERRUPTIN",
            "PORTIN",
            "PORTINOUT",
            "PORTOUT",
            "PWMOUT",
            "SERIAL",
            "SERIAL_ASYNCH",
            "SERIAL_FC",
            "STDIO_MESSAGES",
            "SLEEP",
            "SPI",
            "SPISLAVE",
            "SPI_ASYNCH",
            "TRNG",
            "CAN",
            "FLASH",
            "EMAC",
            "MPU"
        ],
        "release_versions": ["5"],
        "device_name": "NUC472HI8AE",
        "bootloader_supported": true,
        "overrides": {
            "network-default-interface-type": "ETHERNET",
            "tickless-from-us-ticker": true
        }
    },
    "NCS36510": {
        "inherits": ["Target"],
        "core": "Cortex-M3",
        "extra_labels": ["ONSEMI"],
        "config": {
            "mac-addr-low": {
                "help": "Lower 32 bits of the MAC extended address. All FFs indicates that factory programmed MAC address shall be used. In order to override the factory programmed MAC address this value needs to be changed from 0xFFFFFFFF to any chosen value.",
                "value": "0xFFFFFFFF"
            },
            "mac-addr-high": {
                "help": "Higher 32 bits of the MAC extended address. All FFs indicates that factory programmed MAC address shall be used. In order to override the factory programmed MAC address this value needs to be changed from 0xFFFFFFFF to any chosen value.",
                "value": "0xFFFFFFFF"
            },
            "32KHz-clk-trim": {
                "help": "32KHz clock trim",
                "value": "0x39"
            },
            "32MHz-clk-trim": {
                "help": "32MHz clock trim",
                "value": "0x17"
            },
            "rssi-trim": {
                "help": "RSSI trim",
                "value": "0x3D"
            },
            "txtune-trim": {
                "help": "TX tune trim",
                "value": "0xFFFFFFFF"
            }
        },
        "OUTPUT_EXT": "hex",
        "post_binary_hook": {
            "function": "NCS36510TargetCode.ncs36510_addfib"
        },
        "macros": [
            "CM3",
            "CPU_NCS36510",
            "TARGET_NCS36510",
            "LOAD_ADDRESS=0x3000"
        ],
        "supported_toolchains": ["GCC_ARM", "ARM", "IAR"],
        "device_has": [
            "ANALOGIN",
            "SERIAL",
            "I2C",
            "INTERRUPTIN",
            "PORTIN",
            "PORTINOUT",
            "PORTOUT",
            "PWMOUT",
            "SERIAL",
            "SLEEP",
            "SPI",
            "TRNG",
            "SPISLAVE",
            "802_15_4_PHY",
            "MPU"
        ],
        "release_versions": ["2", "5"]
    },
    "NUMAKER_PFM_M453": {
        "core": "Cortex-M4F",
        "default_toolchain": "ARM",
        "extra_labels": [
            "NUVOTON",
            "M451",
            "NUMAKER_PFM_M453",
            "FLASH_CMSIS_ALGO"
        ],
        "is_disk_virtual": true,
        "supported_toolchains": ["ARM", "uARM", "GCC_ARM", "IAR"],
        "config": {
            "gpio-irq-debounce-enable": {
                "help": "Enable GPIO IRQ debounce",
                "value": 0
            },
            "gpio-irq-debounce-enable-list": {
                "help": "Comma separated pin list to enable GPIO IRQ debounce",
                "value": "NC"
            },
            "gpio-irq-debounce-clock-source": {
                "help": "Select GPIO IRQ debounce clock source: GPIO_DBCTL_DBCLKSRC_HCLK or GPIO_DBCTL_DBCLKSRC_LIRC",
                "value": "GPIO_DBCTL_DBCLKSRC_LIRC"
            },
            "gpio-irq-debounce-sample-rate": {
                "help": "Select GPIO IRQ debounce sample rate: GPIO_DBCTL_DBCLKSEL_1, GPIO_DBCTL_DBCLKSEL_2, GPIO_DBCTL_DBCLKSEL_4, ..., or GPIO_DBCTL_DBCLKSEL_32768",
                "value": "GPIO_DBCTL_DBCLKSEL_16"
            }
        },
        "inherits": ["Target"],
        "macros_add": ["LPTICKER_DELAY_TICKS=3"],
        "progen": { "target": "numaker-pfm-m453" },
        "device_has": [
            "USTICKER",
            "LPTICKER",
            "RTC",
            "ANALOGIN",
            "ANALOGOUT",
            "I2C",
            "I2CSLAVE",
            "I2C_ASYNCH",
            "INTERRUPTIN",
            "PORTIN",
            "PORTINOUT",
            "PORTOUT",
            "PWMOUT",
            "SERIAL",
            "SERIAL_ASYNCH",
            "SERIAL_FC",
            "STDIO_MESSAGES",
            "SLEEP",
            "SPI",
            "SPISLAVE",
            "SPI_ASYNCH",
            "CAN",
            "FLASH",
            "MPU"
        ],
        "release_versions": ["2", "5"],
        "device_name": "M453VG6AE",
        "bootloader_supported": true,
        "overrides": {
            "tickless-from-us-ticker": true
        }
    },
    "NUMAKER_PFM_NANO130": {
        "core": "Cortex-M0",
        "default_toolchain": "ARM",
        "extra_labels": ["NUVOTON", "NANO100", "NANO130KE3BN"],
        "is_disk_virtual": true,
        "supported_toolchains": ["ARM", "uARM", "GCC_ARM", "IAR"],
        "config": {
            "gpio-irq-debounce-enable": {
                "help": "Enable GPIO IRQ debounce",
                "value": 0
            },
            "gpio-irq-debounce-enable-list": {
                "help": "Comma separated pin list to enable GPIO IRQ debounce",
                "value": "NC"
            },
            "gpio-irq-debounce-clock-source": {
                "help": "Select GPIO IRQ debounce clock source: GPIO_DBCLKSRC_HCLK or GPIO_DBCLKSRC_IRC10K",
                "value": "GPIO_DBCLKSRC_IRC10K"
            },
            "gpio-irq-debounce-sample-rate": {
                "help": "Select GPIO IRQ debounce sample rate: GPIO_DBCLKSEL_1, GPIO_DBCLKSEL_2, GPIO_DBCLKSEL_4, ..., or GPIO_DBCLKSEL_32768",
                "value": "GPIO_DBCLKSEL_16"
            },
            "clock-pll": {
                "help": "Choose clock source to clock PLL: NU_HXT_PLL or NU_HIRC_PLL",
                "macro_name": "NU_CLOCK_PLL",
                "value": "NU_HIRC_PLL"
            }
        },
        "inherits": ["Target"],
        "macros": [
            "CMSIS_VECTAB_VIRTUAL",
            "CMSIS_VECTAB_VIRTUAL_HEADER_FILE=\"cmsis_nvic.h\"",
            "MBED_FAULT_HANDLER_DISABLED",
            "LPTICKER_DELAY_TICKS=3"
        ],
        "device_has": [
            "USTICKER",
            "LPTICKER",
            "RTC",
            "ANALOGIN",
            "ANALOGOUT",
            "I2C",
            "I2CSLAVE",
            "I2C_ASYNCH",
            "INTERRUPTIN",
            "PORTIN",
            "PORTINOUT",
            "PORTOUT",
            "PWMOUT",
            "SERIAL",
            "SERIAL_ASYNCH",
            "SERIAL_FC",
            "STDIO_MESSAGES",
            "SLEEP",
            "SPI",
            "SPISLAVE",
            "SPI_ASYNCH"
        ],
        "release_versions": ["5"],
        "device_name": "NANO130KE3BN",
        "overrides": {
            "tickless-from-us-ticker": true
        }
    },
    "HI2110": {
        "inherits": ["Target"],
        "core": "Cortex-M0",
        "default_toolchain": "GCC_ARM",
        "supported_toolchains": ["GCC_ARM", "ARM", "IAR"],
        "extra_labels": ["ublox"],
        "macros": [
            "TARGET_PROCESSOR_FAMILY_BOUDICA",
            "BOUDICA_SARA",
            "NDEBUG=1",
            "CMSIS_VECTAB_VIRTUAL",
            "CMSIS_VECTAB_VIRTUAL_HEADER_FILE=\"cmsis_nvic.h\""
        ],
        "public": false,
        "target_overrides": {
            "*": {
                "core.stdio-flush-at-exit": false
            }
        },
        "device_has": [
            "INTERRUPTIN",
            "PORTIN",
            "PORTINOUT",
            "PORTOUT",
            "SERIAL",
            "SLEEP",
            "STDIO_MESSAGES"
        ],
        "default_lib": "std",
        "release_versions": []
    },
    "SARA_NBIOT": {
        "inherits": ["HI2110"],
        "extra_labels": ["ublox", "HI2110"],
        "public": false
    },
    "SARA_NBIOT_EVK": {
        "inherits": ["SARA_NBIOT"],
        "extra_labels": ["ublox", "HI2110", "SARA_NBIOT"]
    },
    "MCU_RTL8195A": {
        "core": "Cortex-M3",
        "default_toolchain": "GCC_ARM",
        "macros": [
            "__RTL8195A__",
            "CONFIG_PLATFORM_8195A",
            "CONFIG_MBED_ENABLED",
            "PLATFORM_CMSIS_RTOS",
            "MBED_FAULT_HANDLER_DISABLED",
            "MBED_MPU_CUSTOM"
        ],
        "inherits": ["Target"],
        "extra_labels": ["Realtek", "AMEBA", "RTW_EMAC"],
        "device_has": [
            "ANALOGIN",
            "ANALOGOUT",
            "I2C",
            "I2CSLAVE",
            "INTERRUPTIN",
            "PORTIN",
            "PORTINOUT",
            "PORTOUT",
            "PWMOUT",
            "SERIAL",
            "SPI",
            "TRNG",
            "FLASH"
        ],
        "public": false,
        "supported_toolchains": ["GCC_ARM", "ARM"],
        "post_binary_hook": {
            "function": "RTL8195ACode.binary_hook",
            "toolchains": ["ARM_STD", "GCC_ARM", "IAR"]
        },
        "release_versions": [],
        "overrides": {
            "network-default-interface-type": "WIFI"
        }
    },
    "REALTEK_RTL8195AM": {
        "supported_form_factors": ["ARDUINO"],
        "inherits": ["MCU_RTL8195A"],
        "detect_code": ["4600"],
        "extra_labels_add": ["RTL8195A"]
    },
    "VBLUNO51_LEGACY": {
        "supported_form_factors": ["ARDUINO"],
        "inherits": ["MCU_NRF51_32K"],
        "detect_code": ["C006"],
        "overrides": { "uart_hwfc": 0 },
        "extra_labels_add": ["VBLUNO51"]
    },
    "VBLUNO51_BOOT": {
        "supported_form_factors": ["ARDUINO"],
        "inherits": ["MCU_NRF51_32K_BOOT"],
        "detect_code": ["C006"],
        "overrides": { "uart_hwfc": 0 },
        "extra_labels_add": ["VBLUNO51"],
        "macros_add": ["TARGET_VBLUNO51"]
    },
    "VBLUNO51_OTA": {
        "supported_form_factors": ["ARDUINO"],
        "inherits": ["MCU_NRF51_32K_OTA"],
        "detect_code": ["C006"],
        "overrides": { "uart_hwfc": 0 },
        "extra_labels_add": ["VBLUNO51"],
        "macros_add": ["TARGET_VBLUNO51"]
    },
    "VBLUNO51": {
        "supported_form_factors": ["ARDUINO"],
        "inherits": ["MCU_NRF51_32K_UNIFIED"],
        "detect_code": ["C006"],
        "overrides": { "uart_hwfc": 0 },
        "device_has": [
            "USTICKER",
            "LPTICKER",
            "ANALOGIN",
            "I2C",
            "I2C_ASYNCH",
            "INTERRUPTIN",
            "PORTIN",
            "PORTINOUT",
            "PORTOUT",
            "PWMOUT",
            "SERIAL",
            "SERIAL_ASYNCH",
            "SERIAL_FC",
            "SLEEP",
            "SPI",
            "SPI_ASYNCH",
            "SPISLAVE"
        ],
        "release_versions": ["2"],
        "device_name": "nRF51822_xxAC"
    },
    "DISCO_L496AG": {
        "inherits": ["FAMILY_STM32"],
        "supported_form_factors": ["ARDUINO"],
        "core": "Cortex-M4F",
        "extra_labels_add": ["STM32L4", "STM32L496AG", "STM32L496xG"],
        "components_add": ["QSPIF"],
        "config": {
            "clock_source": {
                "help": "Mask value : USE_PLL_HSE_EXTC (need HW patch) | USE_PLL_HSE_XTAL (need HW patch) | USE_PLL_HSI | USE_PLL_MSI",
                "value": "USE_PLL_MSI",
                "macro_name": "CLOCK_SOURCE"
            },
            "lpticker_lptim": {
                "help": "This target supports LPTIM. Set value 1 to use LPTIM for LPTICKER, or 0 to use RTC wakeup timer",
                "value": 1
            }
        },
        "macros_add": [
            "MBED_TICKLESS"
        ],
        "overrides": { "lpticker_delay_ticks": 4 },
        "detect_code": ["0822"],
        "device_has_add": [
            "ANALOGOUT",
            "CAN",
            "CRC",
            "SERIAL_ASYNCH",
            "TRNG",
            "FLASH",
            "MPU",
            "USBDEVICE",
            "QSPI"
        ],
        "release_versions": ["2", "5"],
        "device_name": "STM32L496AG",
        "bootloader_supported": true
    },
    "NUCLEO_L496ZG": {
        "inherits": ["FAMILY_STM32"],
        "supported_form_factors": ["ARDUINO", "MORPHO"],
        "core": "Cortex-M4F",
        "extra_labels_add": ["STM32L4", "STM32L496ZG", "STM32L496xG"],
        "config": {
            "clock_source": {
                "help": "Mask value : USE_PLL_HSE_EXTC (need HW patch) | USE_PLL_HSE_XTAL (need HW patch) | USE_PLL_HSI | USE_PLL_MSI",
                "value": "USE_PLL_MSI",
                "macro_name": "CLOCK_SOURCE"
            },
            "lpticker_lptim": {
                "help": "This target supports LPTIM. Set value 1 to use LPTIM for LPTICKER, or 0 to use RTC wakeup timer",
                "value": 1
            }
        },
        "macros_add": [
            "MBED_TICKLESS"
        ],
        "overrides": { "lpticker_delay_ticks": 4 },
        "detect_code": ["0823"],
        "device_has_add": [
            "ANALOGOUT",
            "CAN",
            "CRC",
            "SERIAL_ASYNCH",
            "TRNG",
            "FLASH",
            "USBDEVICE",
            "MPU"
        ],
        "release_versions": ["2", "5"],
        "device_name": "STM32L496ZG",
        "bootloader_supported": true
    },
    "NUCLEO_L496ZG_P": {
        "inherits": ["NUCLEO_L496ZG"],
        "detect_code": ["0828"]
    },
    "NUCLEO_L4R5ZI": {
        "inherits": ["FAMILY_STM32"],
        "supported_form_factors": ["ARDUINO", "MORPHO"],
        "core": "Cortex-M4F",
        "extra_labels_add": ["STM32L4", "STM32L4R5ZI", "STM32L4R5xI"],
        "config": {
            "clock_source": {
                "help": "Mask value : USE_PLL_HSE_EXTC (need HW patch) | USE_PLL_HSE_XTAL (need HW patch) | USE_PLL_HSI | USE_PLL_MSI",
                "value": "USE_PLL_MSI",
                "macro_name": "CLOCK_SOURCE"
            },
            "lpticker_lptim": {
                "help": "This target supports LPTIM. Set value 1 to use LPTIM for LPTICKER, or 0 to use RTC wakeup timer",
                "value": 1
            }
        },
        "macros_add": [
            "MBED_TICKLESS"
        ],
        "overrides": { "lpticker_delay_ticks": 4 },
        "detect_code": ["0776"],
        "device_has_add": [
            "ANALOGOUT",
            "CAN",
            "CRC",
            "SERIAL_ASYNCH",
            "TRNG",
            "FLASH",
            "USBDEVICE",
            "MPU"
        ],
        "release_versions": ["2", "5"],
        "device_name": "STM32L4R5ZI",
        "bootloader_supported": true
    },
    "NUCLEO_L4R5ZI_P": {
        "inherits": ["NUCLEO_L4R5ZI"],
        "detect_code": ["0781"]
    },
    "VBLUNO52": {
        "supported_form_factors": ["ARDUINO"],
        "inherits": ["MCU_NRF52832"],
        "release_versions": ["5"],
        "device_name": "nRF52832_xxAA"
    },
    "MCU_M480": {
        "core": "Cortex-M4F",
        "default_toolchain": "ARM",
        "public": false,
        "extra_labels": ["NUVOTON", "M480", "FLASH_CMSIS_ALGO", "NUVOTON_EMAC"],
        "is_disk_virtual": true,
        "supported_toolchains": ["ARM", "uARM", "GCC_ARM", "IAR"],
        "config": {
            "gpio-irq-debounce-enable": {
                "help": "Enable GPIO IRQ debounce",
                "value": 0
            },
            "gpio-irq-debounce-enable-list": {
                "help": "Comma separated pin list to enable GPIO IRQ debounce",
                "value": "NC"
            },
            "gpio-irq-debounce-clock-source": {
                "help": "Select GPIO IRQ debounce clock source: GPIO_DBCTL_DBCLKSRC_HCLK or GPIO_DBCTL_DBCLKSRC_LIRC",
                "value": "GPIO_DBCTL_DBCLKSRC_LIRC"
            },
            "gpio-irq-debounce-sample-rate": {
                "help": "Select GPIO IRQ debounce sample rate: GPIO_DBCTL_DBCLKSEL_1, GPIO_DBCTL_DBCLKSEL_2, GPIO_DBCTL_DBCLKSEL_4, ..., or GPIO_DBCTL_DBCLKSEL_32768",
                "value": "GPIO_DBCTL_DBCLKSEL_16"
            },
            "usb-device-hsusbd": {
                "help": "Select high-speed USB device or not",
                "value": 1
            },
            "ctrl01-enable": {
                "help": "Enable control_01",
                "value": 0
            }
        },
        "inherits": ["Target"],
        "macros_add": ["MBEDTLS_CONFIG_HW_SUPPORT", "LPTICKER_DELAY_TICKS=3"],
        "device_has": [
            "USTICKER",
            "LPTICKER",
            "RTC",
            "ANALOGIN",
            "ANALOGOUT",
            "I2C",
            "I2CSLAVE",
            "I2C_ASYNCH",
            "INTERRUPTIN",
            "PORTIN",
            "PORTINOUT",
            "PORTOUT",
            "PWMOUT",
            "SERIAL",
            "SERIAL_ASYNCH",
            "SERIAL_FC",
            "STDIO_MESSAGES",
            "SLEEP",
            "SPI",
            "SPISLAVE",
            "SPI_ASYNCH",
            "TRNG",
            "FLASH",
            "CAN",
            "EMAC",
            "MPU"
        ],
        "release_versions": ["5"],
        "bootloader_supported": true,
        "overrides": {
            "network-default-interface-type": "ETHERNET",
            "tickless-from-us-ticker": true
        }
    },
    "NUMAKER_PFM_M487": {
        "inherits": ["MCU_M480"],
        "components_add": ["SD", "FLASHIAP"],
        "device_name": "M487JIDAE"
    },
    "NUMAKER_IOT_M487": {
        "inherits": ["MCU_M480"],
        "components_add": ["FLASHIAP"],
        "device_name": "M487JIDAE"
    },
    "TMPM066": {
        "inherits": ["Target"],
        "core": "Cortex-M0",
        "is_disk_virtual": true,
        "extra_labels": ["TOSHIBA"],
        "macros": [
            "__TMPM066__",
            "CMSIS_VECTAB_VIRTUAL",
            "CMSIS_VECTAB_VIRTUAL_HEADER_FILE=\"cmsis_nvic.h\""
        ],
        "supported_toolchains": ["GCC_ARM", "ARM", "IAR"],
        "device_has": [
            "USTICKER",
            "ANALOGIN",
            "INTERRUPTIN",
            "PORTIN",
            "PORTINOUT",
            "PORTOUT",
            "SERIAL",
            "SLEEP",
            "I2C",
            "I2CSLAVE",
            "STDIO_MESSAGES",
            "PWMOUT"
        ],
        "device_name": "TMPM066FWUG",
        "detect_code": ["7011"],
        "release_versions": ["5"]
    },
    "SAKURAIO_EVB_01": {
        "inherits": ["FAMILY_STM32"],
        "supported_form_factors": [],
        "core": "Cortex-M4F",
        "extra_labels_add": ["STM32F4", "STM32F411xE", "STM32F411RE"],
        "device_has": [
            "ANALOGIN",
            "I2C",
            "I2CSLAVE",
            "I2C_ASYNCH",
            "INTERRUPTIN",
            "PORTIN",
            "PORTINOUT",
            "PORTOUT",
            "PWMOUT",
            "SERIAL",
            "SLEEP",
            "SPI",
            "SPISLAVE",
            "SPI_ASYNCH",
            "STDIO_MESSAGES",
            "MPU"
        ],
        "config": {
            "clock_source": {
                "help": "Mask value : USE_PLL_HSE_EXTC | USE_PLL_HSE_XTAL (need HW patch) | USE_PLL_HSI",
                "value": "USE_PLL_HSI",
                "macro_name": "CLOCK_SOURCE"
            }
        },
        "device_has_add": [
            "SERIAL_ASYNCH",
            "FLASH"
        ],
        "release_versions": ["2"],
        "device_name": "STM32F411RE"
    },
    "TMPM46B": {
        "inherits": ["Target"],
        "core": "Cortex-M4",
        "is_disk_virtual": true,
        "extra_labels": ["TOSHIBA"],
        "macros": ["__TMPM46B__"],
        "supported_toolchains": ["GCC_ARM", "ARM", "IAR"],
        "device_has": [
            "USTICKER",
            "ANALOGIN",
            "INTERRUPTIN",
            "PORTIN",
            "PORTINOUT",
            "PORTOUT",
            "PWMOUT",
            "SERIAL",
            "SERIAL_FC",
            "SPI",
            "I2C",
            "STDIO_MESSAGES",
            "TRNG",
            "FLASH",
            "SLEEP"
        ],
        "device_name": "TMPM46BF10FG",
        "detect_code": ["7013"],
        "release_versions": ["5"],
        "bootloader_supported": true
    },
    "ARM_FM": {
        "inherits": ["Target"],
        "public": false,
        "macros": ["__ARM_FM"],
        "extra_labels": ["ARM_FM"]
    },
    "FVP_MPS2": {
        "inherits": ["ARM_FM"],
        "public": false,
        "supported_toolchains": ["GCC_ARM", "ARM", "IAR"],
        "OUTPUT_EXT": "elf",
        "device_has": [
            "AACI",
            "ANALOGIN",
            "CLCD",
            "EMAC",
            "FLASH",
            "I2C",
            "INTERRUPTIN",
            "PORTIN",
            "PORTINOUT",
            "PORTOUT",
            "SERIAL",
            "SPI",
            "SPISLAVE",
            "TSC",
            "USTICKER"
        ],
        "release_versions": ["5"],
        "components_add": ["LAN91C111"],
        "overrides": {
            "network-default-interface-type": "ETHERNET"
        }
    },
    "FVP_MPS2_M0": {
        "inherits": ["FVP_MPS2"],
        "core": "Cortex-M0",
        "macros_add": ["CMSDK_CM0"]
    },
    "FVP_MPS2_M0P": {
        "inherits": ["FVP_MPS2"],
        "core": "Cortex-M0+",
        "macros_add": ["CMSDK_CM0plus"],
        "device_has_add": ["MPU"]
    },
    "FVP_MPS2_M3": {
        "inherits": ["FVP_MPS2"],
        "core": "Cortex-M3",
        "macros_add": ["CMSDK_CM3"],
        "device_has_add": ["MPU"]
    },
    "FVP_MPS2_M4": {
        "inherits": ["FVP_MPS2"],
        "core": "Cortex-M4",
        "macros_add": ["CMSDK_CM4"],
        "device_has_add": ["MPU"]
    },
    "FVP_MPS2_M7": {
        "inherits": ["FVP_MPS2"],
        "core": "Cortex-M7",
        "macros_add": ["CMSDK_CM7"],
        "device_has_add": ["MPU"]
    },
    "NUMAKER_PFM_M2351": {
        "core": "Cortex-M23-NS",
        "default_toolchain": "ARMC6",
        "extra_labels": [
            "NUVOTON",
            "M2351",
            "M2351KIAAEES",
            "FLASH_CMSIS_ALGO"
        ],
        "OUTPUT_EXT": "hex",
        "macros": [
            "MBED_FAULT_HANDLER_DISABLED",
            "MBED_TZ_DEFAULT_ACCESS=1",
            "LPTICKER_DELAY_TICKS=3"
        ],
        "is_disk_virtual": true,
        "supported_toolchains": ["ARMC6"],
        "config": {
            "gpio-irq-debounce-enable": {
                "help": "Enable GPIO IRQ debounce",
                "value": 0
            },
            "gpio-irq-debounce-enable-list": {
                "help": "Comma separated pin list to enable GPIO IRQ debounce",
                "value": "NC"
            },
            "gpio-irq-debounce-clock-source": {
                "help": "Select GPIO IRQ debounce clock source: GPIO_DBCTL_DBCLKSRC_HCLK or GPIO_DBCTL_DBCLKSRC_LIRC",
                "value": "GPIO_DBCTL_DBCLKSRC_LIRC"
            },
            "gpio-irq-debounce-sample-rate": {
                "help": "Select GPIO IRQ debounce sample rate: GPIO_DBCTL_DBCLKSEL_1, GPIO_DBCTL_DBCLKSEL_2, GPIO_DBCTL_DBCLKSEL_4, ..., or GPIO_DBCTL_DBCLKSEL_32768",
                "value": "GPIO_DBCTL_DBCLKSEL_16"
            }
        },
        "overrides": {
            "mpu-rom-end": "0x1fffffff"
        },
        "inherits": ["Target"],
        "device_has": [
            "USTICKER",
            "LPTICKER",
            "RTC",
            "ANALOGIN",
            "ANALOGOUT",
            "I2C",
            "I2CSLAVE",
            "I2C_ASYNCH",
            "INTERRUPTIN",
            "PORTIN",
            "PORTINOUT",
            "PORTOUT",
            "PWMOUT",
            "SERIAL",
            "SERIAL_ASYNCH",
            "SERIAL_FC",
            "STDIO_MESSAGES",
            "SLEEP",
            "SPI",
            "SPISLAVE",
            "SPI_ASYNCH",
            "TRNG",
            "FLASH",
            "MPU"
        ],
        "detect_code": ["1305"],
        "release_versions": ["5"],
        "device_name": "M2351KIAAEES",
        "bootloader_supported": true,
        "tickless-from-us-ticker": true
    },
    "TMPM3H6": {
        "inherits": ["Target"],
        "core": "Cortex-M3",
        "is_disk_virtual": true,
        "extra_labels": ["TOSHIBA"],
        "macros": ["__TMPM3H6__"],
        "supported_toolchains": ["GCC_ARM", "ARM", "IAR"],
        "device_has": [
            "USTICKER",
            "ANALOGIN",
            "ANALOGOUT",
            "INTERRUPTIN",
            "PORTIN",
            "PORTINOUT",
            "PORTOUT",
            "PWMOUT",
            "SERIAL",
            "SLEEP",
            "SPI",
            "I2C",
            "I2CSLAVE",
            "STDIO_MESSAGES",
            "MPU"
        ],
        "device_name": "TMPM3H6FWFG",
        "detect_code": ["7012"],
        "release_versions": ["5"]
    },
    "TMPM4G9": {
        "inherits": ["Target"],
        "core": "Cortex-M4",
        "is_disk_virtual": true,
        "extra_labels": ["TOSHIBA"],
        "macros": ["__TMPM4G9__"],
        "supported_toolchains": ["GCC_ARM", "ARM", "IAR"],
        "device_has": [
            "ANALOGIN",
            "ANALOGOUT",
            "INTERRUPTIN",
            "PORTIN",
            "PORTINOUT",
            "PORTOUT",
            "PWMOUT",
            "SERIAL",
            "SPI",
            "I2C",
            "I2CSLAVE",
            "STDIO_MESSAGES",
            "FLASH",
            "SLEEP",
            "USTICKER",
            "MPU"
        ],
        "device_name": "TMPM4G9F15FG",
        "detect_code": ["7015"],
        "release_versions": ["5"],
        "bootloader_supported": true
    },
    "MCU_PSOC6": {
        "inherits": ["Target"],
        "macros": ["MBED_MPU_CUSTOM"],
        "default_toolchain": "GCC_ARM",
        "supported_toolchains": ["GCC_ARM", "IAR", "ARMC5"],
        "core": "Cortex-M4F",
        "OUTPUT_EXT": "hex",
        "device_has": [
            "USTICKER",
            "INTERRUPTIN",
            "SERIAL",
            "SERIAL_ASYNCH",
            "SERIAL_FC",
            "PORTIN",
            "PORTOUT",
            "PORTINOUT",
            "RTC",
            "PWMOUT",
            "ANALOGIN",
            "ANALOGOUT",
            "I2C",
            "I2C_ASYNCH",
            "SPI",
            "SPI_ASYNCH",
            "STDIO_MESSAGES",
            "LPTICKER",
            "SLEEP",
            "FLASH",
            "TRNG",
            "CRC"
        ],
        "release_versions": ["5"],
        "extra_labels": ["Cypress", "PSOC6"],
        "public": false
    },
    "MCU_PSOC6_M0": {
        "inherits": ["MCU_PSOC6"],
        "core": "Cortex-M0+",
        "macros_add": ["MCU_PSOC6_M0"],
        "public": false
    },
    "MCU_PSOC6_M4": {
        "inherits": ["MCU_PSOC6"],
        "macros_add": ["MCU_PSOC6_M4"],
        "public": false
    },
    "CY8CKIT_062_WIFI_BT": {
        "inherits": ["MCU_PSOC6_M4"],
        "features": ["BLE"],
        "supported_form_factors": ["ARDUINO"],
        "supported_toolchains": ["GCC_ARM", "ARMC5", "IAR"],
        "release_versions": ["5"],
        "extra_labels_add": ["PSOC6_01", "WICED", "CYW43XXX", "CYW4343X", "CORDIO"],
        "macros_add": ["CY8C6247BZI_D54", "PSOC6_DYNSRM_DISABLE=1"],
        "detect_code": ["1900"],
        "hex_filename": "psoc6_01_cm0p_sleep.hex",
        "post_binary_hook": {
            "function": "PSOC6Code.complete"
        },
        "overrides": {
            "network-default-interface-type": "WIFI"
        }
    },
    "CY8CMOD_062_4343W": {
        "inherits": ["MCU_PSOC6_M4"],
        "features": ["BLE"],
        "device_has_remove": ["ANALOGOUT"],
        "supported_toolchains": ["GCC_ARM", "ARMC5", "IAR"],
        "release_versions": ["5"],
        "extra_labels_add": ["PSOC6_02", "WICED", "CYW43XXX", "CYW4343X", "CORDIO"],
        "macros_add": ["CY8C624ABZI_D44", "PSOC6_DYNSRM_DISABLE=1"],
        "public": false,
        "overrides": {
            "network-default-interface-type": "WIFI"
        }
    },
    "CY8CPROTO_062_4343W": {
        "inherits": ["CY8CMOD_062_4343W"],
        "detect_code": ["1901"],
        "hex_filename": "psoc6_02_cm0p_sleep.hex",
        "post_binary_hook": {
            "function": "PSOC6Code.complete"
        }
    },
    "CY8CKIT_062_BLE": {
        "inherits": ["MCU_PSOC6_M4"],
        "supported_form_factors": ["ARDUINO"],
        "extra_labels_add": ["PSOC6_01"],
        "macros_add": ["CY8C6347BZI_BLD53", "PSOC6_DYNSRM_DISABLE=1"],
        "detect_code": ["1902"],
        "hex_filename": "psoc6_01_cm0p_sleep.hex",
        "post_binary_hook": {
            "function": "PSOC6Code.complete"
        }
    },
    "CY8CKIT_062_4343W": {
        "inherits": ["MCU_PSOC6_M4"],
        "supported_toolchains": ["GCC_ARM", "ARMC5", "IAR"],
        "release_versions": ["5"],
        "features": ["BLE"],
        "supported_form_factors": ["ARDUINO"],
        "device_has_remove": ["ANALOGOUT"],
        "extra_labels_add": ["PSOC6_02", "WICED", "CYW43XXX", "CYW4343X", "CORDIO"],
        "macros_add": ["CY8C624ABZI_D44", "PSOC6_DYNSRM_DISABLE=1"],
        "detect_code": ["1905"],
        "hex_filename": "psoc6_02_cm0p_sleep.hex",
        "post_binary_hook": {
            "function": "PSOC6Code.complete"
        },
        "overrides": {
            "network-default-interface-type": "WIFI"
        }
    },
    "CYW943012P6EVB_01": {
        "inherits": ["MCU_PSOC6_M4"],
        "features": ["BLE"],
        "supported_toolchains": ["GCC_ARM", "ARMC5", "IAR"],
        "release_versions": ["5"],
        "extra_labels_add": ["PSOC6_01", "WICED", "CYW43XXX", "CYW43012", "CORDIO"],
        "macros_add": ["CY8C6247BZI_D54", "PSOC6_DYNSRM_DISABLE=1"],
        "detect_code": ["1906"],
        "hex_filename": "psoc6_01_cm0p_sleep.hex",
        "post_binary_hook": {
            "function": "PSOC6Code.complete"
        },
        "overrides": {
            "network-default-interface-type": "WIFI"
        }
    },
    "FUTURE_SEQUANA_M0": {
        "inherits": ["MCU_PSOC6_M0"],
        "supported_form_factors": ["ARDUINO"],
        "extra_labels_add": ["PSOC6_FUTURE", "CY8C63XX", "FUTURE_SEQUANA"],
        "extra_labels_remove": ["PSOC6"],
        "device_has_remove": ["TRNG", "CRC"],
        "macros_add": ["CY8C6347BZI_BLD53"],
        "detect_code": ["6000"],
        "post_binary_hook": {
            "function": "PSOC6Code.complete"
        },
        "config": {
            "system-clock": {
                "help": "Desired frequency of main clock (Hz)",
                "value": "100000000UL",
                "macro_name": "CY_CLK_HFCLK0_FREQ_HZ"
            },
            "peri-clock": {
                "help": "Desired frequency of peripheral clock (Hz)",
                "value": "50000000UL",
                "macro_name": "CY_CLK_PERICLK_FREQ_HZ"
            },
            "m0-clock": {
                "help": "Desired frequency of M0+ core clock (Hz)",
                "value": "50000000UL",
                "macro_name": "CY_CLK_SLOWCLK_FREQ_HZ"
            }
        }
    },
    "FUTURE_SEQUANA": {
        "inherits": ["MCU_PSOC6_M4"],
        "supported_form_factors": ["ARDUINO"],
        "extra_labels_add": ["PSOC6_FUTURE", "CY8C63XX", "CORDIO"],
        "extra_labels_remove": ["PSOC6"],
        "device_has_remove": ["TRNG", "CRC"],
        "macros_add": ["CY8C6347BZI_BLD53"],
        "detect_code": ["6000"],
        "hex_filename": "psoc63_m0_default_1.03.hex",
        "post_binary_hook": {
            "function": "PSOC6Code.complete"
        },
        "config": {
            "system-clock": {
                "help": "Desired frequency of main clock (Hz)",
                "value": "100000000UL",
                "macro_name": "CY_CLK_HFCLK0_FREQ_HZ"
            },
            "peri-clock": {
                "help": "Desired frequency of peripheral clock (Hz)",
                "value": "50000000UL",
                "macro_name": "CY_CLK_PERICLK_FREQ_HZ"
            },
            "m0-clock": {
                "help": "Desired frequency of M0+ core clock (Hz)",
                "value": "50000000UL",
                "macro_name": "CY_CLK_SLOWCLK_FREQ_HZ"
            }
        }
    },
    "FUTURE_SEQUANA_M0_PSA": {
        "inherits": ["SPE_Target", "FUTURE_SEQUANA_M0"],
        "components_add": ["SPM_MAILBOX", "FLASHIAP"],
        "extra_labels_add": ["PSA", "MBED_SPM"],
        "macros_add": [
            "MBED_TICKLESS",
            "PSOC6_DYNSRM_DISABLE=1",
            "MBEDTLS_PSA_CRYPTO_SPM",
            "MBEDTLS_PSA_CRYPTO_C",
            "MBEDTLS_ENTROPY_NV_SEED"
        ],
        "deliver_to_target": "FUTURE_SEQUANA_PSA",
        "delivery_dir": "TARGET_Cypress/TARGET_PSOC6_FUTURE/TARGET_FUTURE_SEQUANA_PSA/prebuilt",
        "overrides": {
            "secure-rom-start": "0x10000000",
            "secure-rom-size": "0x80000",
            "non-secure-rom-start": "0x10080000",
            "non-secure-rom-size": "0x78000",
            "secure-ram-start": "0x08000000",
            "secure-ram-size": "0x10000",
            "non-secure-ram-start": "0x08010000",
            "non-secure-ram-size": "0x37700",
            "shared-ram-start": "0x08047700",
            "shared-ram-size": "0x100"
        }
    },
    "FUTURE_SEQUANA_PSA": {
        "inherits": ["NSPE_Target", "FUTURE_SEQUANA"],
        "extra_labels_add": ["PSA", "MBED_SPM"],
        "extra_labels_remove": ["CORDIO"],
        "components_add": ["SPM_MAILBOX", "FLASHIAP"],
        "macros_add": ["PSOC6_DYNSRM_DISABLE=1", "MBEDTLS_PSA_CRYPTO_C"],
        "hex_filename": "psa_release_1.0.hex",
        "overrides": {
            "secure-rom-start": "0x10000000",
            "secure-rom-size": "0x80000",
            "non-secure-rom-start": "0x10080000",
            "non-secure-rom-size": "0x78000",
            "secure-ram-start": "0x08000000",
            "secure-ram-size": "0x10000",
            "non-secure-ram-start": "0x08010000",
            "non-secure-ram-size": "0x37700",
            "shared-ram-start": "0x08047700",
            "shared-ram-size": "0x100"
        }
    },
    "TMPM3HQ": {
        "inherits": ["Target"],
        "core": "Cortex-M3",
        "is_disk_virtual": true,
        "extra_labels": ["TOSHIBA"],
        "macros": ["__TMPM3HQ__"],
        "supported_toolchains": ["GCC_ARM", "ARM", "IAR"],
        "device_has": [
            "USTICKER",
            "ANALOGIN",
            "ANALOGOUT",
            "INTERRUPTIN",
            "PORTIN",
            "PORTINOUT",
            "PORTOUT",
            "PWMOUT",
            "SERIAL",
            "SLEEP",
            "SPI",
            "I2C",
            "I2CSLAVE",
            "STDIO_MESSAGES",
            "MPU"
        ],
        "device_name": "TMPM3HQFDFG",
        "detect_code": ["7014"],
        "release_versions": ["5"]
    },
    "RDA5981X": {
        "inherits": ["Target"],
        "core": "Cortex-M4F",
        "public": true,
        "extra_labels": ["RDA", "UNO_91H", "FLASH_CMSIS_ALGO", "RDA_EMAC"],
        "supported_toolchains": ["ARM", "GCC_ARM", "IAR"],
        "macros": ["CMSIS_NVIC_VIRTUAL", "CMSIS_NVIC_VIRTUAL_HEADER_FILE=\"RDA5981_nvic_virtual.h\""],
        "device_has": [
            "USTICKER",
            "PORTIN",
            "PORTOUT",
            "PORTINOUT",
            "INTERRUPTIN",
            "EMAC",
            "SERIAL",
            "STDIO_MESSAGES",
            "PWMOUT",
            "SPI",
            "SLEEP",
            "ANALOGIN",
            "FLASH",
            "TRNG"
        ],
        "release_versions": ["2", "5"]
    },
    "UNO_91H": {
        "inherits": ["RDA5981X"],
        "detect_code": ["8001"],
        "overrides": {
            "network-default-interface-type" : "WIFI"
        }
    },
    "GD32_Target": {
        "inherits": ["Target"],
        "public": false,
        "extra_labels": ["GigaDevice"],
        "supported_toolchains": ["ARM", "IAR", "GCC_ARM"],
        "device_has": [
            "USTICKER",
            "ANALOGIN",
            "INTERRUPTIN",
            "PORTIN",
            "PORTINOUT",
            "PORTOUT",
            "PWMOUT",
            "SERIAL"
        ]
    },
    "GD32_F307VG": {
        "inherits": ["GD32_Target"],
        "supported_form_factors": ["ARDUINO"],
        "core": "Cortex-M4",
        "extra_labels_add": ["GD32F30X", "GD32F307VG", "GD_EMAC"],
        "device_has_add": [
            "RTC",
            "I2C",
            "CAN",
            "I2CSLAVE",
            "ANALOGOUT",
            "SPI",
            "SPISLAVE",
            "SERIAL_ASYNCH",
            "SERIAL_FC",
            "EMAC",
            "FLASH",
            "SLEEP",
            "MPU"
        ],
        "detect_code": ["1701"],
        "macros_add": ["GD32F30X_CL"],
        "release_versions": ["5"],
        "overrides": {
            "network-default-interface-type": "ETHERNET"
        }
    },
      "TT_M3HQ": {
        "inherits": ["Target"],
        "core": "Cortex-M3",
        "is_disk_virtual": true,
        "extra_labels": ["TT"],
        "macros": ["__TT_M3HQ__"],
        "supported_toolchains": ["GCC_ARM", "ARM", "IAR"],
        "device_has": [
            "ANALOGIN",
            "USTICKER",
            "ANALOGOUT",
            "INTERRUPTIN",
            "PORTIN",
            "PORTINOUT",
            "PORTOUT",
            "PWMOUT",
            "SERIAL",
            "SLEEP",
            "SPI",
            "I2C",
            "I2CSLAVE",
            "STDIO_MESSAGES",
            "MPU"
        ],
        "device_name": "TMPM3HQFDFG",
        "detect_code": ["8012"],
        "release_versions": ["5"]
    },
    "GD32_F450ZI": {
        "inherits": ["GD32_Target"],
        "supported_form_factors": ["ARDUINO"],
        "core": "Cortex-M4",
        "extra_labels_add": ["GD32F4XX", "GD32F450ZI", "GD_EMAC"],
        "device_has_add": [
            "RTC",
            "I2C",
            "CAN",
            "I2CSLAVE",
            "ANALOGOUT",
            "SPI",
            "SPISLAVE",
            "SERIAL_ASYNCH",
            "SERIAL_FC",
            "EMAC",
            "FLASH",
            "SLEEP",
            "MPU",
            "TRNG"
        ],
        "device_name": "GD32F450ZI",
        "detect_code": ["1702"],
        "macros_add": ["GD32F450"],
        "release_versions": ["5"],
        "overrides": {
            "network-default-interface-type": "ETHERNET"
        }
    },
    "GD32_E103VB": {
        "inherits": ["GD32_Target"],
        "supported_form_factors": ["ARDUINO"],
        "core": "Cortex-M4",
        "extra_labels_add": ["GD32E10X", "GD32E103VB"],
        "device_has_add": [
            "RTC",
            "I2C",
            "CAN",
            "I2CSLAVE",
            "ANALOGOUT",
            "SPI",
            "SPISLAVE",
            "SERIAL_ASYNCH",
            "SERIAL_FC",
            "FLASH",
            "SLEEP"
        ],
        "detect_code": ["1703"],
        "macros_add": ["GD32E10X"],
        "release_versions": ["5"]
	},
    "TT_M4G9": {
		"inherits": ["Target"],
		"core": "Cortex-M4",
		"is_disk_virtual": true,
		"extra_labels": ["TT"],
		"macros": ["__TT_M4G9__"],
		"supported_toolchains": ["GCC_ARM", "ARM", "IAR"],
		"device_has": ["USTICKER",
                   "RESET_REASON",
                   "ANALOGIN",
                   "ANALOGOUT",
                   "SERIAL",
                   "I2C",
                   "I2CSLAVE",
                   "INTERRUPTIN",
                   "PORTIN",
                   "PORTINOUT",
                   "PORTOUT",
                   "PWMOUT",
                   "SLEEP",
                   "SPI",
                   "STDIO_MESSAGES",
                   "FLASH",
                   "MPU"
		],
		"device_name": "TMPM4G9F15FG",
		"detect_code": ["8013"],
		"release_versions": ["5"],
		"bootloader_supported": true
    },
    "__build_tools_metadata__": {
        "version": "1",
        "public": false
    }
}<|MERGE_RESOLUTION|>--- conflicted
+++ resolved
@@ -2228,10 +2228,7 @@
             "EMAC",
             "SERIAL_ASYNCH",
             "FLASH",
-<<<<<<< HEAD
             "TRNG",
-=======
->>>>>>> 9612d982
             "MPU",
             "USBDEVICE"
         ],
