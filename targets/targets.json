{
    "Target": {
        "core": null,
        "default_toolchain": "ARM",
        "supported_toolchains": null,
        "extra_labels": [],
        "is_disk_virtual": false,
        "macros": [],
        "device_has": [],
        "features": [],
        "detect_code": [],
        "public": false,
        "default_lib": "std",
        "bootloader_supported": false
    },
    "Super_Target": {
        "inherits": ["Target"],
        "core": "Cortex-M4",
        "features_add": ["UVISOR", "BLE", "CLIENT", "IPV4", "IPV6"],
        "supported_toolchains": ["ARM"]
    },
    "CM4_UARM": {
        "inherits": ["Target"],
        "core": "Cortex-M4",
        "default_toolchain": "uARM",
        "public": false,
        "supported_toolchains": ["uARM"],
        "default_lib": "small"
    },
    "CM4_ARM": {
        "inherits": ["Target"],
        "core": "Cortex-M4",
        "public": false,
        "supported_toolchains": ["ARM"]
    },
    "CM4F_UARM": {
        "inherits": ["Target"],
        "core": "Cortex-M4F",
        "default_toolchain": "uARM",
        "public": false,
        "supported_toolchains": ["uARM"],
        "default_lib": "small"
    },
    "CM4F_ARM": {
        "inherits": ["Target"],
        "core": "Cortex-M4F",
        "public": false,
        "supported_toolchains": ["ARM"]
    },
    "LPCTarget": {
        "inherits": ["Target"],
        "post_binary_hook": {"function": "LPCTargetCode.lpc_patch"},
        "public": false
    },
    "LPC11C24": {
        "inherits": ["LPCTarget"],
        "core": "Cortex-M0",
        "extra_labels": ["NXP", "LPC11XX_11CXX", "LPC11CXX"],
        "macros": ["CMSIS_VECTAB_VIRTUAL", "CMSIS_VECTAB_VIRTUAL_HEADER_FILE=\"cmsis_nvic.h\""],
        "supported_toolchains": ["ARM", "uARM", "GCC_ARM", "IAR"],
        "device_has": ["ANALOGIN", "CAN", "I2C", "I2CSLAVE", "INTERRUPTIN", "PORTIN", "PORTINOUT", "PORTOUT", "PWMOUT", "SERIAL", "SLEEP", "SPI", "SPISLAVE", "STDIO_MESSAGES"],
        "device_name": "LPC11C24FBD48/301"
    },
    "LPC1114": {
        "inherits": ["LPCTarget"],
        "core": "Cortex-M0",
        "default_toolchain": "uARM",
        "extra_labels": ["NXP", "LPC11XX_11CXX", "LPC11XX"],
        "macros": ["CMSIS_VECTAB_VIRTUAL", "CMSIS_VECTAB_VIRTUAL_HEADER_FILE=\"cmsis_nvic.h\""],
        "supported_toolchains": ["ARM", "uARM", "GCC_ARM", "GCC_CR", "IAR"],
        "device_has": ["ANALOGIN", "I2C", "I2CSLAVE", "INTERRUPTIN", "PORTIN", "PORTINOUT", "PORTOUT", "PWMOUT", "SERIAL", "SLEEP", "SPI", "SPISLAVE", "STDIO_MESSAGES"],
        "default_lib": "small",
        "release_versions": ["2"],
        "device_name": "LPC1114FN28/102"
    },
    "LPC11U24": {
        "inherits": ["LPCTarget"],
        "core": "Cortex-M0",
        "default_toolchain": "uARM",
        "extra_labels": ["NXP", "LPC11UXX", "LPC11U24_401"],
        "macros": ["CMSIS_VECTAB_VIRTUAL", "CMSIS_VECTAB_VIRTUAL_HEADER_FILE=\"cmsis_nvic.h\""],
        "supported_toolchains": ["ARM", "uARM", "GCC_ARM", "IAR"],
        "detect_code": ["1040"],
        "device_has": ["ANALOGIN", "I2C", "I2CSLAVE", "INTERRUPTIN", "LOCALFILESYSTEM", "PORTIN", "PORTINOUT", "PORTOUT", "PWMOUT", "SEMIHOST", "SERIAL", "SLEEP", "SPI", "SPISLAVE", "STDIO_MESSAGES"],
        "default_lib": "small",
        "release_versions": ["2"],
        "device_name": "LPC11U24FBD48/401"
    },
    "OC_MBUINO": {
        "inherits": ["LPC11U24"],
        "macros": ["TARGET_LPC11U24", "CMSIS_VECTAB_VIRTUAL", "CMSIS_VECTAB_VIRTUAL_HEADER_FILE=\"cmsis_nvic.h\""],
        "extra_labels": ["NXP", "LPC11UXX"],
        "device_has": ["ANALOGIN", "I2C", "I2CSLAVE", "INTERRUPTIN", "PORTIN", "PORTINOUT", "PORTOUT", "PWMOUT", "SERIAL", "SLEEP", "SPI", "SPISLAVE", "STDIO_MESSAGES"],
        "release_versions": ["2"]
    },
    "LPC11U24_301": {
        "inherits": ["LPCTarget"],
        "core": "Cortex-M0",
        "extra_labels": ["NXP", "LPC11UXX"],
        "macros": ["CMSIS_VECTAB_VIRTUAL", "CMSIS_VECTAB_VIRTUAL_HEADER_FILE=\"cmsis_nvic.h\""],
        "supported_toolchains": ["ARM", "uARM", "GCC_ARM", "IAR"],
        "device_has": ["ANALOGIN", "I2C", "I2CSLAVE", "INTERRUPTIN", "LOCALFILESYSTEM", "PORTIN", "PORTINOUT", "PORTOUT", "PWMOUT", "SEMIHOST", "SERIAL", "SLEEP", "SPI", "SPISLAVE", "STDIO_MESSAGES"],
        "device_name": "LPC11U24FHI33/301"
    },
    "LPC11U34_421": {
        "inherits": ["LPCTarget"],
        "core": "Cortex-M0",
        "default_toolchain": "uARM",
        "extra_labels": ["NXP", "LPC11UXX"],
        "macros": ["CMSIS_VECTAB_VIRTUAL", "CMSIS_VECTAB_VIRTUAL_HEADER_FILE=\"cmsis_nvic.h\""],
        "supported_toolchains": ["ARM", "uARM", "GCC_ARM"],
        "device_has": ["ANALOGIN", "I2C", "I2CSLAVE", "INTERRUPTIN", "PORTIN", "PORTINOUT", "PORTOUT", "PWMOUT", "SERIAL", "SLEEP", "SPI", "SPISLAVE"],
        "default_lib": "small",
        "device_name": "LPC11U34FBD48/311"
    },
    "MICRONFCBOARD": {
        "inherits": ["LPC11U34_421"],
        "macros_add": ["LPC11U34_421", "APPNEARME_MICRONFCBOARD"],
        "extra_labels_add": ["APPNEARME_MICRONFCBOARD"],
        "release_versions": ["2"],
        "device_name": "LPC11U34FBD48/311"
    },
    "LPC11U35_401": {
        "inherits": ["LPCTarget"],
        "core": "Cortex-M0",
        "default_toolchain": "uARM",
        "extra_labels": ["NXP", "LPC11UXX"],
        "macros": ["CMSIS_VECTAB_VIRTUAL", "CMSIS_VECTAB_VIRTUAL_HEADER_FILE=\"cmsis_nvic.h\""],
        "supported_toolchains": ["ARM", "uARM", "GCC_ARM", "GCC_CR", "IAR"],
        "device_has": ["ANALOGIN", "I2C", "I2CSLAVE", "INTERRUPTIN", "PORTIN", "PORTINOUT", "PORTOUT", "PWMOUT", "SERIAL", "SLEEP", "SPI", "SPISLAVE"],
        "default_lib": "small",
        "release_versions": ["2"],
        "device_name": "LPC11U35FBD48/401"
    },
    "LPC11U35_501": {
        "inherits": ["LPCTarget"],
        "core": "Cortex-M0",
        "default_toolchain": "uARM",
        "extra_labels": ["NXP", "LPC11UXX", "MCU_LPC11U35_501"],
        "macros": ["CMSIS_VECTAB_VIRTUAL", "CMSIS_VECTAB_VIRTUAL_HEADER_FILE=\"cmsis_nvic.h\""],
        "supported_toolchains": ["ARM", "uARM", "GCC_ARM", "GCC_CR", "IAR"],
        "device_has": ["ANALOGIN", "I2C", "I2CSLAVE", "INTERRUPTIN", "PORTIN", "PORTINOUT", "PORTOUT", "PWMOUT", "SERIAL", "SLEEP", "SPI", "SPISLAVE"],
        "default_lib": "small",
        "release_versions": ["2"],
        "device_name": "LPC11U35FHI33/501"
    },
    "LPC11U35_501_IBDAP": {
        "inherits": ["LPCTarget"],
        "core": "Cortex-M0",
        "default_toolchain": "uARM",
        "extra_labels": ["NXP", "LPC11UXX", "MCU_LPC11U35_501"],
        "macros": ["CMSIS_VECTAB_VIRTUAL", "CMSIS_VECTAB_VIRTUAL_HEADER_FILE=\"cmsis_nvic.h\""],
        "supported_toolchains": ["ARM", "uARM", "GCC_ARM", "GCC_CR", "IAR"],
        "device_has": ["ANALOGIN", "I2C", "I2CSLAVE", "INTERRUPTIN", "PORTIN", "PORTINOUT", "PORTOUT", "PWMOUT", "SERIAL", "SLEEP", "SPI", "SPISLAVE"],
        "default_lib": "small",
        "device_name": "LPC11U35FHI33/501"
    },
    "XADOW_M0": {
        "inherits": ["LPC11U35_501"]
    },
    "LPC11U35_Y5_MBUG": {
        "inherits": ["LPCTarget"],
        "core": "Cortex-M0",
        "default_toolchain": "uARM",
        "extra_labels": ["NXP", "LPC11UXX", "MCU_LPC11U35_501"],
        "macros": ["CMSIS_VECTAB_VIRTUAL", "CMSIS_VECTAB_VIRTUAL_HEADER_FILE=\"cmsis_nvic.h\""],
        "supported_toolchains": ["ARM", "uARM", "GCC_ARM", "GCC_CR", "IAR"],
        "device_has": ["ANALOGIN", "I2C", "I2CSLAVE", "INTERRUPTIN", "PORTIN", "PORTINOUT", "PORTOUT", "PWMOUT", "SERIAL", "SLEEP", "SPI", "SPISLAVE"],
        "default_lib": "small",
        "device_name": "LPC11U35FHI33/501"
    },
    "LPC11U37_501": {
        "inherits": ["LPCTarget"],
        "core": "Cortex-M0",
        "default_toolchain": "uARM",
        "extra_labels": ["NXP", "LPC11UXX"],
        "macros": ["CMSIS_VECTAB_VIRTUAL", "CMSIS_VECTAB_VIRTUAL_HEADER_FILE=\"cmsis_nvic.h\""],
        "supported_toolchains": ["ARM", "uARM", "GCC_ARM", "GCC_CR", "IAR"],
        "default_lib": "small",
        "device_name": "LPC11U37FBD64/501"
    },
    "LPCCAPPUCCINO": {
        "inherits": ["LPC11U37_501"],
        "device_has": ["ANALOGIN", "I2C", "I2CSLAVE", "INTERRUPTIN", "PORTIN", "PORTINOUT", "PORTOUT", "PWMOUT", "SERIAL", "SLEEP", "SPI", "SPISLAVE"],
        "device_name": "LPC11U37FBD64/501"
    },
    "ARCH_GPRS": {
        "supported_form_factors": ["ARDUINO"],
        "core": "Cortex-M0",
        "default_toolchain": "uARM",
        "extra_labels": ["NXP", "LPC11UXX", "LPC11U37_501"],
        "macros": ["CMSIS_VECTAB_VIRTUAL", "CMSIS_VECTAB_VIRTUAL_HEADER_FILE=\"cmsis_nvic.h\""],
        "supported_toolchains": ["ARM", "uARM", "GCC_ARM", "GCC_CR", "IAR"],
        "inherits": ["LPCTarget"],
        "device_has": ["ANALOGIN", "I2C", "I2CSLAVE", "INTERRUPTIN", "PORTIN", "PORTINOUT", "PORTOUT", "PWMOUT", "SERIAL", "SLEEP", "SPI", "SPISLAVE"],
        "default_lib": "small",
        "release_versions": ["2"],
        "device_name": "LPC11U37FBD64/501"
    },
    "LPC11U68": {
        "supported_form_factors": ["ARDUINO"],
        "core": "Cortex-M0+",
        "default_toolchain": "uARM",
        "extra_labels": ["NXP", "LPC11U6X"],
        "supported_toolchains": ["ARM", "uARM", "GCC_CR", "GCC_ARM", "IAR"],
        "inherits": ["LPCTarget"],
        "detect_code": ["1168"],
        "device_has": ["ANALOGIN", "I2C", "I2CSLAVE", "INTERRUPTIN", "PWMOUT", "RTC", "SERIAL", "SLEEP", "SPI"],
        "default_lib": "small",
        "release_versions": ["2"],
        "device_name": "LPC11U68JBD100"
    },
    "LPC1347": {
        "inherits": ["LPCTarget"],
        "core": "Cortex-M3",
        "extra_labels": ["NXP", "LPC13XX"],
        "supported_toolchains": ["ARM", "GCC_ARM", "IAR"],
        "device_has": ["ANALOGIN", "I2C", "I2CSLAVE", "INTERRUPTIN", "PORTIN", "PORTINOUT", "PORTOUT", "PWMOUT", "SERIAL", "SLEEP", "SPI", "SPISLAVE", "STDIO_MESSAGES"],
        "release_versions": ["2"],
        "device_name": "LPC1347FBD48"
    },
    "LPC1549": {
        "supported_form_factors": ["ARDUINO"],
        "core": "Cortex-M3",
        "default_toolchain": "uARM",
        "extra_labels": ["NXP", "LPC15XX"],
        "supported_toolchains": ["uARM", "GCC_CR", "GCC_ARM", "IAR"],
        "inherits": ["LPCTarget"],
        "detect_code": ["1549"],
        "device_has": ["ANALOGIN", "ANALOGOUT", "CAN", "I2C", "INTERRUPTIN", "PWMOUT", "RTC", "SERIAL", "SERIAL_FC", "SPI", "SPISLAVE"],
        "default_lib": "small",
        "release_versions": ["2"],
        "device_name": "LPC1549JBD64"
    },
    "LPC1768": {
        "inherits": ["LPCTarget"],
        "core": "Cortex-M3",
        "extra_labels": ["NXP", "LPC176X", "MBED_LPC1768"],
        "supported_toolchains": ["ARM", "uARM", "GCC_ARM", "GCC_CR", "IAR"],
        "detect_code": ["1010"],
        "device_has": ["ANALOGIN", "ANALOGOUT", "CAN", "DEBUG_AWARENESS", "ETHERNET", "I2C", "I2CSLAVE", "INTERRUPTIN", "LOCALFILESYSTEM", "PORTIN", "PORTINOUT", "PORTOUT", "PWMOUT", "RTC", "SEMIHOST", "SERIAL", "SERIAL_FC", "SLEEP", "SPI", "SPISLAVE", "STDIO_MESSAGES", "FLASH"],
        "release_versions": ["2", "5"],
        "features": ["LWIP"],
        "device_name": "LPC1768",
        "bootloader_supported": true
    },
    "LPC1769": {
        "inherits": ["LPC1768"],
        "device_name": "LPC1769"
    },
    "ARCH_PRO": {
        "supported_form_factors": ["ARDUINO"],
        "core": "Cortex-M3",
        "supported_toolchains": ["ARM", "uARM", "GCC_ARM", "GCC_CR", "IAR"],
        "extra_labels": ["NXP", "LPC176X"],
        "macros": ["TARGET_LPC1768"],
        "inherits": ["LPCTarget"],
        "device_has": ["ANALOGIN", "ANALOGOUT", "CAN", "DEBUG_AWARENESS", "ETHERNET", "I2C", "I2CSLAVE", "INTERRUPTIN", "PORTIN", "PORTINOUT", "PORTOUT", "PWMOUT", "RTC", "SERIAL", "SERIAL_FC", "SLEEP", "SPI", "SPISLAVE", "STDIO_MESSAGES", "FLASH"],
        "release_versions": ["2", "5"],
        "features": ["LWIP"],
        "device_name": "LPC1768",
        "bootloader_supported": true
    },
    "UBLOX_C027": {
        "supported_form_factors": ["ARDUINO"],
        "core": "Cortex-M3",
        "supported_toolchains": ["ARM", "uARM", "GCC_ARM", "GCC_CR", "IAR"],
        "extra_labels": ["NXP", "LPC176X"],
        "config": {
            "modem_is_on_board": {
                "help": "Value: Tells the build system that the modem is on-board as oppose to a plug-in shield/module.",
                "value": 1,
                "macro_name": "MODEM_ON_BOARD"
            },
            "modem_data_connection_type": {
                "help": "Value: Defines how the modem is wired up to the MCU, e.g., data connection can be a UART or USB and so forth.",
                "value": 1,
                "macro_name": "MODEM_ON_BOARD_UART"
            }
        },
        "macros": ["TARGET_LPC1768"],
        "inherits": ["LPCTarget"],
        "device_has": ["ANALOGIN", "ANALOGOUT", "CAN", "DEBUG_AWARENESS", "ETHERNET", "I2C", "I2CSLAVE", "INTERRUPTIN", "PORTIN", "PORTINOUT", "PORTOUT", "PWMOUT", "RTC", "SERIAL", "SERIAL_FC", "SLEEP", "SPI", "SPISLAVE", "STDIO_MESSAGES", "FLASH"],
        "release_versions": ["2", "5"],
        "features": ["LWIP"],
        "device_name": "LPC1768",
        "bootloader_supported": true
    },
    "XBED_LPC1768": {
        "inherits": ["LPCTarget"],
        "core": "Cortex-M3",
        "supported_toolchains": ["ARM", "uARM", "GCC_ARM", "GCC_CR", "IAR"],
        "extra_labels": ["NXP", "LPC176X", "XBED_LPC1768"],
        "macros": ["TARGET_LPC1768"],
        "detect_code": ["1010"],
        "device_has": ["ANALOGIN", "ANALOGOUT", "CAN", "DEBUG_AWARENESS", "ETHERNET", "I2C", "I2CSLAVE", "INTERRUPTIN", "LOCALFILESYSTEM", "PORTIN", "PORTINOUT", "PORTOUT", "PWMOUT", "RTC", "SEMIHOST", "SERIAL", "SERIAL_FC", "SLEEP", "SPI", "SPISLAVE", "STDIO_MESSAGES", "FLASH"],
        "device_name": "LPC1768"
    },
    "LPC810": {
        "inherits": ["LPCTarget"],
        "core": "Cortex-M0+",
        "default_toolchain": "uARM",
        "extra_labels": ["NXP", "LPC81X"],
        "is_disk_virtual": true,
        "supported_toolchains": ["uARM", "IAR", "GCC_ARM"],
        "device_has": ["I2C", "I2CSLAVE", "INTERRUPTIN", "PWMOUT", "SERIAL", "SERIAL_FC", "SLEEP", "SPI", "SPISLAVE"],
        "default_lib": "small",
        "device_name": "LPC810M021FN8"
    },
    "LPC812": {
        "supported_form_factors": ["ARDUINO"],
        "core": "Cortex-M0+",
        "default_toolchain": "uARM",
        "extra_labels": ["NXP", "LPC81X"],
        "is_disk_virtual": true,
        "supported_toolchains": ["uARM", "IAR", "GCC_ARM"],
        "inherits": ["LPCTarget"],
        "detect_code": ["1050"],
        "device_has": ["I2C", "I2CSLAVE", "INTERRUPTIN", "PWMOUT", "SERIAL", "SERIAL_FC", "SLEEP", "SPI", "SPISLAVE"],
        "default_lib": "small",
        "release_versions": ["2"],
        "device_name": "LPC812M101JDH20"
    },
    "LPC824": {
        "supported_form_factors": ["ARDUINO"],
        "core": "Cortex-M0+",
        "default_toolchain": "uARM",
        "extra_labels": ["NXP", "LPC82X"],
        "is_disk_virtual": true,
        "supported_toolchains": ["uARM", "GCC_ARM", "GCC_CR", "IAR"],
        "inherits": ["LPCTarget"],
        "device_has": ["ANALOGIN", "I2C", "I2CSLAVE", "INTERRUPTIN", "PWMOUT", "SERIAL", "SLEEP", "SPI", "SPISLAVE"],
        "default_lib": "small",
        "release_versions": ["2"],
        "device_name": "LPC824M201JDH20"
    },
    "SSCI824": {
        "inherits": ["LPCTarget"],
        "core": "Cortex-M0+",
        "default_toolchain": "uARM",
        "extra_labels": ["NXP", "LPC82X"],
        "is_disk_virtual": true,
        "supported_toolchains": ["uARM", "GCC_ARM"],
        "device_has": ["ANALOGIN", "I2C", "I2CSLAVE", "INTERRUPTIN", "PWMOUT", "SERIAL", "SLEEP", "SPI", "SPISLAVE"],
        "default_lib": "small",
        "release_versions": ["2"]
    },
    "MCU_LPC4088": {
        "inherits": ["LPCTarget"],
        "core": "Cortex-M4F",
        "extra_labels": ["NXP", "LPC408X"],
        "is_disk_virtual": true,
        "supported_toolchains": ["ARM", "GCC_CR", "GCC_ARM", "IAR"],
        "post_binary_hook": {
            "function": "LPC4088Code.binary_hook"
        },
        "device_has": ["ANALOGIN", "ANALOGOUT", "CAN", "DEBUG_AWARENESS", "ETHERNET", "I2C", "I2CSLAVE", "INTERRUPTIN", "PORTIN", "PORTINOUT", "PORTOUT", "PWMOUT", "RTC", "SERIAL", "SLEEP", "SPI", "SPISLAVE", "STDIO_MESSAGES"],
        "features": ["LWIP"],
        "device_name": "LPC4088FBD144"
    },
    "LPC4088": {
        "inherits": ["MCU_LPC4088"],
        "release_versions": ["2", "5"]
    },
    "LPC4088_DM": {
        "inherits": ["MCU_LPC4088"],
        "release_versions": ["2", "5"]
    },
    "LPC4330_M4": {
        "inherits": ["LPCTarget"],
        "core": "Cortex-M4F",
        "extra_labels": ["NXP", "LPC43XX", "LPC4330"],
        "supported_toolchains": ["ARM", "GCC_CR", "IAR", "GCC_ARM"],
        "device_has": ["ANALOGIN", "ANALOGOUT", "DEBUG_AWARENESS", "ETHERNET", "I2C", "I2CSLAVE", "INTERRUPTIN", "PORTIN", "PORTINOUT", "PORTOUT", "PWMOUT", "RTC", "SERIAL", "SLEEP", "SPI", "SPISLAVE", "STDIO_MESSAGES"],
        "device_name": "LPC4330"
    },
    "LPC4330_M0": {
        "inherits": ["LPCTarget"],
        "core": "Cortex-M0",
        "extra_labels": ["NXP", "LPC43XX", "LPC4330"],
        "supported_toolchains": ["ARM", "GCC_CR", "IAR"],
        "device_has": ["ANALOGIN", "ANALOGOUT", "DEBUG_AWARENESS", "ETHERNET", "I2C", "I2CSLAVE", "INTERRUPTIN", "PORTIN", "PORTINOUT", "PORTOUT", "PWMOUT", "RTC", "SERIAL", "SLEEP", "SPI", "SPISLAVE", "STDIO_MESSAGES"]
    },
    "LPC4337": {
        "inherits": ["LPCTarget"],
        "core": "Cortex-M4F",
        "extra_labels": ["NXP", "LPC43XX", "LPC4337"],
        "supported_toolchains": ["ARM"],
        "device_has": ["ANALOGIN", "ANALOGOUT", "DEBUG_AWARENESS", "ETHERNET", "I2C", "I2CSLAVE", "INTERRUPTIN", "PORTIN", "PORTINOUT", "PORTOUT", "PWMOUT", "RTC", "SERIAL", "SLEEP", "SPI", "SPISLAVE", "STDIO_MESSAGES"],
        "release_versions": ["2"],
        "device_name": "LPC4337"
    },
    "LPC1800": {
        "inherits": ["LPCTarget"],
        "core": "Cortex-M3",
        "extra_labels": ["NXP", "LPC43XX"],
        "public": false,
        "supported_toolchains": ["ARM", "GCC_CR", "IAR"]
    },
    "LPC11U37H_401": {
        "supported_form_factors": ["ARDUINO"],
        "core": "Cortex-M0",
        "default_toolchain": "uARM",
        "extra_labels": ["NXP", "LPC11UXX"],
        "macros": ["CMSIS_VECTAB_VIRTUAL", "CMSIS_VECTAB_VIRTUAL_HEADER_FILE=\"cmsis_nvic.h\""],
        "supported_toolchains": ["ARM", "uARM", "GCC_ARM", "GCC_CR"],
        "inherits": ["LPCTarget"],
        "device_has": ["ANALOGIN", "I2C", "I2CSLAVE", "INTERRUPTIN", "PORTIN", "PORTINOUT", "PORTOUT", "PWMOUT", "SERIAL", "SLEEP", "SPI", "SPISLAVE"],
        "default_lib": "small",
        "release_versions": ["2"],
        "device_name": "LPC11U37HFBD64/401"
    },
    "ELEKTOR_COCORICO": {
        "core": "Cortex-M0+",
        "default_toolchain": "uARM",
        "extra_labels": ["NXP", "LPC81X"],
        "supported_toolchains": ["uARM", "GCC_ARM", "IAR"],
        "inherits": ["LPCTarget"],
        "is_disk_virtual": true,
        "detect_code": ["C000"],
        "default_lib": "small",
        "device_name": "LPC812M101JDH16"
    },
    "KL05Z": {
        "supported_form_factors": ["ARDUINO"],
        "core": "Cortex-M0+",
        "default_toolchain": "uARM",
        "extra_labels": ["Freescale", "KLXX"],
        "is_disk_virtual": true,
        "supported_toolchains": ["ARM", "uARM", "GCC_ARM", "IAR"],
        "inherits": ["Target"],
        "device_has": ["ANALOGIN", "ANALOGOUT", "I2C", "I2CSLAVE", "INTERRUPTIN", "PORTIN", "PORTINOUT", "PORTOUT", "PWMOUT", "RTC", "SEMIHOST", "SERIAL", "SLEEP", "SPI", "SPISLAVE", "STDIO_MESSAGES"],
        "default_lib": "small",
        "release_versions": ["2"],
        "device_name": "MKL05Z32xxx4"
    },
    "KL25Z": {
        "supported_form_factors": ["ARDUINO"],
        "core": "Cortex-M0+",
        "extra_labels": ["Freescale", "KLXX"],
        "is_disk_virtual": true,
        "supported_toolchains": ["ARM", "GCC_ARM", "IAR"],
        "inherits": ["Target"],
        "detect_code": ["0200"],
        "device_has": ["ANALOGIN", "ANALOGOUT", "I2C", "I2CSLAVE", "INTERRUPTIN", "PORTIN", "PORTINOUT", "PORTOUT", "PWMOUT", "SEMIHOST", "SERIAL", "SLEEP", "SPI", "SPISLAVE", "STDIO_MESSAGES"],
        "release_versions": ["2", "5"],
        "device_name": "MKL25Z128xxx4"
    },
    "KL26Z": {
        "supported_form_factors": ["ARDUINO"],
        "core": "Cortex-M0+",
        "extra_labels": ["Freescale", "KLXX"],
        "is_disk_virtual": true,
        "supported_toolchains": ["ARM", "GCC_ARM", "IAR"],
        "inherits": ["Target"],
        "device_has": ["ANALOGIN", "ANALOGOUT", "I2C", "I2CSLAVE", "INTERRUPTIN", "PORTIN", "PORTINOUT", "PORTOUT", "PWMOUT", "RTC", "SEMIHOST", "SERIAL", "SLEEP", "SPI", "SPISLAVE", "STDIO_MESSAGES"],
        "device_name": "MKL26Z128xxx4"
    },
    "KL46Z": {
        "supported_form_factors": ["ARDUINO"],
        "core": "Cortex-M0+",
        "extra_labels": ["Freescale", "KLXX", "FLASH_CMSIS_ALGO"],
        "is_disk_virtual": true,
        "supported_toolchains": ["GCC_ARM", "ARM", "IAR"],
        "inherits": ["Target"],
        "detect_code": ["0220"],
        "device_has": ["ANALOGIN", "ANALOGOUT", "I2C", "I2CSLAVE", "INTERRUPTIN", "PORTIN", "PORTINOUT", "PORTOUT", "PWMOUT", "RTC", "SEMIHOST", "SERIAL", "SLEEP", "SPI", "SPISLAVE", "STDIO_MESSAGES", "FLASH"],
        "release_versions": ["2", "5"],
        "device_name": "MKL46Z256xxx4",
        "bootloader_supported": true
    },
    "K20D50M": {
        "inherits": ["Target"],
        "core": "Cortex-M4",
        "extra_labels": ["Freescale", "K20XX"],
        "is_disk_virtual": true,
        "supported_toolchains": ["GCC_ARM", "ARM", "IAR"],
        "detect_code": ["0230"],
        "device_has": ["ANALOGIN", "I2C", "I2CSLAVE", "INTERRUPTIN", "PORTIN", "PORTINOUT", "PORTOUT", "PWMOUT", "RTC", "SEMIHOST", "SERIAL", "SLEEP", "SPI", "SPISLAVE", "STDIO_MESSAGES"],
        "release_versions": ["2"],
        "device_name": "MK20DX128xxx5"
    },
    "TEENSY3_1": {
        "inherits": ["Target"],
        "core": "Cortex-M4",
        "extra_labels": ["Freescale", "K20XX", "K20DX256"],
        "OUTPUT_EXT": "hex",
        "is_disk_virtual": true,
        "supported_toolchains": ["GCC_ARM", "ARM"],
        "post_binary_hook": {
            "function": "TEENSY3_1Code.binary_hook",
            "toolchains": ["ARM_STD", "ARM_MICRO", "GCC_ARM"]
        },
        "detect_code": ["0230"],
        "device_has": ["ANALOGIN", "ANALOGOUT", "I2C", "I2CSLAVE", "INTERRUPTIN", "PORTIN", "PORTINOUT", "PORTOUT", "PWMOUT", "RTC", "SEMIHOST", "SERIAL", "SLEEP", "SPI", "SPISLAVE", "STDIO_MESSAGES"],
        "release_versions": ["2"],
        "device_name": "MK20DX256xxx7"
    },
    "MCU_K22F512": {
        "core": "Cortex-M4F",
        "supported_toolchains": ["ARM", "GCC_ARM", "IAR"],
        "extra_labels": ["Freescale", "MCUXpresso_MCUS", "KSDK2_MCUS", "MCU_K22F", "MCU_K22F512", "FRDM", "KPSDK_MCUS", "KPSDK_CODE"],
        "is_disk_virtual": true,
        "public": false,
        "macros": ["CPU_MK22FN512VLH12", "FSL_RTOS_MBED"],
        "inherits": ["Target"],
        "detect_code": ["0231"],
        "device_has": ["ANALOGIN", "ANALOGOUT", "I2C", "I2CSLAVE", "INTERRUPTIN", "LOWPOWERTIMER", "PORTIN", "PORTINOUT", "PORTOUT", "PWMOUT", "RTC", "SERIAL", "SLEEP", "SPI", "SPISLAVE", "STDIO_MESSAGES", "TRNG"],
        "device_name": "MK22DN512xxx5"
    },
    "K22F": {
        "supported_form_factors": ["ARDUINO"],
        "inherits": ["MCU_K22F512"],
        "release_versions": ["2", "5"],
        "extra_labels_add": ["FRDM"]
    },
    "KL27Z": {
        "inherits": ["Target"],
        "core": "Cortex-M0+",
        "extra_labels": ["Freescale", "MCUXpresso_MCUS", "KSDK2_MCUS", "FRDM"],
        "macros": ["CPU_MKL27Z64VLH4", "FSL_RTOS_MBED"],
        "supported_toolchains": ["ARM", "GCC_ARM", "IAR"],
        "supported_form_factors": ["ARDUINO"],
        "is_disk_virtual": true,
        "default_toolchain": "ARM",
        "detect_code": ["0261"],
        "device_has": ["ANALOGIN", "I2C", "I2CSLAVE", "INTERRUPTIN", "PORTIN", "PORTOUT", "PWMOUT", "RTC", "SERIAL", "SLEEP", "SPI", "SPISLAVE", "STDIO_MESSAGES"],
        "default_lib": "std",
        "release_versions": ["2"],
        "device_name": "MKL27Z64xxx4"
    },
    "KL43Z": {
        "supported_form_factors": ["ARDUINO"],
        "core": "Cortex-M0+",
        "supported_toolchains": ["GCC_ARM", "ARM", "IAR"],
        "extra_labels": ["Freescale", "MCUXpresso_MCUS", "KSDK2_MCUS", "FRDM"],
        "macros": ["CPU_MKL43Z256VLH4", "FSL_RTOS_MBED"],
        "is_disk_virtual": true,
        "inherits": ["Target"],
        "detect_code": ["0262"],
        "device_has": ["ANALOGIN", "ANALOGOUT", "I2C", "I2CSLAVE", "INTERRUPTIN", "PORTIN", "PORTINOUT", "PORTOUT", "PWMOUT", "RTC", "SEMIHOST", "SERIAL", "SLEEP", "SPI", "SPISLAVE", "STDIO_MESSAGES"],
        "release_versions": ["2", "5"],
        "device_name": "MKL43Z256xxx4"
    },
    "KL82Z": {
        "supported_form_factors": ["ARDUINO"],
        "core": "Cortex-M0+",
        "supported_toolchains": ["GCC_ARM", "ARM", "IAR"],
        "extra_labels": ["Freescale", "MCUXpresso_MCUS", "KSDK2_MCUS", "FRDM"],
        "macros": ["CPU_MKL82Z128VLK7", "FSL_RTOS_MBED"],
        "is_disk_virtual": true,
        "inherits": ["Target"],
        "detect_code": ["0218"],
        "device_has": ["ANALOGIN", "ANALOGOUT", "I2C", "I2CSLAVE", "INTERRUPTIN", "PORTIN", "PORTINOUT", "PORTOUT", "PWMOUT", "RTC", "SEMIHOST", "SERIAL", "SLEEP", "SPI", "SPISLAVE", "STDIO_MESSAGES", "TRNG"],
        "release_versions": ["2", "5"],
        "device_name": "MKL82Z128xxx7"
    },
    "USENSE": {
        "inherits": ["KL82Z"],
        "device_has_add": ["LOWPOWERTIMER"],
        "extra_labels_remove": ["FRDM"],
        "supported_form_factors": []
    },
    "KW24D": {
        "supported_form_factors": ["ARDUINO"],
        "core": "Cortex-M4",
        "supported_toolchains": ["ARM", "GCC_ARM", "IAR"],
        "extra_labels": ["Freescale", "MCUXpresso_MCUS", "KSDK2_MCUS", "FRDM"],
        "is_disk_virtual": true,
        "macros": ["CPU_MKW24D512VHA5", "FSL_RTOS_MBED"],
        "inherits": ["Target"],
        "detect_code": ["0250"],
        "device_has": ["ANALOGIN", "I2C", "I2CSLAVE", "INTERRUPTIN", "LOWPOWERTIMER", "PORTIN", "PORTINOUT", "PORTOUT", "PWMOUT", "RTC", "SERIAL", "SERIAL_FC", "SLEEP", "SPI", "SPISLAVE", "STDIO_MESSAGES", "TRNG", "FLASH"],
        "release_versions": ["2", "5"],
        "device_name": "MKW24D512xxx5",
        "bootloader_supported": true
    },
    "KW41Z": {
        "supported_form_factors": ["ARDUINO"],
        "core": "Cortex-M0+",
        "supported_toolchains": ["ARM", "GCC_ARM", "IAR"],
        "extra_labels": ["Freescale", "MCUXpresso_MCUS", "KSDK2_MCUS", "FRDM"],
        "is_disk_virtual": true,
        "macros": ["CPU_MKW41Z512VHT4", "FSL_RTOS_MBED"],
        "inherits": ["Target"],
        "detect_code": ["0201"],
        "device_has": ["ANALOGIN", "ANALOGOUT", "I2C", "I2CSLAVE", "INTERRUPTIN", "PORTIN", "PORTINOUT", "PORTOUT", "PWMOUT", "RTC", "SERIAL", "SLEEP", "SPI", "SPISLAVE", "TRNG", "STDIO_MESSAGES"],
        "release_versions": ["2", "5"],
        "device_name": "MKW41Z512xxx4"
    },
    "MCU_K24F1M": {
        "core": "Cortex-M4F",
        "supported_toolchains": ["ARM", "GCC_ARM", "IAR"],
        "extra_labels": ["Freescale", "MCUXpresso_MCUS", "KSDK2_MCUS", "MCU_K24F", "KPSDK_MCUS", "KPSDK_CODE"],
        "is_disk_virtual": true,
        "public": false,
        "macros": ["CPU_MK24FN1M0VDC12", "FSL_RTOS_MBED"],
        "inherits": ["Target"],
        "device_has": ["ANALOGIN", "ANALOGOUT", "I2C", "I2CSLAVE", "INTERRUPTIN", "LOWPOWERTIMER", "PORTIN", "PORTINOUT", "PORTOUT", "PWMOUT", "RTC", "SERIAL", "SERIAL_FC", "SERIAL_ASYNCH", "SLEEP", "SPI", "SPI_ASYNCH", "SPISLAVE", "STDIO_MESSAGES", "TRNG", "FLASH"],
        "device_name": "MK24FN1M0xxx12"
    },
    "RO359B": {
        "supported_form_factors": ["ARDUINO"],
        "inherits": ["MCU_K24F1M"],
        "detect_code": ["1022"],
        "release_versions": ["2", "5"]
    },
    "K64F": {
        "supported_form_factors": ["ARDUINO"],
        "core": "Cortex-M4F",
        "supported_toolchains": ["ARM", "GCC_ARM", "IAR"],
        "extra_labels": ["Freescale", "MCUXpresso_MCUS", "KSDK2_MCUS", "FRDM", "KPSDK_MCUS", "KPSDK_CODE", "MCU_K64F"],
        "is_disk_virtual": true,
        "macros": ["CPU_MK64FN1M0VMD12", "FSL_RTOS_MBED"],
        "inherits": ["Target"],
        "detect_code": ["0240"],
        "device_has": ["ANALOGIN", "ANALOGOUT", "I2C", "I2CSLAVE", "INTERRUPTIN", "LOWPOWERTIMER", "PORTIN", "PORTINOUT", "PORTOUT", "PWMOUT", "RTC", "SERIAL", "SERIAL_FC", "SERIAL_ASYNCH", "SLEEP", "SPI", "SPI_ASYNCH", "SPISLAVE", "STDIO_MESSAGES", "STORAGE", "TRNG", "FLASH"],
        "features": ["LWIP", "STORAGE"],
        "release_versions": ["2", "5"],
        "device_name": "MK64FN1M0xxx12",
        "bootloader_supported": true
    },
    "EV_COG_AD4050LZ": {
        "inherits": ["Target"],
        "core": "Cortex-M4",
        "supported_toolchains": ["ARM", "GCC_ARM", "IAR"],
        "macros": ["__ADUCM4050__", "EV_COG_AD4050LZ"],
        "extra_labels": ["Analog_Devices", "ADUCM4X50", "ADUCM4050", "EV_COG_AD4050LZ", "FLASH_CMSIS_ALGO"],
        "device_has": ["SERIAL", "STDIO_MESSAGES", "TRNG", "SLEEP", "INTERRUPTIN", "RTC", "SPI", "I2C", "FLASH", "ANALOGIN"],
        "device_name": "ADuCM4050",
        "detect_code": ["0603"],
        "release_versions": ["5"]
    },
    "EV_COG_AD3029LZ": {
        "inherits": ["Target"],
        "core": "Cortex-M3",
        "supported_toolchains": ["ARM", "GCC_ARM", "IAR"],
        "macros": ["__ADUCM3029__", "EV_COG_AD3029LZ"],
        "extra_labels": ["Analog_Devices", "ADUCM302X", "ADUCM3029", "EV_COG_AD3029LZ", "FLASH_CMSIS_ALGO"],
        "device_has": ["SERIAL", "STDIO_MESSAGES", "TRNG", "SLEEP", "INTERRUPTIN", "RTC", "SPI", "I2C", "FLASH", "ANALOGIN"],
        "device_name": "ADuCM3029",
        "detect_code": ["0602"],
        "release_versions": ["5"]
    },
    "MTS_GAMBIT": {
        "inherits": ["Target"],
        "core": "Cortex-M4F",
        "supported_toolchains": ["ARM", "GCC_ARM"],
        "extra_labels": ["Freescale", "MCUXpresso_MCUS", "KSDK2_MCUS", "KPSDK_MCUS", "KPSDK_CODE", "MCU_K64F"],
        "is_disk_virtual": true,
        "macros": ["CPU_MK64FN1M0VMD12", "FSL_RTOS_MBED", "TARGET_K64F"],
        "device_has": ["I2C", "I2CSLAVE", "INTERRUPTIN", "PORTIN", "PORTINOUT", "PORTOUT", "RTC", "SERIAL", "SERIAL_ASYNCH", "SLEEP", "SPI", "SPI_ASYNCH", "SPISLAVE", "STDIO_MESSAGES", "FLASH"],
        "device_name": "MK64FN1M0xxx12"
    },
    "HEXIWEAR": {
        "inherits": ["Target"],
        "core": "Cortex-M4F",
        "extra_labels": ["Freescale", "MCUXpresso_MCUS", "KSDK2_MCUS", "MCU_K64F"],
        "supported_toolchains": ["ARM", "GCC_ARM", "IAR"],
        "macros": ["CPU_MK64FN1M0VMD12", "FSL_RTOS_MBED", "TARGET_K64F"],
        "is_disk_virtual": true,
        "default_toolchain": "ARM",
        "detect_code": ["0214"],
        "device_has": ["ANALOGIN", "ANALOGOUT", "I2C", "I2CSLAVE", "INTERRUPTIN", "PORTIN", "PORTINOUT", "PORTOUT", "PWMOUT", "RTC", "SERIAL", "SERIAL_ASYNCH", "SERIAL_FC", "SLEEP", "SPI", "SPI_ASYNCH", "SPISLAVE", "STDIO_MESSAGES", "TRNG", "FLASH"],
        "default_lib": "std",
        "release_versions": ["2", "5"],
        "device_name": "MK64FN1M0xxx12",
        "bootloader_supported": true
    },
    "K66F": {
        "supported_form_factors": ["ARDUINO"],
        "core": "Cortex-M4F",
        "supported_toolchains": ["ARM", "GCC_ARM", "IAR"],
        "extra_labels": ["Freescale", "MCUXpresso_MCUS", "KSDK2_MCUS", "FRDM"],
        "is_disk_virtual": true,
        "macros": ["CPU_MK66FN2M0VMD18", "FSL_RTOS_MBED"],
        "inherits": ["Target"],
        "detect_code": ["0311"],
        "device_has": ["ANALOGIN", "ANALOGOUT", "I2C", "I2CSLAVE", "INTERRUPTIN", "PORTIN", "PORTINOUT", "PORTOUT", "PWMOUT", "RTC", "SERIAL", "SERIAL_FC", "SLEEP", "SPI", "SPISLAVE", "STDIO_MESSAGES", "TRNG", "FLASH"],
        "features": ["LWIP"],
        "release_versions": ["2", "5"],
        "device_name": "MK66FN2M0xxx18",
        "bootloader_supported": true
    },
    "K82F": {
        "supported_form_factors": ["ARDUINO"],
        "core": "Cortex-M4F",
        "supported_toolchains": ["ARM", "GCC_ARM", "IAR"],
        "extra_labels": ["Freescale", "MCUXpresso_MCUS", "KSDK2_MCUS", "FRDM"],
        "is_disk_virtual": true,
        "macros": ["CPU_MK82FN256VDC15", "FSL_RTOS_MBED"],
        "inherits": ["Target"],
        "detect_code": ["0217"],
        "device_has": ["ANALOGIN", "ANALOGOUT", "I2C", "I2CSLAVE", "INTERRUPTIN", "LOWPOWERTIMER", "PORTIN", "PORTINOUT", "PORTOUT", "PWMOUT", "RTC", "SERIAL", "SLEEP", "SPI", "SPISLAVE", "STDIO_MESSAGES", "TRNG"],
        "release_versions": ["2", "5"],
        "device_name": "MK82FN256xxx15"
    },
    "UBRIDGE": {
        "inherits": ["K82F"],
        "extra_labels_remove": ["FRDM"],
        "supported_form_factors": []
    },
    "FAMILY_STM32": {
        "inherits": ["Target"],
        "public": false,
        "extra_labels": ["STM"],
        "supported_toolchains": ["ARM", "uARM", "IAR", "GCC_ARM"],
        "macros": ["TRANSACTION_QUEUE_SIZE_SPI=2"],
        "device_has": ["ANALOGIN", "I2C", "I2CSLAVE", "I2C_ASYNCH", "INTERRUPTIN", "PORTIN", "PORTINOUT", "PORTOUT", "PWMOUT", "RTC", "SERIAL", "SLEEP", "SPI", "SPISLAVE", "SPI_ASYNCH", "STDIO_MESSAGES"]
    },
    "LPC54114": {
        "supported_form_factors": ["ARDUINO"],
        "core": "Cortex-M4F",
        "supported_toolchains": ["ARM", "IAR", "GCC_ARM"],
        "extra_labels": ["NXP", "MCUXpresso_MCUS", "LPC54114_M4", "LPCXpresso"],
        "is_disk_virtual": true,
        "macros": ["CPU_LPC54114J256BD64_cm4", "FSL_RTOS_MBED"],
        "inherits": ["Target"],
        "detect_code": ["1054"],
        "device_has": ["ANALOGIN", "I2C", "I2CSLAVE", "INTERRUPTIN", "PORTIN", "PORTINOUT", "PORTOUT", "RTC", "SERIAL", "SLEEP", "SPI", "SPISLAVE", "STDIO_MESSAGES"],
        "release_versions": ["2", "5"],
        "device_name" : "LPC54114J256BD64"
    },
    "LPC546XX": {
        "supported_form_factors": ["ARDUINO"],
        "core": "Cortex-M4F",
        "supported_toolchains": ["ARM", "IAR", "GCC_ARM"],
        "extra_labels": ["NXP", "MCUXpresso_MCUS", "LPCXpresso"],
        "is_disk_virtual": true,
        "macros": ["CPU_LPC54618J512ET180", "FSL_RTOS_MBED"],
        "inherits": ["Target"],
        "detect_code": ["1056"],
        "device_has": ["ANALOGIN", "I2C", "I2CSLAVE", "INTERRUPTIN", "PORTIN", "PORTINOUT", "PORTOUT", "RTC", "SERIAL", "SLEEP", "SPI", "SPISLAVE", "STDIO_MESSAGES"],
        "release_versions": ["2", "5"],
        "device_name" : "LPC54618J512ET180"
    },
    "FF_LPC546XX": {
        "inherits": ["LPC546XX"],
        "extra_labels_remove" : ["LPCXpresso"],
        "supported_form_factors": [""],
        "detect_code": ["8081"]
    },
    "NUCLEO_F030R8": {
        "inherits": ["FAMILY_STM32"],
        "supported_form_factors": ["ARDUINO", "MORPHO"],
        "core": "Cortex-M0",
        "extra_labels_add": ["STM32F0", "STM32F030R8"],
        "config": {
            "clock_source": {
                "help": "Mask value : USE_PLL_HSE_EXTC | USE_PLL_HSE_XTAL (need HW patch) | USE_PLL_HSI",
                "value": "USE_PLL_HSE_EXTC|USE_PLL_HSI",
                "macro_name": "CLOCK_SOURCE"
            }
        },
        "detect_code": ["0725"],
        "macros_add": ["CMSIS_VECTAB_VIRTUAL", "CMSIS_VECTAB_VIRTUAL_HEADER_FILE=\"cmsis_nvic.h\""],
        "device_has_add": ["SERIAL_FC"],
        "default_lib": "small",
        "release_versions": ["2"],
        "device_name": "STM32F030R8"
    },
    "NUCLEO_F031K6": {
        "inherits": ["FAMILY_STM32"],
        "supported_form_factors": ["ARDUINO"],
        "core": "Cortex-M0",
        "default_toolchain": "uARM",
        "extra_labels_add": ["STM32F0", "STM32F031K6"],
        "config": {
            "clock_source": {
                "help": "Mask value : USE_PLL_HSE_EXTC (need HW patch) | USE_PLL_HSE_XTAL (need HW patch) | USE_PLL_HSI",
                "value": "USE_PLL_HSI",
                "macro_name": "CLOCK_SOURCE"
            }
        },
        "detect_code": ["0791"],
        "macros_add": ["RTC_LSI=1", "CMSIS_VECTAB_VIRTUAL", "CMSIS_VECTAB_VIRTUAL_HEADER_FILE=\"cmsis_nvic.h\""],
        "device_has_add": ["SERIAL_FC"],
        "default_lib": "small",
        "release_versions": ["2"],
        "device_name": "STM32F031K6"
    },
    "NUCLEO_F042K6": {
        "inherits": ["FAMILY_STM32"],
        "supported_form_factors": ["ARDUINO"],
        "core": "Cortex-M0",
        "default_toolchain": "uARM",
        "extra_labels_add": ["STM32F0", "STM32F042K6"],
        "config": {
            "clock_source": {
                "help": "Mask value : USE_PLL_HSE_EXTC (need HW patch) | USE_PLL_HSE_XTAL (need HW patch) | USE_PLL_HSI",
                "value": "USE_PLL_HSI",
                "macro_name": "CLOCK_SOURCE"
            }
        },
        "detect_code": ["0785"],
        "macros_add": ["RTC_LSI=1", "CMSIS_VECTAB_VIRTUAL", "CMSIS_VECTAB_VIRTUAL_HEADER_FILE=\"cmsis_nvic.h\""],
        "device_has_add": ["CAN", "SERIAL_FC"],
        "default_lib": "small",
        "release_versions": ["2"],
        "device_name": "STM32F042K6"
    },
    "NUCLEO_F070RB": {
        "inherits": ["FAMILY_STM32"],
        "supported_form_factors": ["ARDUINO", "MORPHO"],
        "core": "Cortex-M0",
        "extra_labels_add": ["STM32F0", "STM32F070RB"],
        "config": {
            "clock_source": {
                "help": "Mask value : USE_PLL_HSE_EXTC | USE_PLL_HSE_XTAL (need HW patch) | USE_PLL_HSI",
                "value": "USE_PLL_HSE_EXTC|USE_PLL_HSI",
                "macro_name": "CLOCK_SOURCE"
            }
        },
        "detect_code": ["0755"],
        "macros_add": ["CMSIS_VECTAB_VIRTUAL", "CMSIS_VECTAB_VIRTUAL_HEADER_FILE=\"cmsis_nvic.h\""],
        "device_has_add": ["LOWPOWERTIMER", "SERIAL_FC", "SERIAL_ASYNCH"],
        "release_versions": ["2", "5"],
        "device_name": "STM32F070RB"
    },
    "NUCLEO_F072RB": {
        "inherits": ["FAMILY_STM32"],
        "supported_form_factors": ["ARDUINO", "MORPHO"],
        "core": "Cortex-M0",
        "extra_labels_add": ["STM32F0", "STM32F072RB"],
        "config": {
            "clock_source": {
                "help": "Mask value : USE_PLL_HSE_EXTC | USE_PLL_HSE_XTAL (need HW patch) | USE_PLL_HSI",
                "value": "USE_PLL_HSE_EXTC|USE_PLL_HSI",
                "macro_name": "CLOCK_SOURCE"
            }
        },
        "detect_code": ["0730"],
        "macros_add": ["CMSIS_VECTAB_VIRTUAL", "CMSIS_VECTAB_VIRTUAL_HEADER_FILE=\"cmsis_nvic.h\""],
        "device_has_add": ["ANALOGOUT", "CAN", "LOWPOWERTIMER", "SERIAL_FC", "SERIAL_ASYNCH"],
        "release_versions": ["2", "5"],
        "device_name": "STM32F072RB"
    },
    "NUCLEO_F091RC": {
        "inherits": ["FAMILY_STM32"],
        "supported_form_factors": ["ARDUINO", "MORPHO"],
        "core": "Cortex-M0",
        "extra_labels_add": ["STM32F0", "STM32F091RC"],
        "config": {
            "clock_source": {
                "help": "Mask value : USE_PLL_HSE_EXTC | USE_PLL_HSE_XTAL (need HW patch) | USE_PLL_HSI",
                "value": "USE_PLL_HSE_EXTC|USE_PLL_HSI",
                "macro_name": "CLOCK_SOURCE"
            }
        },
        "detect_code": ["0750"],
        "macros_add": ["CMSIS_VECTAB_VIRTUAL", "CMSIS_VECTAB_VIRTUAL_HEADER_FILE=\"cmsis_nvic.h\""],
        "device_has_add": ["ANALOGOUT", "CAN", "LOWPOWERTIMER", "SERIAL_FC", "SERIAL_ASYNCH"],
        "release_versions": ["2", "5"],
        "device_name": "STM32F091RC"
    },
    "NUCLEO_F103RB": {
        "inherits": ["FAMILY_STM32"],
        "supported_form_factors": ["ARDUINO", "MORPHO"],
        "core": "Cortex-M3",
        "extra_labels_add": ["STM32F1", "STM32F103RB"],
        "config": {
            "clock_source": {
                "help": "Mask value : USE_PLL_HSE_EXTC (SYSCLK=72 MHz) | USE_PLL_HSE_XTAL (need HW patch) | USE_PLL_HSI (SYSCLK=64 MHz)",
                "value": "USE_PLL_HSE_EXTC|USE_PLL_HSI",
                "macro_name": "CLOCK_SOURCE"
            },
            "clock_source_usb": {
                "help": "In case of HSI clock source, to get 48 Mhz USB, SYSCLK has to be reduced from 64 to 48 MHz (set 0 for the max SYSCLK value)",
                "value": "0",
                "macro_name": "CLOCK_SOURCE_USB"
            }
        },
        "detect_code": ["0700"],
        "device_has_add": ["CAN", "SERIAL_FC", "SERIAL_ASYNCH"],
        "release_versions": ["2", "5"],
        "device_name": "STM32F103RB"
    },
    "NUCLEO_F207ZG": {
        "inherits": ["FAMILY_STM32"],
        "supported_form_factors": ["ARDUINO", "MORPHO"],
        "core": "Cortex-M3",
        "extra_labels_add": ["STM32F2", "STM32F207ZG"],
        "config": {
            "d11_configuration": {
                "help": "Value: PA_7 for the default board configuration, PB_5 in case of solder bridge update (SB121 off/ SB122 on)",
                "value": "PA_7",
                "macro_name": "STM32_D11_SPI_ETHERNET_PIN"
            },
            "clock_source": {
                "help": "Mask value : USE_PLL_HSE_EXTC | USE_PLL_HSE_XTAL (need HW patch) | USE_PLL_HSI",
                "value": "USE_PLL_HSE_EXTC|USE_PLL_HSI",
                "macro_name": "CLOCK_SOURCE"
            }
        },
        "detect_code": ["0835"],
        "macros_add": ["USBHOST_OTHER"],
        "device_has_add": ["ANALOGOUT", "CAN", "SERIAL_ASYNCH", "SERIAL_FC"],
        "features": ["LWIP"],
        "release_versions": ["2", "5"],
        "device_name": "STM32F207ZG"
    },
    "NUCLEO_F302R8": {
        "inherits": ["FAMILY_STM32"],
        "supported_form_factors": ["ARDUINO", "MORPHO"],
        "core": "Cortex-M4F",
        "extra_labels_add": ["STM32F3", "STM32F302x8", "STM32F302R8"],
        "config": {
            "clock_source": {
                "help": "Mask value : USE_PLL_HSE_EXTC | USE_PLL_HSE_XTAL (need HW patch) | USE_PLL_HSI",
                "value": "USE_PLL_HSE_EXTC|USE_PLL_HSI",
                "macro_name": "CLOCK_SOURCE"
            }
        },
        "detect_code": ["0705"],
        "device_has_add": ["ANALOGOUT", "CAN", "LOWPOWERTIMER", "SERIAL_ASYNCH", "SERIAL_FC"],
        "default_lib": "small",
        "release_versions": ["2"],
        "device_name": "STM32F302R8"
    },
    "NUCLEO_F303K8": {
        "inherits": ["FAMILY_STM32"],
        "supported_form_factors": ["ARDUINO"],
        "core": "Cortex-M4F",
        "extra_labels_add": ["STM32F3", "STM32F303x8", "STM32F303K8"],
        "macros_add": ["RTC_LSI=1"],
        "config": {
            "clock_source": {
                "help": "Mask value : USE_PLL_HSE_EXTC | USE_PLL_HSE_XTAL (need HW patch) | USE_PLL_HSI",
                "value": "USE_PLL_HSI",
                "macro_name": "CLOCK_SOURCE"
            }
        },
        "detect_code": ["0775"],
        "default_lib": "small",
        "device_has_add": ["ANALOGOUT", "CAN", "LOWPOWERTIMER", "SERIAL_FC"],
        "release_versions": ["2"],
        "device_name": "STM32F303K8"
    },
    "NUCLEO_F303RE": {
        "inherits": ["FAMILY_STM32"],
        "supported_form_factors": ["ARDUINO", "MORPHO"],
        "core": "Cortex-M4F",
        "extra_labels_add": ["STM32F3", "STM32F303xE", "STM32F303RE"],
        "config": {
            "clock_source": {
                "help": "Mask value : USE_PLL_HSE_EXTC | USE_PLL_HSE_XTAL (need HW patch) | USE_PLL_HSI",
                "value": "USE_PLL_HSE_EXTC|USE_PLL_HSI",
                "macro_name": "CLOCK_SOURCE"
            }
        },
        "detect_code": ["0745"],
        "device_has_add": ["ANALOGOUT", "CAN", "LOWPOWERTIMER", "SERIAL_ASYNCH", "SERIAL_FC"],
        "release_versions": ["2", "5"],
        "device_name": "STM32F303RE"
    },
    "NUCLEO_F303ZE": {
        "inherits": ["FAMILY_STM32"],
        "supported_form_factors": ["ARDUINO", "MORPHO"],
        "core": "Cortex-M4F",
        "extra_labels_add": ["STM32F3", "STM32F303xE", "STM32F303ZE"],
        "config": {
            "clock_source": {
                "help": "Mask value : USE_PLL_HSE_EXTC | USE_PLL_HSE_XTAL (need HW patch) | USE_PLL_HSI",
                "value": "USE_PLL_HSE_EXTC|USE_PLL_HSI",
                "macro_name": "CLOCK_SOURCE"
            }
        },
        "detect_code": ["0747"],
        "device_has_add": ["ANALOGOUT", "CAN", "LOWPOWERTIMER"],
        "release_versions": ["2", "5"],
        "device_name": "STM32F303ZE"
    },
    "NUCLEO_F334R8": {
        "inherits": ["FAMILY_STM32"],
        "supported_form_factors": ["ARDUINO", "MORPHO"],
        "core": "Cortex-M4F",
        "extra_labels_add": ["STM32F3", "STM32F334x8", "STM32F334R8"],
        "config": {
            "clock_source": {
                "help": "Mask value : USE_PLL_HSE_EXTC | USE_PLL_HSE_XTAL (need HW patch) | USE_PLL_HSI",
                "value": "USE_PLL_HSE_EXTC|USE_PLL_HSI",
                "macro_name": "CLOCK_SOURCE"
            }
        },
        "detect_code": ["0735"],
        "device_has_add": ["ANALOGOUT", "CAN", "LOWPOWERTIMER", "SERIAL_ASYNCH", "SERIAL_FC"],
        "default_lib": "small",
        "release_versions": ["2"],
        "device_name": "STM32F334R8"
    },
    "NUCLEO_F401RE": {
        "inherits": ["FAMILY_STM32"],
        "supported_form_factors": ["ARDUINO", "MORPHO"],
        "core": "Cortex-M4F",
        "extra_labels_add": ["STM32F4", "STM32F401xE", "STM32F401RE"],
        "config": {
            "clock_source": {
                "help": "Mask value : USE_PLL_HSE_EXTC | USE_PLL_HSE_XTAL (need HW patch) | USE_PLL_HSI",
                "value": "USE_PLL_HSE_EXTC|USE_PLL_HSI",
                "macro_name": "CLOCK_SOURCE"
            }
        },
        "detect_code": ["0720"],
        "macros_add": ["USB_STM_HAL", "USBHOST_OTHER"],
        "device_has_add": ["SERIAL_ASYNCH", "SERIAL_FC", "FLASH"],
        "release_versions": ["2", "5"],
        "device_name": "STM32F401RE"
    },
    "NUCLEO_F410RB": {
        "inherits": ["FAMILY_STM32"],
        "supported_form_factors": ["ARDUINO", "MORPHO"],
        "core": "Cortex-M4F",
        "extra_labels_add": ["STM32F4", "STM32F410RB","STM32F410xB", "STM32F410Rx"],
        "config": {
            "clock_source": {
                "help": "Mask value : USE_PLL_HSE_EXTC | USE_PLL_HSE_XTAL (need HW patch) | USE_PLL_HSI",
                "value": "USE_PLL_HSE_EXTC|USE_PLL_HSI",
                "macro_name": "CLOCK_SOURCE"
            }
        },
        "detect_code": ["0744"],
        "device_has_add": ["ANALOGOUT", "LOWPOWERTIMER", "SERIAL_ASYNCH", "SERIAL_FC", "TRNG", "FLASH"],
        "release_versions": ["2", "5"],
        "device_name": "STM32F410RB"
    },
    "NUCLEO_F411RE": {
        "inherits": ["FAMILY_STM32"],
        "supported_form_factors": ["ARDUINO", "MORPHO"],
        "core": "Cortex-M4F",
        "extra_labels_add": ["STM32F4", "STM32F411xE", "STM32F411RE"],
        "detect_code": ["0740"],
        "config": {
            "clock_source": {
                "help": "Mask value : USE_PLL_HSE_EXTC | USE_PLL_HSE_XTAL (need HW patch) | USE_PLL_HSI",
                "value": "USE_PLL_HSE_EXTC|USE_PLL_HSI",
                "macro_name": "CLOCK_SOURCE"
            },
            "clock_source_usb": {
                "help": "As 48 Mhz clock is configured for USB, SYSCLK has to be reduced from 100 to 96 MHz (set 0 for the max SYSCLK value)",
                "value": "0",
                "macro_name": "CLOCK_SOURCE_USB"
            }
        },
        "macros_add": ["USB_STM_HAL", "USBHOST_OTHER"],
        "device_has_add": ["LOWPOWERTIMER", "SERIAL_ASYNCH", "SERIAL_FC", "FLASH"],
        "release_versions": ["2", "5"],
        "device_name": "STM32F411RE"
    },
    "NUCLEO_F412ZG": {
        "inherits": ["FAMILY_STM32"],
        "supported_form_factors": ["ARDUINO", "MORPHO"],
        "core": "Cortex-M4F",
        "extra_labels_add": ["STM32F4", "STM32F412xG", "STM32F412ZG"],
        "config": {
            "clock_source": {
                "help": "Mask value : USE_PLL_HSE_EXTC | USE_PLL_HSE_XTAL (need HW patch) | USE_PLL_HSI",
                "value": "USE_PLL_HSE_EXTC|USE_PLL_HSI",
                "macro_name": "CLOCK_SOURCE"
            }
        },
        "detect_code": ["0826"],
        "macros_add": ["USB_STM_HAL", "USBHOST_OTHER"],
        "device_has_add": ["CAN", "LOWPOWERTIMER", "SERIAL_ASYNCH", "SERIAL_FC", "TRNG", "FLASH"],
        "release_versions": ["2", "5"],
        "device_name": "STM32F412ZG",
        "bootloader_supported": true
    },
    "DISCO_F413ZH": {
        "inherits": ["FAMILY_STM32"],
        "supported_form_factors": ["ARDUINO"],
        "core": "Cortex-M4F",
        "extra_labels_add": ["STM32F4", "STM32F413xx", "STM32F413ZH", "STM32F413xH"],
        "config": {
            "clock_source": {
                "help": "Mask value : USE_PLL_HSE_EXTC | USE_PLL_HSE_XTAL (need HW patch) | USE_PLL_HSI",
                "value": "USE_PLL_HSE_EXTC|USE_PLL_HSI",
                "macro_name": "CLOCK_SOURCE"
            }
        },
        "detect_code": ["0743"],
        "macros_add": ["USB_STM_HAL", "USBHOST_OTHER"],
        "device_has_add": ["ANALOGOUT", "CAN", "LOWPOWERTIMER", "SERIAL_ASYNCH", "SERIAL_FC", "TRNG", "FLASH"],
        "release_versions": ["2", "5"],
        "device_name": "STM32F413ZH"
    },
    "ELMO_F411RE": {
        "inherits": ["FAMILY_STM32"],
        "supported_form_factors": ["ARDUINO"],
        "core": "Cortex-M4F",
        "default_toolchain": "uARM",
        "extra_labels_add": ["STM32F4", "STM32F411xE", "STM32F411RE"],
        "supported_toolchains": ["ARM", "uARM", "GCC_ARM"],
        "detect_code": ["----"],
        "device_has_add": [],
        "default_lib": "small",
        "release_versions": ["2"],
        "device_name": "STM32F411RE"
    },
    "NUCLEO_F429ZI": {
        "inherits": ["FAMILY_STM32"],
        "supported_form_factors": ["ARDUINO"],
        "core": "Cortex-M4F",
        "config": {
            "d11_configuration": {
                "help": "Value: PA_7 for the default board configuration, PB_5 in case of solder bridge update (SB121 off/ SB122 on)",
                "value": "PA_7",
                "macro_name": "STM32_D11_SPI_ETHERNET_PIN"
            },
            "clock_source": {
                "help": "Mask value : USE_PLL_HSE_EXTC | USE_PLL_HSE_XTAL (need HW patch) | USE_PLL_HSI",
                "value": "USE_PLL_HSE_EXTC|USE_PLL_HSI",
                "macro_name": "CLOCK_SOURCE"
            },
            "clock_source_usb": {
                "help": "As 48 Mhz clock is configured for USB, SYSCLK has to be reduced from 180 to 168 MHz (set 0 for the max SYSCLK value)",
                "value": "1",
                "macro_name": "CLOCK_SOURCE_USB"
            }
        },
        "extra_labels_add": ["STM32F4", "STM32F429", "STM32F429ZI", "STM32F429xx", "STM32F429xI"],
        "macros_add": ["USB_STM_HAL", "USBHOST_OTHER"],
        "device_has_add": ["ANALOGOUT", "CAN", "LOWPOWERTIMER", "SERIAL_FC", "TRNG", "FLASH"],
        "detect_code": ["0796"],
        "features": ["LWIP"],
        "release_versions": ["2", "5"],
        "device_name": "STM32F429ZI",
        "bootloader_supported": true
    },
    "NUCLEO_F439ZI": {
        "inherits": ["FAMILY_STM32"],
        "supported_form_factors": ["ARDUINO"],
        "core": "Cortex-M4F",
        "config": {
            "d11_configuration": {
                "help": "Value: PA_7 for the default board configuration, PB_5 in case of solder bridge update (SB121 off/ SB122 on)",
                "value": "PA_7",
                "macro_name": "STM32_D11_SPI_ETHERNET_PIN"
            },
            "clock_source": {
                "help": "Mask value : USE_PLL_HSE_EXTC | USE_PLL_HSE_XTAL (need HW patch) | USE_PLL_HSI",
                "value": "USE_PLL_HSE_EXTC|USE_PLL_HSI",
                "macro_name": "CLOCK_SOURCE"
            },
            "clock_source_usb": {
                "help": "As 48 Mhz clock is configured for USB, SYSCLK has to be reduced from 180 to 168 MHz (set 0 for the max SYSCLK value)",
                "value": "1",
                "macro_name": "CLOCK_SOURCE_USB"
            }
        },
        "extra_labels_add": ["STM32F4", "STM32F439", "STM32F439ZI", "STM32F439xx", "STM32F439xI"],
        "macros_add": ["MBEDTLS_CONFIG_HW_SUPPORT", "USB_STM_HAL", "USBHOST_OTHER"],
        "device_has_add": ["ANALOGOUT", "CAN", "LOWPOWERTIMER", "SERIAL_FC", "TRNG", "FLASH"],
        "detect_code": ["0797"],
        "features": ["LWIP"],
        "release_versions": ["2", "5"],
        "device_name" : "STM32F439ZI",
        "bootloader_supported": true
    },
    "NUCLEO_F446RE": {
        "inherits": ["FAMILY_STM32"],
        "supported_form_factors": ["ARDUINO", "MORPHO"],
        "core": "Cortex-M4F",
        "extra_labels_add": ["STM32F4", "STM32F446xE", "STM32F446RE"],
        "config": {
            "clock_source": {
                "help": "Mask value : USE_PLL_HSE_EXTC | USE_PLL_HSE_XTAL (need HW patch) | USE_PLL_HSI",
                "value": "USE_PLL_HSE_EXTC|USE_PLL_HSI",
                "macro_name": "CLOCK_SOURCE"
            }
        },
        "detect_code": ["0777"],
        "macros_add": ["USB_STM_HAL", "USBHOST_OTHER"],
        "device_has_add": ["ANALOGOUT", "CAN", "LOWPOWERTIMER", "SERIAL_ASYNCH", "SERIAL_FC", "FLASH"],
        "release_versions": ["2", "5"],
        "device_name": "STM32F446RE",
        "bootloader_supported": true
    },
    "NUCLEO_F446ZE": {
        "inherits": ["FAMILY_STM32"],
        "supported_form_factors": ["ARDUINO", "MORPHO"],
        "core": "Cortex-M4F",
        "extra_labels_add": ["STM32F4", "STM32F446xE", "STM32F446ZE"],
        "config": {
            "clock_source": {
                "help": "Mask value : USE_PLL_HSE_EXTC | USE_PLL_HSE_XTAL (need HW patch) | USE_PLL_HSI",
                "value": "USE_PLL_HSE_EXTC|USE_PLL_HSI",
                "macro_name": "CLOCK_SOURCE"
            }
        },
        "detect_code": ["0778"],
        "macros_add": ["USB_STM_HAL", "USBHOST_OTHER"],
        "device_has_add": ["ANALOGOUT", "CAN", "LOWPOWERTIMER", "SERIAL_ASYNCH", "SERIAL_FC", "FLASH"],
        "release_versions": ["2", "5"],
        "device_name": "STM32F446ZE"
    },
    "B96B_F446VE": {
        "inherits": ["FAMILY_STM32"],
        "supported_form_factors": ["ARDUINO", "MORPHO"],
        "core": "Cortex-M4F",
        "extra_labels_add": ["STM32F4", "STM32F446xE", "STM32F446VE"],
        "detect_code": ["0840"],
        "device_has_add": ["ANALOGOUT", "CAN", "LOWPOWERTIMER", "SERIAL_ASYNCH", "SERIAL_FC", "FLASH"],
        "release_versions": ["2", "5"],
        "device_name":"STM32F446VE"
    },
    "NUCLEO_F746ZG": {
        "inherits": ["FAMILY_STM32"],
        "core": "Cortex-M7F",
        "extra_labels_add": ["STM32F7", "STM32F746", "STM32F746xG", "STM32F746ZG"],
        "config": {
            "d11_configuration": {
                "help": "Value: PA_7 for the default board configuration, PB_5 in case of solder bridge update (SB121 off/ SB122 on)",
                "value": "PA_7",
                "macro_name": "STM32_D11_SPI_ETHERNET_PIN"
            },
            "clock_source": {
                "help": "Mask value : USE_PLL_HSE_EXTC | USE_PLL_HSE_XTAL (need HW patch) | USE_PLL_HSI",
                "value": "USE_PLL_HSE_EXTC|USE_PLL_HSI",
                "macro_name": "CLOCK_SOURCE"
            }
        },
        "macros_add": ["USBHOST_OTHER"],
        "supported_form_factors": ["ARDUINO"],
        "detect_code": ["0816"],
        "device_has_add": ["ANALOGOUT", "CAN", "LOWPOWERTIMER", "SERIAL_ASYNCH", "TRNG", "FLASH"],
        "features": ["LWIP"],
        "release_versions": ["2", "5"],
        "device_name": "STM32F746ZG"
    },
    "NUCLEO_F756ZG": {
        "inherits": ["FAMILY_STM32"],
        "core": "Cortex-M7F",
        "extra_labels_add": ["STM32F7", "STM32F756", "STM32F756xG", "STM32F756ZG"],
        "config": {
            "d11_configuration": {
                "help": "Value: PA_7 for the default board configuration, PB_5 in case of solder bridge update (SB121 off/ SB122 on)",
                "value": "PA_7",
                "macro_name": "STM32_D11_SPI_ETHERNET_PIN"
            },
            "clock_source": {
                "help": "Mask value : USE_PLL_HSE_EXTC | USE_PLL_HSE_XTAL (need HW patch) | USE_PLL_HSI",
                "value": "USE_PLL_HSE_EXTC|USE_PLL_HSI",
                "macro_name": "CLOCK_SOURCE"
            }
        },
        "macros_add": ["TRANSACTION_QUEUE_SIZE_SPI=2", "USBHOST_OTHER", "MBEDTLS_CONFIG_HW_SUPPORT"],
        "supported_form_factors": ["ARDUINO"],
        "detect_code": ["0819"],
        "device_has_add": ["ANALOGOUT", "CAN", "LOWPOWERTIMER", "SERIAL_ASYNCH", "TRNG", "FLASH"],
        "features": ["LWIP"],
        "release_versions": ["2", "5"],
        "device_name": "STM32F756ZG"
    },
    "NUCLEO_F767ZI": {
        "inherits": ["FAMILY_STM32"],
        "core": "Cortex-M7FD",
        "extra_labels_add": ["STM32F7", "STM32F767", "STM32F767xI", "STM32F767ZI"],
        "config": {
            "d11_configuration": {
                "help": "Value: PA_7 for the default board configuration, PB_5 in case of solder bridge update (SB121 off/ SB122 on)",
                "value": "PA_7",
                "macro_name": "STM32_D11_SPI_ETHERNET_PIN"
            },
            "clock_source": {
                "help": "Mask value : USE_PLL_HSE_EXTC | USE_PLL_HSE_XTAL (need HW patch) | USE_PLL_HSI",
                "value": "USE_PLL_HSE_EXTC|USE_PLL_HSI",
                "macro_name": "CLOCK_SOURCE"
            }
        },
        "supported_form_factors": ["ARDUINO"],
        "macros_add": ["USBHOST_OTHER"],
        "detect_code": ["0818"],
        "device_has_add": ["ANALOGOUT", "CAN", "LOWPOWERTIMER", "SERIAL_ASYNCH", "TRNG", "FLASH"],
        "features": ["LWIP"],
        "release_versions": ["2", "5"],
        "device_name": "STM32F767ZI"
    },
    "NUCLEO_L011K4": {
        "inherits": ["FAMILY_STM32"],
        "core": "Cortex-M0+",
        "extra_labels_add": ["STM32L0", "STM32L011K4"],
        "supported_toolchains": ["uARM"],
        "default_toolchain": "uARM",
        "supported_form_factors": ["ARDUINO"],
        "config": {
            "clock_source": {
                "help": "Mask value : USE_PLL_HSE_EXTC | USE_PLL_HSE_XTAL (need HW patch) | USE_PLL_HSI",
                "value": "USE_PLL_HSE_EXTC|USE_PLL_HSI",
                "macro_name": "CLOCK_SOURCE"
            }
        },
        "detect_code": ["0780"],
        "device_has_add": ["LOWPOWERTIMER", "SERIAL_FC", "FLASH"],
        "default_lib": "small",
        "release_versions": ["2"],
        "device_name": "STM32L011K4"
    },
    "NUCLEO_L031K6": {
        "inherits": ["FAMILY_STM32"],
        "core": "Cortex-M0+",
        "extra_labels_add": ["STM32L0", "STM32L031K6"],
        "default_toolchain": "uARM",
        "supported_form_factors": ["ARDUINO"],
        "config": {
            "clock_source": {
                "help": "Mask value : USE_PLL_HSE_EXTC (need HW patch) | USE_PLL_HSE_XTAL (need HW patch) | USE_PLL_HSI",
                "value": "USE_PLL_HSI",
                "macro_name": "CLOCK_SOURCE"
            }
        },
        "detect_code": ["0790"],
        "device_has_add": ["LOWPOWERTIMER", "SERIAL_FC", "FLASH"],
        "default_lib": "small",
        "release_versions": ["2"],
        "device_name": "STM32L031K6"
    },
    "NUCLEO_L053R8": {
        "inherits": ["FAMILY_STM32"],
        "supported_form_factors": ["ARDUINO", "MORPHO"],
        "core": "Cortex-M0+",
        "extra_labels_add": ["STM32L0", "STM32L053x8", "STM32L053R8"],
        "config": {
            "clock_source": {
                "help": "Mask value : USE_PLL_HSE_EXTC | USE_PLL_HSE_XTAL (need HW patch) | USE_PLL_HSI",
                "value": "USE_PLL_HSE_EXTC|USE_PLL_HSI",
                "macro_name": "CLOCK_SOURCE"
            }
        },
        "detect_code": ["0715"],
        "device_has_add": ["ANALOGOUT", "LOWPOWERTIMER", "SERIAL_FC", "SERIAL_ASYNCH", "FLASH"],
        "default_lib": "small",
        "release_versions": ["2"],
        "device_name": "STM32L053R8"
    },
    "NUCLEO_L073RZ": {
        "inherits": ["FAMILY_STM32"],
        "supported_form_factors": ["ARDUINO", "MORPHO"],
        "core": "Cortex-M0+",
        "extra_labels_add": ["STM32L0", "STM32L073RZ", "STM32L073xx"],
        "config": {
            "clock_source": {
                "help": "Mask value : USE_PLL_HSE_EXTC | USE_PLL_HSE_XTAL (need HW patch) | USE_PLL_HSI",
                "value": "USE_PLL_HSE_EXTC|USE_PLL_HSI",
                "macro_name": "CLOCK_SOURCE"
            }
        },
        "detect_code": ["0760"],
        "device_has_add": ["ANALOGOUT", "LOWPOWERTIMER", "SERIAL_FC", "SERIAL_ASYNCH", "TRNG", "FLASH"],
        "release_versions": ["2", "5"],
        "device_name": "STM32L073RZ"
    },
    "NUCLEO_L152RE": {
        "inherits": ["FAMILY_STM32"],
        "supported_form_factors": ["ARDUINO", "MORPHO"],
        "core": "Cortex-M3",
        "extra_labels_add": ["STM32L1", "STM32L152RE"],
        "config": {
            "clock_source": {
                "help": "Mask value : USE_PLL_HSE_EXTC | USE_PLL_HSE_XTAL (need HW patch) | USE_PLL_HSI",
                "value": "USE_PLL_HSE_EXTC|USE_PLL_HSI",
                "macro_name": "CLOCK_SOURCE"
            }
        },
        "detect_code": ["0710"],
        "device_has_add": ["ANALOGOUT", "LOWPOWERTIMER", "SERIAL_ASYNCH", "SERIAL_FC", "FLASH"],
        "release_versions": ["2", "5"],
        "device_name": "STM32L152RE"
    },
    "NUCLEO_L432KC": {
        "inherits": ["FAMILY_STM32"],
        "supported_form_factors": ["ARDUINO"],
        "core": "Cortex-M4F",
        "extra_labels_add": ["STM32L4", "STM32L432xC", "STM32L432KC"],
        "config": {
            "clock_source": {
                "help": "Mask value : USE_PLL_HSE_EXTC (need HW patch) | USE_PLL_HSE_XTAL (need HW patch) | USE_PLL_HSI | USE_PLL_MSI",
                "value": "USE_PLL_MSI",
                "macro_name": "CLOCK_SOURCE"
            }
        },
        "detect_code": ["0770"],
        "device_has_add": ["ANALOGOUT", "LOWPOWERTIMER", "SERIAL_ASYNCH", "SERIAL_FC", "CAN", "TRNG", "FLASH"],
        "release_versions": ["2", "5"],
        "device_name": "STM32L432KC",
        "bootloader_supported": true
    },
    "NUCLEO_L433RC_P": {
        "inherits": ["FAMILY_STM32"],
        "supported_form_factors": ["ARDUINO", "MORPHO"],
        "core": "Cortex-M4F",
        "extra_labels_add": ["STM32L4", "STM32L433xC", "STM32L433RC"],
        "config": {
            "clock_source": {
                "help": "Mask value : USE_PLL_HSE_EXTC (need HW patch) | USE_PLL_HSE_XTAL (need HW patch) | USE_PLL_HSI | USE_PLL_MSI",
                "value": "USE_PLL_MSI",
                "macro_name": "CLOCK_SOURCE"
            }
        },
        "detect_code": ["0770"],
        "device_has_add": ["ANALOGOUT", "LOWPOWERTIMER", "SERIAL_ASYNCH", "SERIAL_FC", "CAN", "TRNG", "FLASH"],
        "release_versions": ["2", "5"],
        "device_name": "STM32L433RC",
        "bootloader_supported": true
<<<<<<< HEAD
    },
    "NUCLEO_L433RC_P": {
        "inherits": ["FAMILY_STM32"],
        "supported_form_factors": ["ARDUINO", "MORPHO"],
        "core": "Cortex-M4F",
        "extra_labels_add": ["STM32L4", "STM32L433xC", "STM32L433RC"],
        "config": {
            "clock_source": {
                "help": "Mask value : USE_PLL_HSE_EXTC (need HW patch) | USE_PLL_HSE_XTAL (need HW patch) | USE_PLL_HSI | USE_PLL_MSI",
                "value": "USE_PLL_MSI",
                "macro_name": "CLOCK_SOURCE"
            }
        },
        "detect_code": ["0770"],
        "device_has_add": ["ANALOGOUT", "LOWPOWERTIMER", "SERIAL_ASYNCH", "SERIAL_FC", "CAN", "TRNG", "FLASH"],
        "release_versions": ["2", "5"],
        "device_name": "STM32L433RC",
        "bootloader_supported": true
=======
>>>>>>> 9037ea16
    },
    "NUCLEO_L476RG": {
        "inherits": ["FAMILY_STM32"],
        "supported_form_factors": ["ARDUINO", "MORPHO"],
        "core": "Cortex-M4F",
        "extra_labels_add": ["STM32L4", "STM32L476RG", "STM32L476xG"],
        "config": {
            "clock_source": {
                "help": "Mask value : USE_PLL_HSE_EXTC (need HW patch) | USE_PLL_HSE_XTAL (need HW patch) | USE_PLL_HSI | USE_PLL_MSI",
                "value": "USE_PLL_MSI",
                "macro_name": "CLOCK_SOURCE"
            }
        },
        "detect_code": ["0765"],
        "macros_add": ["USBHOST_OTHER"],
        "device_has_add": ["ANALOGOUT", "CAN", "LOWPOWERTIMER", "SERIAL_ASYNCH", "SERIAL_FC", "TRNG", "FLASH"],
        "release_versions": ["2", "5"],
        "device_name": "STM32L476RG",
        "bootloader_supported": true
    },
    "SILICA_SENSOR_NODE": {
        "inherits": ["FAMILY_STM32"],
        "core": "Cortex-M4F",
        "default_toolchain": "GCC_ARM",
        "extra_labels_add": ["STM32L4", "STM32L476xG", "STM32L476JG"],
        "config": {
            "clock_source": {
                "help": "Mask value : USE_PLL_HSE_EXTC (need HW patch) | USE_PLL_HSE_XTAL (need HW patch) | USE_PLL_HSI | USE_PLL_MSI",
                "value": "USE_PLL_MSI",
                "macro_name": "CLOCK_SOURCE"
            }
        },
        "detect_code": ["0766"],
        "macros_add": ["USBHOST_OTHER"],
        "device_has_add": ["ANALOGOUT", "CAN", "LOWPOWERTIMER", "SERIAL_ASYNCH", "SERIAL_FC", "TRNG", "FLASH"],
        "release_versions": ["5"],
        "device_name": "STM32L476JG"
    },
    "NUCLEO_L486RG": {
        "inherits": ["FAMILY_STM32"],
        "supported_form_factors": ["ARDUINO", "MORPHO"],
        "core": "Cortex-M4F",
        "extra_labels_add": ["STM32L4", "STM32L486RG", "STM32L486xG"],
        "config": {
            "clock_source": {
                "help": "Mask value : USE_PLL_HSE_EXTC (need HW patch) | USE_PLL_HSE_XTAL (need HW patch) | USE_PLL_HSI | USE_PLL_MSI",
                "value": "USE_PLL_MSI",
                "macro_name": "CLOCK_SOURCE"
            }
        },
        "detect_code": ["0827"],
        "macros_add": ["USBHOST_OTHER", "MBEDTLS_CONFIG_HW_SUPPORT"],
        "device_has_add": ["ANALOGOUT", "CAN", "LOWPOWERTIMER", "SERIAL_ASYNCH", "SERIAL_FC", "TRNG", "FLASH"],
        "release_versions": ["2", "5"],
        "device_name": "STM32L486RG"
    },
    "ARCH_MAX": {
        "inherits": ["FAMILY_STM32"],
        "supported_form_factors": ["ARDUINO"],
        "core": "Cortex-M4F",
        "supported_toolchains": ["ARM", "uARM", "GCC_ARM"],
        "program_cycle_s": 2,
        "extra_labels_add": ["STM32F4", "STM32F407", "STM32F407xG", "STM32F407VG"],
        "device_has_add": ["ANALOGOUT"],
        "release_versions": ["2"],
        "device_name": "STM32F407VG"
    },
    "DISCO_F051R8": {
        "inherits": ["FAMILY_STM32"],
        "core": "Cortex-M0",
        "extra_labels_add": ["STM32F0", "STM32F051", "STM32F051R8"],
        "supported_toolchains": ["GCC_ARM"],
        "config": {
            "clock_source": {
                "help": "Mask value : USE_PLL_HSE_EXTC | USE_PLL_HSE_XTAL (need HW patch) | USE_PLL_HSI",
                "value": "USE_PLL_HSE_EXTC|USE_PLL_HSI",
                "macro_name": "CLOCK_SOURCE"
            }
        },
        "macros_add": ["CMSIS_VECTAB_VIRTUAL", "CMSIS_VECTAB_VIRTUAL_HEADER_FILE=\"cmsis_nvic.h\""],
        "device_has_add": ["SERIAL_FC"],
        "device_name": "STM32F051R8"
    },
    "DISCO_F100RB": {
        "inherits": ["FAMILY_STM32"],
        "core": "Cortex-M3",
        "extra_labels_add": ["STM32F1", "STM32F100RB"],
        "supported_toolchains": ["GCC_ARM"],
        "device_has_add": [],
        "device_name": "STM32F100RB"
    },
    "DISCO_F303VC": {
        "inherits": ["FAMILY_STM32"],
        "core": "Cortex-M4F",
        "extra_labels_add": ["STM32F3", "STM32F303", "STM32F303xC", "STM32F303VC"],
        "macros_add": ["RTC_LSI=1"],
        "supported_toolchains": ["GCC_ARM"],
        "device_has_add": ["ANALOGOUT", "CAN", "LOWPOWERTIMER", "SERIAL_FC"],
        "device_name": "STM32F303VC"
    },
    "DISCO_F334C8": {
        "inherits": ["FAMILY_STM32"],
        "core": "Cortex-M4F",
        "extra_labels_add": ["STM32F3", "STM32F334x8","STM32F334C8"],
        "macros_add": ["RTC_LSI=1"],
        "config": {
            "clock_source": {
                "help": "Mask value : USE_PLL_HSE_EXTC | USE_PLL_HSE_XTAL (need HW patch) | USE_PLL_HSI",
                "value": "USE_PLL_HSE_EXTC|USE_PLL_HSI",
                "macro_name": "CLOCK_SOURCE"
            }
        },
        "detect_code": ["0810"],
        "device_has_add": ["ANALOGOUT", "LOWPOWERTIMER", "SERIAL_ASYNCH", "SERIAL_FC"],
        "default_lib": "small",
        "release_versions": ["2"],
        "device_name": "STM32F334C8"
    },
    "DISCO_F407VG": {
        "inherits": ["FAMILY_STM32"],
        "core": "Cortex-M4F",
        "extra_labels_add": ["STM32F4", "STM32F407", "STM32F407xG", "STM32F407VG"],
        "supported_toolchains": ["ARM", "uARM", "GCC_ARM"],
        "macros_add": ["RTC_LSI=1", "USB_STM_HAL"],
        "device_has_add": ["ANALOGOUT"],
        "device_name": "STM32F407VG"
    },
    "DISCO_F429ZI": {
        "inherits": ["FAMILY_STM32"],
        "core": "Cortex-M4F",
        "extra_labels_add": ["STM32F4", "STM32F429", "STM32F429ZI", "STM32F429xI", "STM32F429xx"],
        "config": {
            "clock_source": {
                "help": "Mask value : USE_PLL_HSE_EXTC (need HW patch) | USE_PLL_HSE_XTAL | USE_PLL_HSI",
                "value": "USE_PLL_HSE_XTAL|USE_PLL_HSI",
                "macro_name": "CLOCK_SOURCE"
            },
            "clock_source_usb": {
                "help": "As 48 Mhz clock is configured for USB, SYSCLK has to be reduced from 180 to 168 MHz (set 0 for the max SYSCLK value)",
                "value": "1",
                "macro_name": "CLOCK_SOURCE_USB"
            }
        },
        "macros_add": ["RTC_LSI=1", "USB_STM_HAL", "USBHOST_OTHER"],
        "device_has_add": ["ANALOGOUT", "CAN", "SERIAL_ASYNCH", "SERIAL_FC", "TRNG", "FLASH"],
        "release_versions": ["2", "5"],
        "device_name": "STM32F429ZI"
    },
    "DISCO_F469NI": {
        "inherits": ["FAMILY_STM32"],
        "supported_form_factors": ["ARDUINO"],
        "core": "Cortex-M4F",
        "extra_labels_add": ["STM32F4", "STM32F469", "STM32F469NI", "STM32F469xI", "STM32F469xx"],
        "config": {
            "clock_source": {
                "help": "Mask value : USE_PLL_HSE_EXTC (need HW patch) | USE_PLL_HSE_XTAL | USE_PLL_HSI",
                "value": "USE_PLL_HSE_XTAL|USE_PLL_HSI",
                "macro_name": "CLOCK_SOURCE"
            }
        },
        "detect_code": ["0788"],
        "macros_add": ["USB_STM_HAL"],
        "device_has_add": ["ANALOGOUT", "CAN", "LOWPOWERTIMER", "SERIAL_FC", "TRNG", "FLASH"],
        "release_versions": ["2", "5"],
        "device_name": "STM32F469NI"
    },
    "DISCO_L053C8": {
        "inherits": ["FAMILY_STM32"],
        "core": "Cortex-M0+",
        "extra_labels_add": ["STM32L0", "STM32L053x8", "STM32L053C8"],
        "macros": ["RTC_LSI=1"],
        "config": {
            "clock_source": {
                "help": "Mask value : USE_PLL_HSE_EXTC | USE_PLL_HSE_XTAL (need HW patch) | USE_PLL_HSI",
                "value": "USE_PLL_HSE_EXTC|USE_PLL_HSI",
                "macro_name": "CLOCK_SOURCE"
            }
        },
        "device_has_add": ["ANALOGOUT", "LOWPOWERTIMER", "SERIAL_FC", "FLASH"],
        "default_lib": "small",
        "release_versions": ["2"],
        "device_name": "STM32L053C8"
    },
    "DISCO_L072CZ_LRWAN1": {
        "inherits": ["FAMILY_STM32"],
        "core": "Cortex-M0+",
        "extra_labels_add": ["STM32L0", "STM32L072CZ", "STM32L072xx"],
        "supported_form_factors": ["ARDUINO", "MORPHO"],
        "config": {
            "clock_source": {
                "help": "Mask value : USE_PLL_HSE_EXTC (need HW patch) | USE_PLL_HSE_XTAL (need HW patch) | USE_PLL_HSI",
                "value": "USE_PLL_HSI",
                "macro_name": "CLOCK_SOURCE"
            }
        },
        "detect_code": ["0833"],
        "device_has_add": ["ANALOGOUT", "LOWPOWERTIMER", "SERIAL_FC", "SERIAL_ASYNCH", "TRNG", "FLASH"],
        "release_versions": ["2", "5"],
        "device_name": "STM32L072CZ"
    },
    "DISCO_F746NG": {
        "inherits": ["FAMILY_STM32"],
        "core": "Cortex-M7F",
        "extra_labels_add": ["STM32F7", "STM32F746", "STM32F746xG", "STM32F746NG"],
        "supported_form_factors": ["ARDUINO"],
        "config": {
            "clock_source": {
                "help": "Mask value : USE_PLL_HSE_EXTC | USE_PLL_HSE_XTAL | USE_PLL_HSI",
                "value": "USE_PLL_HSE_XTAL|USE_PLL_HSI",
                "macro_name": "CLOCK_SOURCE"
            }
        },
        "detect_code": ["0815"],
        "device_has_add": ["ANALOGOUT", "CAN", "LOWPOWERTIMER", "SERIAL_ASYNCH", "TRNG", "FLASH"],
        "features": ["LWIP"],
        "release_versions": ["2", "5"],
        "device_name": "STM32F746NG"
    },
    "DISCO_F769NI": {
        "inherits": ["FAMILY_STM32"],
        "core": "Cortex-M7FD",
        "extra_labels_add": ["STM32F7", "STM32F769", "STM32F769xI", "STM32F769NI"],
        "supported_form_factors": ["ARDUINO"],
        "config": {
            "clock_source": {
                "help": "Mask value : USE_PLL_HSE_EXTC | USE_PLL_HSE_XTAL | USE_PLL_HSI",
                "value": "USE_PLL_HSE_XTAL|USE_PLL_HSI",
                "macro_name": "CLOCK_SOURCE"
            }
        },
        "detect_code": ["0817"],
        "device_has_add": ["ANALOGOUT", "CAN", "LOWPOWERTIMER", "SERIAL_ASYNCH", "TRNG", "FLASH"],
        "features": ["LWIP"],
        "release_versions": ["2", "5"],
        "device_name": "STM32F769NI"
    },
    "DISCO_L475VG_IOT01A": {
        "inherits": ["FAMILY_STM32"],
        "core": "Cortex-M4F",
        "extra_labels_add": ["STM32L4", "STM32L475xG", "STM32L475VG"],
        "config": {
            "clock_source": {
                "help": "Mask value : USE_PLL_HSE_EXTC (need HW patch) | USE_PLL_HSE_XTAL (need HW patch) | USE_PLL_HSI | USE_PLL_MSI",
                "value": "USE_PLL_MSI",
                "macro_name": "CLOCK_SOURCE"
            }
        },
        "supported_form_factors": ["ARDUINO"],
        "detect_code": ["0764"],
        "macros_add": ["USBHOST_OTHER"],
        "device_has_add": ["ANALOGOUT", "CAN", "LOWPOWERTIMER", "SERIAL_FC", "TRNG", "FLASH"],
        "release_versions": ["2", "5"],
        "device_name": "STM32L475VG",
        "bootloader_supported": true
    },
    "DISCO_L476VG": {
        "inherits": ["FAMILY_STM32"],
        "core": "Cortex-M4F",
        "extra_labels_add": ["STM32L4", "STM32L476xG", "STM32L476VG"],
        "config": {
            "clock_source": {
                "help": "Mask value : USE_PLL_HSE_EXTC (need HW patch) | USE_PLL_HSE_XTAL (need HW patch) | USE_PLL_HSI | USE_PLL_MSI",
                "value": "USE_PLL_MSI",
                "macro_name": "CLOCK_SOURCE"
            }
        },
        "detect_code": ["0820"],
        "macros_add": ["USBHOST_OTHER"],
        "device_has_add": ["ANALOGOUT", "CAN", "LOWPOWERTIMER", "SERIAL_FC", "TRNG", "FLASH"],
        "release_versions": ["2", "5"],
        "device_name": "STM32L476VG",
        "bootloader_supported": true
    },
    "MTS_MDOT_F405RG": {
        "inherits": ["FAMILY_STM32"],
        "core": "Cortex-M4F",
        "extra_labels_add": ["STM32F4", "STM32F405RG"],
        "is_disk_virtual": true,
        "macros_add": ["HSE_VALUE=26000000"],
        "device_has_add": ["ANALOGOUT"],
        "release_versions": ["2"],
        "device_name": "STM32F405RG"
    },
    "MTS_MDOT_F411RE": {
        "inherits": ["FAMILY_STM32"],
        "core": "Cortex-M4F",
        "extra_labels_add": ["STM32F4", "STM32F411RE"],
        "macros_add": ["HSE_VALUE=26000000", "USE_PLL_HSE_EXTC=0", "VECT_TAB_OFFSET=0x00010000"],
        "post_binary_hook": {
            "function": "MTSCode.combine_bins_mts_dot",
            "toolchains": ["GCC_ARM", "ARM_STD", "ARM_MICRO", "IAR"]
        },
        "device_has_add": [],
        "release_versions": ["2", "5"],
        "device_name": "STM32F411RE"
    },
    "MTS_DRAGONFLY_F411RE": {
        "inherits": ["FAMILY_STM32"],
        "core": "Cortex-M4F",
        "extra_labels_add": ["STM32F4", "STM32F411RE"],
        "config": {
            "modem_is_on_board": {
                "help": "Value: Tells the build system that the modem is on-board as oppose to a plug-in shield/module.",
                "value": 1,
                "macro_name": "MODEM_ON_BOARD"
            },
            "modem_data_connection_type": {
                "help": "Value: Defines how an on-board modem is wired up to the MCU, e.g., data connection can be a UART or USB and so forth.",
                "value": 1,
                "macro_name": "MODEM_ON_BOARD_UART"
            }
        },
        "macros_add": ["HSE_VALUE=26000000", "VECT_TAB_OFFSET=0x08010000", "RTC_LSI=1"],
        "post_binary_hook": {
            "function": "MTSCode.combine_bins_mts_dragonfly",
            "toolchains": ["GCC_ARM", "ARM_STD", "ARM_MICRO", "IAR"]
        },
        "device_has_add": [],
        "release_versions": ["2", "5"],
        "device_name": "STM32F411RE"
    },
    "XDOT_L151CC": {
        "inherits": ["FAMILY_STM32"],
        "core": "Cortex-M3",
        "default_toolchain": "ARM",
        "extra_labels_add": ["STM32L1", "STM32L151CC"],
        "config": {
            "hse_value": {
            "value": "24000000",
            "macro_name": "HSE_VALUE"
            }
        },
        "supported_toolchains": ["ARM", "GCC_ARM", "IAR"],
        "device_has_add": ["ANALOGOUT", "FLASH"],
        "release_versions": ["5"],
        "device_name": "STM32L151CC",
        "bootloader_supported": true
    },
    "FF1705_L151CC": {
        "supported_form_factors": ["ARDUINO"],
        "inherits": ["XDOT_L151CC"],
        "detect_code": ["8080"]
    },
    "MOTE_L152RC": {
        "inherits": ["FAMILY_STM32"],
        "core": "Cortex-M3",
        "default_toolchain": "uARM",
        "extra_labels_add": ["STM32L1", "STM32L152RC"],
        "macros": ["RTC_LSI=1"],
        "detect_code": ["4100"],
        "device_has_add": ["ANALOGOUT"],
        "default_lib": "small",
        "release_versions": ["2"],
        "device_name": "STM32L152RC"
    },
    "DISCO_F401VC": {
        "inherits": ["FAMILY_STM32"],
        "core": "Cortex-M4F",
        "default_toolchain": "GCC_ARM",
        "extra_labels_add": ["STM32F4", "STM32F401", "STM32F401xC", "STM32F401VC"],
        "supported_toolchains": ["GCC_ARM"],
        "device_has_add": [],
        "device_name": "STM32F401VC"
    },
    "MODULE_UBLOX_ODIN_W2": {
        "inherits": ["FAMILY_STM32"],
        "core": "Cortex-M4F",
        "extra_labels_add": ["STM32F4", "STM32F439", "STM32F439ZI","STM32F439xx", "STM32F439xI"],
        "macros": ["MBEDTLS_CONFIG_HW_SUPPORT", "HSE_VALUE=24000000", "HSE_STARTUP_TIMEOUT=5000", "CB_INTERFACE_SDIO","CB_CHIP_WL18XX","SUPPORT_80211D_ALWAYS","WLAN_ENABLED","MBEDTLS_ARC4_C","MBEDTLS_DES_C","MBEDTLS_MD4_C","MBEDTLS_MD5_C","MBEDTLS_SHA1_C"],
        "device_has_add": ["CAN", "EMAC", "TRNG", "FLASH"],
        "device_has_remove": ["RTC", "SLEEP"],
        "features": ["LWIP"],
        "device_name": "STM32F439ZI",
        "bootloader_supported": true
    },
    "UBLOX_EVK_ODIN_W2": {
        "inherits": ["MODULE_UBLOX_ODIN_W2"],
        "supported_form_factors": ["ARDUINO"],
        "release_versions": ["5"],
        "config": {
            "usb_tx": {
                "help": "Value: D8(default) or D1",
                "value": "D8"
            },
            "usb_rx": {
                "help": "Value: D2(default) or D0",
                "value": "D2"
            },
            "stdio_uart": {
                "help": "Value: UART_1(default) or UART_3",
                "value": "UART_1",
                "macro_name": "STDIO_UART"
            }
        }
    },
    "MBED_CONNECT_ODIN": {
        "inherits": ["MODULE_UBLOX_ODIN_W2"],
        "release_versions": ["5"],
        "config": {
            "usb_tx": {
                "help": "Value: PA_9(default) or PD_8",
                "value": "PA_9"
            },
            "usb_rx": {
                "help": "Value: PA_10(default) or PD_9",
                "value": "PA_10"
            },
            "stdio_uart": {
                "help": "Value: UART_1(default) or UART_3",
                "value": "UART_1",
                "macro_name": "STDIO_UART"
            }
        }
    },
    "UBLOX_C030": {
        "inherits": ["FAMILY_STM32"],
        "supported_form_factors": ["ARDUINO"],
        "core": "Cortex-M4F",
        "supported_toolchains": ["GCC_ARM", "ARM", "IAR"],
        "extra_labels_add": ["STM32F4", "STM32F437", "STM32F437VG", "STM32F437xx", "STM32F437xG"],
        "config": {
            "modem_is_on_board": {
                "help": "Value: Tells the build system that the modem is on-board as oppose to a plug-in shield/module.",
                "value": 1,
                "macro_name": "MODEM_ON_BOARD"
            },
            "modem_data_connection_type": {
                "help": "Value: Defines how the modem is wired up to the MCU, e.g., data connection can be a UART or USB and so forth.",
                "value": 1,
                "macro_name": "MODEM_ON_BOARD_UART"
            }
        },
        "macros_add": ["MBEDTLS_CONFIG_HW_SUPPORT", "RTC_LSI=1", "HSE_VALUE=12000000", "GNSSBAUD=9600"],
        "device_has_add": ["ANALOGOUT", "SERIAL_FC", "TRNG", "FLASH"],
        "features": ["LWIP"],
        "public": false,
        "device_name": "STM32F437VG",
        "bootloader_supported": true
    },
    "UBLOX_C030_U201": {
        "inherits": ["UBLOX_C030"],
        "release_versions": ["5"]
    },
    "UBLOX_C030_N211": {
        "inherits": ["UBLOX_C030"],
        "release_versions": ["5"]
    },
    "NZ32_SC151": {
        "inherits": ["FAMILY_STM32"],
        "core": "Cortex-M3",
        "default_toolchain": "uARM",
        "program_cycle_s": 1.5,
        "extra_labels_add": ["STM32L1", "STM32L151RC"],
        "macros": ["RTC_LSI=1"],
        "supported_toolchains": ["ARM", "uARM", "GCC_ARM"],
        "device_has_add": ["ANALOGOUT"],
        "default_lib": "small",
        "device_name": "STM32L151RC"
    },
    "MCU_NRF51": {
        "inherits": ["Target"],
        "core": "Cortex-M0",
        "OVERRIDE_BOOTLOADER_FILENAME": "nrf51822_bootloader.hex",
        "macros": ["NRF51", "TARGET_NRF51822", "CMSIS_VECTAB_VIRTUAL", "CMSIS_VECTAB_VIRTUAL_HEADER_FILE=\"cmsis_nvic.h\""],
        "MERGE_BOOTLOADER": false,
        "extra_labels": ["NORDIC", "MCU_NRF51", "MCU_NRF51822"],
        "OUTPUT_EXT": "hex",
        "is_disk_virtual": true,
        "supported_toolchains": ["ARM", "GCC_ARM"],
        "public": false,
        "MERGE_SOFT_DEVICE": true,
        "EXPECTED_SOFTDEVICES_WITH_OFFSETS": [
            {
                "boot": "s130_nrf51_1.0.0_bootloader.hex",
                "name": "s130_nrf51_1.0.0_softdevice.hex",
                "offset": 114688
            },
            {
                "boot": "s110_nrf51822_8.0.0_bootloader.hex",
                "name": "s110_nrf51822_8.0.0_softdevice.hex",
                "offset": 98304
            },
            {
                "boot": "s110_nrf51822_7.1.0_bootloader.hex",
                "name": "s110_nrf51822_7.1.0_softdevice.hex",
                "offset": 90112
            },
            {
                "boot": "s110_nrf51822_7.0.0_bootloader.hex",
                "name": "s110_nrf51822_7.0.0_softdevice.hex",
                "offset": 90112
            },
            {
                "boot": "s110_nrf51822_6.0.0_bootloader.hex",
                "name": "s110_nrf51822_6.0.0_softdevice.hex",
                "offset": 81920
            }
        ],
        "detect_code": ["1070"],
        "post_binary_hook": {
            "function": "MCU_NRF51Code.binary_hook",
            "toolchains": ["ARM_STD", "GCC_ARM"]
        },
        "program_cycle_s": 6,
        "features": ["BLE"],
        "device_has": ["ANALOGIN", "I2C", "INTERRUPTIN", "PORTIN", "PORTINOUT", "PORTOUT", "PWMOUT", "SERIAL", "SLEEP", "SPI", "SPISLAVE"]
    },
    "MCU_NRF51_16K_BASE": {
        "inherits": ["MCU_NRF51"],
        "extra_labels_add": ["MCU_NORDIC_16K", "MCU_NRF51_16K"],
        "macros_add": ["TARGET_MCU_NORDIC_16K", "TARGET_MCU_NRF51_16K"],
        "public": false,
        "default_lib": "small"
    },
    "MCU_NRF51_16K_BOOT_BASE": {
        "inherits": ["MCU_NRF51_16K_BASE"],
        "MERGE_BOOTLOADER": true,
        "extra_labels_add": ["MCU_NRF51_16K_BOOT"],
        "macros_add": ["TARGET_MCU_NRF51_16K_BOOT", "TARGET_OTA_ENABLED"],
        "public": false
    },
    "MCU_NRF51_16K_OTA_BASE": {
        "inherits": ["MCU_NRF51_16K_BASE"],
        "public": false,
        "extra_labels_add": ["MCU_NRF51_16K_OTA"],
        "macros_add": ["TARGET_MCU_NRF51_16K_OTA", "TARGET_OTA_ENABLED"],
        "MERGE_SOFT_DEVICE": false
    },
    "MCU_NRF51_16K": {
        "inherits": ["MCU_NRF51_16K_BASE"],
        "extra_labels_add": ["MCU_NRF51_16K_S130"],
        "macros_add": ["TARGET_MCU_NRF51_16K_S130"],
        "public": false
    },
    "MCU_NRF51_S110": {
        "extra_labels_add": ["MCU_NRF51_16K_S110"],
        "macros_add": ["TARGET_MCU_NRF51_16K_S110"],
        "EXPECTED_SOFTDEVICES_WITH_OFFSETS": [
            {
                "name": "s110_nrf51822_8.0.0_softdevice.hex",
                "boot": "s110_nrf51822_8.0.0_bootloader.hex",
                "offset": 98304
            },
            {
                "name": "s110_nrf51822_7.1.0_softdevice.hex",
                "boot": "s110_nrf51822_7.1.0_bootloader.hex",
                "offset": 90112
            }
        ],
        "public": false
    },
    "MCU_NRF51_16K_S110": {
        "inherits": ["MCU_NRF51_S110", "MCU_NRF51_16K_BASE"],
        "public": false
    },
    "MCU_NRF51_16K_BOOT": {
        "inherits": ["MCU_NRF51_16K_BOOT_BASE"],
        "extra_labels_add": ["MCU_NRF51_16K_S130"],
        "macros_add": ["TARGET_MCU_NRF51_16K_S130"],
        "public": false
    },
    "MCU_NRF51_16K_BOOT_S110": {
        "inherits": ["MCU_NRF51_S110", "MCU_NRF51_16K_BOOT_BASE"],
        "public": false
    },
    "MCU_NRF51_16K_OTA": {
        "inherits": ["MCU_NRF51_16K_OTA_BASE"],
        "extra_labels_add": ["MCU_NRF51_16K_S130"],
        "macros_add": ["TARGET_MCU_NRF51_16K_S130"],
        "public": false
    },
    "MCU_NRF51_16K_OTA_S110": {
        "inherits": ["MCU_NRF51_S110", "MCU_NRF51_16K_OTA_BASE"],
        "public": false
    },
    "MCU_NRF51_32K": {
        "inherits": ["MCU_NRF51"],
        "extra_labels_add": ["MCU_NORDIC_32K", "MCU_NRF51_32K"],
        "macros_add": ["TARGET_MCU_NORDIC_32K", "TARGET_MCU_NRF51_32K"],
        "public": false
    },
    "MCU_NRF51_32K_BOOT": {
        "inherits": ["MCU_NRF51_32K"],
        "MERGE_BOOTLOADER": true,
        "extra_labels_add": ["MCU_NRF51_32K_BOOT"],
        "macros_add": ["TARGET_MCU_NRF51_32K_BOOT", "TARGET_OTA_ENABLED"],
        "public": false
    },
    "MCU_NRF51_32K_OTA": {
        "inherits": ["MCU_NRF51_32K"],
        "public": false,
        "extra_labels_add": ["MCU_NRF51_32K_OTA"],
        "macros_add": ["TARGET_MCU_NRF51_32K_OTA", "TARGET_OTA_ENABLED"],
        "MERGE_SOFT_DEVICE": false
    },
    "NRF51822": {
        "inherits": ["MCU_NRF51_16K"],
        "extra_labels_add": ["NRF51822", "NRF51822_MKIT"],
        "macros_add": ["TARGET_NRF51822_MKIT"],
        "release_versions": ["2"],
        "device_name": "nRF51822_xxAA"
    },
    "NRF51822_BOOT": {
        "inherits": ["MCU_NRF51_16K_BOOT"],
        "extra_labels_add": ["NRF51822", "NRF51822_MKIT"],
        "macros_add": ["TARGET_NRF51822_MKIT"]
    },
    "NRF51822_OTA": {
        "inherits": ["MCU_NRF51_16K_OTA"],
        "extra_labels_add": ["NRF51822", "NRF51822_MKIT"],
        "macros_add": ["TARGET_NRF51822_MKIT"]
    },
    "ARCH_BLE": {
        "supported_form_factors": ["ARDUINO"],
        "inherits": ["MCU_NRF51_16K"],
        "release_versions": ["2"],
        "device_name": "nRF51822_xxAA"
    },
    "ARCH_BLE_BOOT": {
        "supported_form_factors": ["ARDUINO"],
        "inherits": ["MCU_NRF51_16K_BOOT"],
        "extra_labels_add": ["ARCH_BLE"],
        "macros_add": ["TARGET_ARCH_BLE"]
    },
    "ARCH_BLE_OTA": {
        "supported_form_factors": ["ARDUINO"],
        "inherits": ["MCU_NRF51_16K_OTA"],
        "extra_labels_add": ["ARCH_BLE"],
        "macros_add": ["TARGET_ARCH_BLE"]
    },
    "ARCH_LINK": {
        "supported_form_factors": ["ARDUINO"],
        "inherits": ["MCU_NRF51_16K"],
        "extra_labels_add": ["ARCH_BLE"],
        "macros_add": ["TARGET_ARCH_BLE"]
    },
    "ARCH_LINK_BOOT": {
        "supported_form_factors": ["ARDUINO"],
        "inherits": ["MCU_NRF51_16K_BOOT"],
        "extra_labels_add": ["ARCH_BLE", "ARCH_LINK"],
        "macros_add": ["TARGET_ARCH_BLE", "TARGET_ARCH_LINK"]
    },
    "ARCH_LINK_OTA": {
        "supported_form_factors": ["ARDUINO"],
        "inherits": ["MCU_NRF51_16K_OTA"],
        "extra_labels_add": ["ARCH_BLE", "ARCH_LINK"],
        "macros_add": ["TARGET_ARCH_BLE", "TARGET_ARCH_LINK"]
    },
    "SEEED_TINY_BLE": {
        "inherits": ["MCU_NRF51_16K"],
        "release_versions": ["2"],
        "device_name": "nRF51822_xxAA"
    },
    "SEEED_TINY_BLE_BOOT": {
        "inherits": ["MCU_NRF51_16K_BOOT"],
        "extra_labels_add": ["SEEED_TINY_BLE"],
        "macros_add": ["TARGET_SEEED_TINY_BLE"]
    },
    "SEEED_TINY_BLE_OTA": {
        "inherits": ["MCU_NRF51_16K_OTA"],
        "extra_labels_add": ["SEEED_TINY_BLE"],
        "macros_add": ["TARGET_SEEED_TINY_BLE"]
    },
    "HRM1017": {
        "inherits": ["MCU_NRF51_16K"],
        "macros_add": ["TARGET_NRF_LFCLK_RC"],
        "release_versions": ["2"],
        "device_name": "nRF51822_xxAA"
    },
    "HRM1017_BOOT": {
        "inherits": ["MCU_NRF51_16K_BOOT"],
        "extra_labels_add": ["HRM1017"],
        "macros_add": ["TARGET_HRM1017", "TARGET_NRF_LFCLK_RC"]
    },
    "HRM1017_OTA": {
        "inherits": ["MCU_NRF51_16K_OTA"],
        "extra_labels_add": ["HRM1017"],
        "macros_add": ["TARGET_HRM1017", "TARGET_NRF_LFCLK_RC"]
    },
    "RBLAB_NRF51822": {
        "supported_form_factors": ["ARDUINO"],
        "inherits": ["MCU_NRF51_16K"],
        "release_versions": ["2"],
        "device_name": "nRF51822_xxAA"
    },
    "RBLAB_NRF51822_BOOT": {
        "supported_form_factors": ["ARDUINO"],
        "inherits": ["MCU_NRF51_16K_BOOT"],
        "extra_labels_add": ["RBLAB_NRF51822"],
        "macros_add": ["TARGET_RBLAB_NRF51822"]
    },
    "RBLAB_NRF51822_OTA": {
        "supported_form_factors": ["ARDUINO"],
        "inherits": ["MCU_NRF51_16K_OTA"],
        "extra_labels_add": ["RBLAB_NRF51822"],
        "macros_add": ["TARGET_RBLAB_NRF51822"]
    },
    "RBLAB_BLENANO": {
        "inherits": ["MCU_NRF51_16K"],
        "release_versions": ["2"]
    },
    "RBLAB_BLENANO_BOOT": {
        "inherits": ["MCU_NRF51_16K_BOOT"],
        "extra_labels_add": ["RBLAB_BLENANO"],
        "macros_add": ["TARGET_RBLAB_BLENANO"]
    },
    "RBLAB_BLENANO_OTA": {
        "inherits": ["MCU_NRF51_16K_OTA"],
        "extra_labels_add": ["RBLAB_BLENANO"],
        "macros_add": ["TARGET_RBLAB_BLENANO"]
    },
    "RBLAB_BLENANO2": {
        "supported_form_factors": ["ARDUINO"],
        "inherits": ["MCU_NRF52"],
        "macros_add": ["BOARD_PCA10040", "NRF52_PAN_12", "NRF52_PAN_15", "NRF52_PAN_58", "NRF52_PAN_55", "NRF52_PAN_54", "NRF52_PAN_31", "NRF52_PAN_30", "NRF52_PAN_51", "NRF52_PAN_36", "NRF52_PAN_53", "S132", "CONFIG_GPIO_AS_PINRESET", "BLE_STACK_SUPPORT_REQD", "SWI_DISABLE0", "NRF52_PAN_20", "NRF52_PAN_64", "NRF52_PAN_62", "NRF52_PAN_63"],
        "device_has": ["ANALOGIN", "I2C", "I2C_ASYNCH", "INTERRUPTIN", "LOWPOWERTIMER", "PORTIN", "PORTINOUT", "PORTOUT", "PWMOUT", "RTC", "SERIAL", "SERIAL_ASYNCH", "SLEEP", "SPI", "SPI_ASYNCH", "SPISLAVE"],
        "release_versions": ["2", "5"],
        "overrides": {"uart_hwfc": 0},
        "device_name": "nRF52832_xxAA"
    },
    "NRF51822_Y5_MBUG": {
        "inherits": ["MCU_NRF51_16K"]
    },
    "WALLBOT_BLE": {
        "inherits": ["MCU_NRF51_16K"],
        "release_versions": ["2"]
    },
    "WALLBOT_BLE_BOOT": {
        "inherits": ["MCU_NRF51_16K_BOOT"],
        "extra_labels_add": ["WALLBOT_BLE"],
        "macros_add": ["TARGET_WALLBOT_BLE"]
    },
    "WALLBOT_BLE_OTA": {
        "inherits": ["MCU_NRF51_16K_OTA"],
        "extra_labels_add": ["WALLBOT_BLE"],
        "macros_add": ["TARGET_WALLBOT_BLE"]
    },
    "DELTA_DFCM_NNN40": {
        "inherits": ["MCU_NRF51_32K"],
        "program_cycle_s": 10,
        "macros_add": ["TARGET_NRF_LFCLK_RC"],
        "device_has": ["ANALOGIN", "DEBUG_AWARENESS", "I2C", "INTERRUPTIN", "PORTIN", "PORTINOUT", "PORTOUT", "PWMOUT", "RTC", "SERIAL", "SLEEP", "SPI", "SPISLAVE"],
        "release_versions": ["2"],
        "device_name": "nRF51822_xxAA"
    },
    "DELTA_DFCM_NNN40_BOOT": {
        "inherits": ["MCU_NRF51_32K_BOOT"],
        "program_cycle_s": 10,
        "extra_labels_add": ["DELTA_DFCM_NNN40"],
        "macros_add": ["TARGET_DELTA_DFCM_NNN40", "TARGET_NRF_LFCLK_RC"]
    },
    "DELTA_DFCM_NNN40_OTA": {
        "inherits": ["MCU_NRF51_32K_OTA"],
        "program_cycle_s": 10,
        "extra_labels_add": ["DELTA_DFCM_NNN40"],
        "macros_add": ["TARGET_DELTA_DFCM_NNN40", "TARGET_NRF_LFCLK_RC"]
    },
    "DELTA_DFCM_NNN50": {
        "supported_form_factors": ["ARDUINO"],
        "inherits": ["MCU_NRF51_32K_UNIFIED"],
        "device_has": ["ANALOGIN", "I2C", "I2C_ASYNCH", "INTERRUPTIN", "LOWPOWERTIMER", "PORTIN", "PORTINOUT", "PORTOUT", "PWMOUT", "RTC", "SERIAL", "SERIAL_ASYNCH", "SERIAL_FC", "SLEEP", "SPI", "SPI_ASYNCH", "SPISLAVE"],
        "device_name": "nRF51822_xxAC"
    },
    "DELTA_DFCM_NNN50_BOOT": {
        "supported_form_factors": ["ARDUINO"],
        "inherits": ["MCU_NRF51_32K_BOOT"],
        "extra_labels_add": ["DELTA_DFCM_NNN50"],
        "macros_add": ["TARGET_DELTA_DFCM_NNN50"]
    },
    "DELTA_DFCM_NNN50_OTA": {
        "supported_form_factors": ["ARDUINO"],
        "inherits": ["MCU_NRF51_32K_OTA"],
        "extra_labels_add": ["DELTA_DFCM_NNN50"],
        "macros_add": ["TARGET_DELTA_DFCM_NNN50"]
    },
    "NRF51_DK_LEGACY": {
        "supported_form_factors": ["ARDUINO"],
        "inherits": ["MCU_NRF51_32K"],
        "extra_labels_add": ["NRF51_DK"]
    },
    "NRF51_DK_BOOT": {
        "supported_form_factors": ["ARDUINO"],
        "inherits": ["MCU_NRF51_32K_BOOT"],
        "extra_labels_add": ["NRF51_DK"],
        "macros_add": ["TARGET_NRF51_DK"]
    },
    "NRF51_DK_OTA": {
        "supported_form_factors": ["ARDUINO"],
        "inherits": ["MCU_NRF51_32K_OTA"],
        "extra_labels_add": ["NRF51_DK"],
        "macros_add": ["TARGET_NRF51_DK"]
    },
    "NRF51_DONGLE_LEGACY": {
        "inherits": ["MCU_NRF51_32K"],
        "extra_labels_add": ["NRF51_DONGLE"],
        "release_versions": ["2"],
        "device_name": "nRF51822_xxAA"
    },
    "NRF51_DONGLE_BOOT": {
        "inherits": ["MCU_NRF51_32K_BOOT"],
        "extra_labels_add": ["NRF51_DONGLE"],
        "macros_add": ["TARGET_NRF51_DONGLE"]
    },
    "NRF51_DONGLE_OTA": {
        "inherits": ["MCU_NRF51_32K_OTA"],
        "extra_labels_add": ["NRF51_DONGLE"],
        "macros_add": ["TARGET_NRF51_DONGLE"]
    },
    "NRF51_MICROBIT": {
        "inherits": ["MCU_NRF51_16K_S110"],
        "macros_add": ["TARGET_NRF_LFCLK_RC"],
        "release_versions": ["2"],
        "device_name": "nRF51822_xxAA"
    },
    "NRF51_MICROBIT_BOOT": {
        "inherits": ["MCU_NRF51_16K_BOOT_S110"],
        "extra_labels_add": ["NRF51_MICROBIT"],
        "macros_add": ["TARGET_NRF51_MICROBIT", "TARGET_NRF_LFCLK_RC"]
    },
    "NRF51_MICROBIT_OTA": {
        "inherits": ["MCU_NRF51_16K_OTA_S110"],
        "extra_labels_add": ["NRF51_MICROBIT"],
        "macros_add": ["TARGET_NRF51_MICROBIT", "TARGET_NRF_LFCLK_RC"]
    },
    "NRF51_MICROBIT_B": {
        "inherits": ["MCU_NRF51_16K"],
        "extra_labels_add": ["NRF51_MICROBIT"],
        "macros_add": ["TARGET_NRF51_MICROBIT", "TARGET_NRF_LFCLK_RC"],
        "release_versions": ["2"]
    },
    "NRF51_MICROBIT_B_BOOT": {
        "inherits": ["MCU_NRF51_16K_BOOT"],
        "extra_labels_add": ["NRF51_MICROBIT"],
        "macros_add": ["TARGET_NRF51_MICROBIT", "TARGET_NRF_LFCLK_RC"]
    },
    "NRF51_MICROBIT_B_OTA": {
        "inherits": ["MCU_NRF51_16K_OTA"],
        "extra_labels_add": ["NRF51_MICROBIT"],
        "macros_add": ["TARGET_NRF51_MICROBIT", "TARGET_NRF_LFCLK_RC"]
    },
    "MTM_MTCONNECT04S": {
        "inherits": ["MCU_NRF51_32K"],
        "release_versions": ["2"],
        "device_name": "nRF51822_xxAA"
    },
    "MTM_MTCONNECT04S_BOOT": {
        "inherits": ["MCU_NRF51_32K_BOOT"],
        "extra_labels_add": ["MTM_CONNECT04S"],
        "macros_add": ["TARGET_MTM_CONNECT04S"]
    },
    "MTM_MTCONNECT04S_OTA": {
        "inherits": ["MCU_NRF51_32K_OTA"],
        "extra_labels_add": ["MTM_CONNECT04S"],
        "macros_add": ["TARGET_MTM_CONNECT04S"]
    },
    "TY51822R3": {
        "inherits": ["MCU_NRF51_32K_UNIFIED"],
        "macros_add": ["TARGET_NRF_32MHZ_XTAL"],
        "device_has": ["ANALOGIN", "I2C", "I2C_ASYNCH", "INTERRUPTIN", "LOWPOWERTIMER", "PORTIN", "PORTINOUT", "PORTOUT", "PWMOUT", "RTC", "SERIAL", "SERIAL_ASYNCH", "SLEEP", "SPI", "SPI_ASYNCH", "SPISLAVE"],
        "detect_code": ["1019"],
        "release_versions": ["2", "5"],
        "overrides": {"uart_hwfc": 0},
        "device_name": "nRF51822_xxAA"
    },
    "TY51822R3_BOOT": {
        "inherits": ["MCU_NRF51_32K_BOOT"],
        "extra_labels_add": ["TY51822R3"],
        "macros_add": ["TARGET_TY51822R3", "TARGET_NRF_32MHZ_XTAL"]
    },
    "TY51822R3_OTA": {
        "inherits": ["MCU_NRF51_32K_OTA"],
        "extra_labels_add": ["NRF51_DK"],
        "macros_add": ["TARGET_TY51822R3", "TARGET_NRF_32MHZ_XTAL"]
    },
    "ARM_MPS2_Target": {
        "inherits": ["Target"],
        "public": false,
        "device_has": ["AACI", "ANALOGIN", "CLCD", "ETHERNET", "I2C", "INTERRUPTIN", "PORTIN", "PORTINOUT", "PORTOUT", "SERIAL", "SERIAL_FC", "SPI", "SPISLAVE", "TSC"]
    },
    "ARM_MPS2_M0": {
        "inherits": ["ARM_MPS2_Target"],
        "core": "Cortex-M0",
        "supported_toolchains": ["ARM"],
        "extra_labels": ["ARM_SSG", "MPS2", "MPS2_M0"],
        "macros": ["CMSDK_CM0", "CMSIS_VECTAB_VIRTUAL", "CMSIS_VECTAB_VIRTUAL_HEADER_FILE=\"cmsis_nvic.h\""],
        "device_has": ["AACI", "ANALOGIN", "CLCD", "ETHERNET", "I2C", "INTERRUPTIN", "PORTIN", "PORTINOUT", "PORTOUT", "SERIAL", "SERIAL_FC", "SPI", "SPISLAVE", "TSC"],
        "release_versions": ["2"]
    },
    "ARM_MPS2_M0P": {
        "inherits": ["ARM_MPS2_Target"],
        "core": "Cortex-M0+",
        "supported_toolchains": ["ARM"],
        "extra_labels": ["ARM_SSG", "MPS2", "MPS2_M0P"],
        "macros": ["CMSDK_CM0plus"],
        "device_has": ["AACI", "ANALOGIN", "CLCD", "ETHERNET", "I2C", "INTERRUPTIN", "PORTIN", "PORTINOUT", "PORTOUT", "SERIAL", "SERIAL_FC", "SPI", "SPISLAVE", "TSC"],
        "release_versions": ["2"]
    },
    "ARM_MPS2_M1": {
        "inherits": ["ARM_MPS2_Target"],
        "core": "Cortex-M1",
        "supported_toolchains": ["ARM"],
        "extra_labels": ["ARM_SSG", "MPS2", "MPS2_M1"],
        "macros": ["CMSDK_CM1"],
        "device_has": ["AACI", "ANALOGIN", "CLCD", "ETHERNET", "I2C", "INTERRUPTIN", "PORTIN", "PORTINOUT", "PORTOUT", "SERIAL", "SERIAL_FC", "SPI", "SPISLAVE", "TSC"]
    },
    "ARM_MPS2_M3": {
        "inherits": ["ARM_MPS2_Target"],
        "core": "Cortex-M3",
        "supported_toolchains": ["ARM"],
        "extra_labels": ["ARM_SSG", "MPS2", "MPS2_M3"],
        "macros": ["CMSDK_CM3"],
        "device_has": ["AACI", "ANALOGIN", "CLCD", "ETHERNET", "I2C", "INTERRUPTIN", "PORTIN", "PORTINOUT", "PORTOUT", "SERIAL", "SERIAL_FC", "SPI", "SPISLAVE", "TSC"],
        "release_versions": ["2"]
    },
    "ARM_MPS2_M4": {
        "inherits": ["ARM_MPS2_Target"],
        "core": "Cortex-M4F",
        "supported_toolchains": ["ARM"],
        "extra_labels": ["ARM_SSG", "MPS2", "MPS2_M4"],
        "macros": ["CMSDK_CM4"],
        "device_has": ["AACI", "ANALOGIN", "CLCD", "ETHERNET", "I2C", "INTERRUPTIN", "PORTIN", "PORTINOUT", "PORTOUT", "SERIAL", "SERIAL_FC", "SPI", "SPISLAVE", "TSC"],
        "release_versions": ["2"]
    },
    "ARM_MPS2_M7": {
        "inherits": ["ARM_MPS2_Target"],
        "core": "Cortex-M7",
        "supported_toolchains": ["ARM"],
        "extra_labels": ["ARM_SSG", "MPS2", "MPS2_M7"],
        "macros": ["CMSDK_CM7"],
        "device_has": ["AACI", "ANALOGIN", "CLCD", "ETHERNET", "I2C", "INTERRUPTIN", "PORTIN", "PORTINOUT", "PORTOUT", "SERIAL", "SERIAL_FC", "SPI", "SPISLAVE", "TSC"],
        "release_versions": ["2"]
    },
    "ARM_IOTSS_Target": {
        "inherits": ["Target"],
        "public": false,
        "device_has": ["AACI", "ANALOGIN", "CLCD", "ETHERNET", "I2C", "INTERRUPTIN", "PORTIN", "PORTINOUT", "PORTOUT", "SERIAL", "SERIAL_FC", "SPI", "SPISLAVE", "TSC"]
    },
    "ARM_IOTSS_BEID": {
        "inherits": ["ARM_IOTSS_Target"],
        "core": "Cortex-M3",
        "supported_toolchains": ["ARM"],
        "extra_labels": ["ARM_SSG", "IOTSS", "IOTSS_BEID"],
        "macros": ["CMSDK_BEID"],
        "device_has": ["AACI", "ANALOGIN", "CLCD", "ETHERNET", "I2C", "INTERRUPTIN", "PORTIN", "PORTINOUT", "PORTOUT", "SERIAL", "SERIAL_FC", "SPI", "SPISLAVE", "TSC"],
        "release_versions": ["2"]
    },
     "ARM_CM3DS_MPS2": {
        "inherits": ["ARM_IOTSS_Target"],
        "core": "Cortex-M3",
        "supported_toolchains": ["ARM", "GCC_ARM", "IAR"],
        "extra_labels": ["ARM_SSG", "CM3DS_MPS2"],
        "macros": ["CMSDK_CM3DS"],
        "device_has": ["ANALOGIN", "ETHERNET", "I2C", "INTERRUPTIN", "PORTIN", "PORTINOUT", "PORTOUT", "SERIAL", "SPI", "RTC"],
        "release_versions": ["2", "5"],
        "copy_method": "mps2",
        "reset_method": "reboot.txt"
    },
    "ARM_BEETLE_SOC": {
        "inherits": ["ARM_IOTSS_Target"],
        "core": "Cortex-M3",
        "supported_toolchains": ["ARM", "GCC_ARM", "IAR"],
        "default_toolchain": "ARM",
        "extra_labels": ["ARM_SSG", "BEETLE"],
        "macros": ["CMSDK_BEETLE", "WSF_MS_PER_TICK=20", "WSF_TOKEN_ENABLED=FALSE", "WSF_TRACE_ENABLED=TRUE", "WSF_ASSERT_ENABLED=FALSE", "WSF_PRINTF_MAX_LEN=128", "ASIC", "CONFIG_HOST_REV=0x20", "CONFIG_ALLOW_DEEP_SLEEP=FALSE", "HCI_VS_TARGET", "CONFIG_ALLOW_SETTING_WRITE=TRUE", "WSF_MAX_HANDLERS=20", "NO_LEDS"],
        "device_has": ["ANALOGIN", "CLCD", "I2C", "INTERRUPTIN", "LOWPOWERTIMER", "PORTIN", "PORTINOUT", "PORTOUT", "SERIAL", "SLEEP", "SPI"],
        "features": ["BLE"],
        "release_versions": ["2", "5"]
    },
    "RZ_A1H": {
        "supported_form_factors": ["ARDUINO"],
        "core": "Cortex-A9",
        "program_cycle_s": 2,
        "extra_labels": ["RENESAS", "MBRZA1H"],
        "supported_toolchains": ["ARM", "GCC_ARM", "IAR"],
        "inherits": ["Target"],
        "device_has": ["ANALOGIN", "CAN", "ETHERNET", "I2C", "I2CSLAVE", "I2C_ASYNCH", "INTERRUPTIN", "PORTIN", "PORTINOUT", "PORTOUT", "PWMOUT", "RTC", "SERIAL", "SERIAL_ASYNCH", "SERIAL_FC", "SPI", "SPISLAVE", "SPI_ASYNCH", "STDIO_MESSAGES"],
        "features": ["LWIP"],
        "release_versions": ["2"]
    },
    "VK_RZ_A1H": {
        "inherits": ["Target"],
        "core": "Cortex-A9",
        "extra_labels": ["RENESAS", "VKRZA1H"],
        "supported_toolchains": ["ARM", "GCC_ARM", "IAR"],
        "default_toolchain": "ARM",
        "program_cycle_s": 2,
        "device_has": ["ANALOGIN", "CAN", "ETHERNET", "I2C", "I2CSLAVE", "INTERRUPTIN", "PORTIN", "PORTINOUT", "PORTOUT", "PWMOUT", "RTC", "SERIAL", "SERIAL_FC", "SPI", "SPISLAVE", "STDIO_MESSAGES"],
        "features": ["LWIP"],
        "default_lib": "std",
        "release_versions": ["2"]
    },
    "MAXWSNENV": {
        "inherits": ["Target"],
        "core": "Cortex-M3",
        "macros": ["__SYSTEM_HFX=24000000"],
        "extra_labels": ["Maxim", "MAX32610"],
        "supported_toolchains": ["GCC_ARM", "IAR", "ARM"],
        "device_has": ["ANALOGIN", "ANALOGOUT", "I2C", "INTERRUPTIN", "LOWPOWERTIMER", "PORTIN", "PORTINOUT", "PORTOUT", "PWMOUT", "RTC", "SERIAL", "SERIAL_FC", "SLEEP", "SPI", "STDIO_MESSAGES"],
        "features": ["BLE"],
        "release_versions": ["2", "5"]
    },
    "MAX32600MBED": {
        "inherits": ["Target"],
        "core": "Cortex-M3",
        "macros": ["__SYSTEM_HFX=24000000"],
        "extra_labels": ["Maxim", "MAX32600"],
        "supported_toolchains": ["GCC_ARM", "IAR", "ARM"],
        "device_has": ["ANALOGIN", "ANALOGOUT", "I2C", "INTERRUPTIN", "LOWPOWERTIMER", "PORTIN", "PORTINOUT", "PORTOUT", "PWMOUT", "RTC", "SERIAL", "SERIAL_FC", "SLEEP", "SPI", "STDIO_MESSAGES"],
        "release_versions": ["2", "5"]
    },
    "MAX32620HSP": {
        "inherits": ["Target"],
        "core": "Cortex-M4F",
        "extra_labels": ["Maxim", "MAX32620"],
        "supported_toolchains": ["GCC_ARM", "IAR", "ARM"],
        "device_has": ["ANALOGIN", "I2C", "INTERRUPTIN", "LOWPOWERTIMER", "PORTIN", "PORTINOUT", "PORTOUT", "PWMOUT", "RTC", "SERIAL", "SERIAL_FC", "SLEEP", "SPI", "SPI_ASYNCH", "STDIO_MESSAGES"],
        "features": ["BLE"],
        "release_versions": ["2", "5"]
    },
    "MAX32625MBED": {
        "inherits": ["Target"],
        "core": "Cortex-M4F",
        "macros": ["__SYSTEM_HFX=96000000","TARGET=MAX32625","TARGET_REV=0x4132"],
        "extra_labels": ["Maxim", "MAX32625"],
        "supported_toolchains": ["GCC_ARM", "IAR", "ARM"],
        "device_has": ["ANALOGIN", "I2C", "INTERRUPTIN", "LOWPOWERTIMER", "PORTIN", "PORTINOUT", "PORTOUT", "PWMOUT", "RTC", "SERIAL", "SERIAL_FC", "SLEEP", "SPI", "STDIO_MESSAGES"],
        "release_versions": ["2", "5"]
    },
    "MAX32625NEXPAQ": {
        "inherits": ["Target"],
        "core": "Cortex-M4F",
        "macros": ["__SYSTEM_HFX=96000000","TARGET=MAX32625","TARGET_REV=0x4132"],
        "extra_labels": ["Maxim", "MAX32625"],
        "supported_toolchains": ["GCC_ARM", "IAR", "ARM"],
        "device_has": ["ANALOGIN", "I2C", "INTERRUPTIN", "LOWPOWERTIMER", "PORTIN", "PORTINOUT", "PORTOUT", "PWMOUT", "RTC", "SERIAL", "SERIAL_FC", "SLEEP", "SPI", "STDIO_MESSAGES"],
        "release_versions": ["2", "5"]
    },
    "MAX32630FTHR": {
        "inherits": ["Target"],
        "core": "Cortex-M4F",
        "macros": ["__SYSTEM_HFX=96000000", "TARGET=MAX32630", "TARGET_REV=0x4132", "BLE_HCI_UART", "OPEN_DRAIN_LEDS"],
        "extra_labels": ["Maxim", "MAX32630"],
        "supported_toolchains": ["GCC_ARM", "IAR", "ARM"],
        "device_has": ["ANALOGIN", "I2C", "INTERRUPTIN", "LOWPOWERTIMER", "PORTIN", "PORTINOUT", "PORTOUT", "PWMOUT", "RTC", "SERIAL", "SERIAL_FC", "SLEEP", "SPI", "STDIO_MESSAGES"],
		"features": ["BLE"],
        "release_versions": ["2", "5"]
    },
    "EFM32": {
        "inherits": ["Target"],
        "extra_labels": ["Silicon_Labs", "EFM32"],
        "macros": ["MBEDTLS_CONFIG_HW_SUPPORT"],
        "public": false
    },
    "EFM32GG990F1024": {
        "inherits": ["EFM32"],
        "extra_labels_add": ["EFM32GG", "1024K", "SL_AES"],
        "core": "Cortex-M3",
        "macros_add": ["EFM32GG990F1024", "TRANSACTION_QUEUE_SIZE_SPI=4"],
        "supported_toolchains": ["GCC_ARM", "ARM", "uARM", "IAR"],
        "release_versions": ["2", "5"],
        "device_name": "EFM32GG990F1024",
        "public": false,
        "bootloader_supported": true
    },
    "EFM32GG_STK3700": {
        "inherits": ["EFM32GG990F1024"],
        "progen": {"target": "efm32gg-stk"},
        "device_has": ["ANALOGIN", "ANALOGOUT", "I2C", "I2CSLAVE", "I2C_ASYNCH", "INTERRUPTIN", "LOWPOWERTIMER", "PORTIN", "PORTINOUT", "PORTOUT", "PWMOUT", "RTC", "SERIAL", "SERIAL_ASYNCH", "SLEEP", "SPI", "SPISLAVE", "SPI_ASYNCH", "STDIO_MESSAGES", "FLASH"],
        "forced_reset_timeout": 2,
        "config": {
            "hf_clock_src": {
                "help": "Value: HFXO for external crystal, HFRCO for internal RC oscillator",
                "value": "HFXO",
                "macro_name": "CORE_CLOCK_SOURCE"
            },
            "hfxo_clock_freq": {
                "help": "Value: External crystal frequency in hertz",
                "value": "48000000",
                "macro_name": "HFXO_FREQUENCY"
            },
            "lf_clock_src": {
                "help": "Value: LFXO for external crystal, LFRCO for internal RC oscillator, ULFRCO for internal 1KHz RC oscillator",
                "value": "LFXO",
                "macro_name": "LOW_ENERGY_CLOCK_SOURCE"
            },
            "lfxo_clock_freq": {
                "help": "Value: External crystal frequency in hertz",
                "value": "32768",
                "macro_name": "LFXO_FREQUENCY"
            },
            "hfrco_clock_freq": {
                "help": "Value: Frequency in hertz, must correspond to setting of hfrco_band_select",
                "value": "21000000",
                "macro_name": "HFRCO_FREQUENCY"
            },
            "hfrco_band_select": {
                "help": "Value: One of _CMU_HFRCOCTRL_BAND_28MHZ, _CMU_HFRCOCTRL_BAND_21MHZ, _CMU_HFRCOCTRL_BAND_14MHZ, _CMU_HFRCOCTRL_BAND_11MHZ, _CMU_HFRCOCTRL_BAND_7MHZ, _CMU_HFRCOCTRL_BAND_1MHZ. Be sure to set hfrco_clock_freq accordingly!",
                "value": "_CMU_HFRCOCTRL_BAND_21MHZ",
                "macro_name": "HFRCO_FREQUENCY_ENUM"
            },
            "board_controller_enable": {
                "help": "Pin to pull high for enabling the USB serial port",
                "value": "PF7",
                "macro_name": "EFM_BC_EN"
            }
        }
    },
    "EFM32LG990F256": {
        "inherits": ["EFM32"],
        "extra_labels_add": ["EFM32LG", "256K", "SL_AES"],
        "core": "Cortex-M3",
        "macros_add": ["EFM32LG990F256", "TRANSACTION_QUEUE_SIZE_SPI=4"],
        "supported_toolchains": ["GCC_ARM", "ARM", "uARM", "IAR"],
        "release_versions": ["2", "5"],
        "device_name": "EFM32LG990F256",
        "public": false,
        "bootloader_supported": true
    },
    "EFM32LG_STK3600": {
        "inherits": ["EFM32LG990F256"],
        "device_has": ["ANALOGIN", "ANALOGOUT", "I2C", "I2CSLAVE", "I2C_ASYNCH", "INTERRUPTIN", "LOWPOWERTIMER", "PORTIN", "PORTINOUT", "PORTOUT", "PWMOUT", "RTC", "SERIAL", "SERIAL_ASYNCH", "SLEEP", "SPI", "SPISLAVE", "SPI_ASYNCH", "STDIO_MESSAGES", "FLASH"],
        "forced_reset_timeout": 2,
        "device_name": "EFM32LG990F256",
        "config": {
            "hf_clock_src": {
                "help": "Value: HFXO for external crystal, HFRCO for internal RC oscillator",
                "value": "HFXO",
                "macro_name": "CORE_CLOCK_SOURCE"
            },
            "hfxo_clock_freq": {
                "help": "Value: External crystal frequency in hertz",
                "value": "48000000",
                "macro_name": "HFXO_FREQUENCY"
            },
            "lf_clock_src": {
                "help": "Value: LFXO for external crystal, LFRCO for internal RC oscillator, ULFRCO for internal 1KHz RC oscillator",
                "value": "LFXO",
                "macro_name": "LOW_ENERGY_CLOCK_SOURCE"
            },
            "lfxo_clock_freq": {
                "help": "Value: External crystal frequency in hertz",
                "value": "32768",
                "macro_name": "LFXO_FREQUENCY"
            },
            "hfrco_clock_freq": {
                "help": "Value: Frequency in hertz, must correspond to setting of hfrco_band_select",
                "value": "21000000",
                "macro_name": "HFRCO_FREQUENCY"
            },
            "hfrco_band_select": {
                "help": "Value: One of _CMU_HFRCOCTRL_BAND_28MHZ, _CMU_HFRCOCTRL_BAND_21MHZ, _CMU_HFRCOCTRL_BAND_14MHZ, _CMU_HFRCOCTRL_BAND_11MHZ, _CMU_HFRCOCTRL_BAND_7MHZ, _CMU_HFRCOCTRL_BAND_1MHZ. Be sure to set hfrco_clock_freq accordingly!",
                "value": "_CMU_HFRCOCTRL_BAND_21MHZ",
                "macro_name": "HFRCO_FREQUENCY_ENUM"
            },
            "board_controller_enable": {
                "help": "Pin to pull high for enabling the USB serial port",
                "value": "PF7",
                "macro_name": "EFM_BC_EN"
            }
        }
    },
    "EFM32WG990F256": {
        "inherits": ["EFM32"],
        "extra_labels_add": ["EFM32WG", "256K", "SL_AES"],
        "core": "Cortex-M4F",
        "macros_add": ["EFM32WG990F256", "TRANSACTION_QUEUE_SIZE_SPI=4"],
        "supported_toolchains": ["GCC_ARM", "ARM", "uARM", "IAR"],
        "release_versions": ["2", "5"],
        "device_name": "EFM32WG990F256",
        "public": false,
        "bootloader_supported": true
    },
    "EFM32WG_STK3800": {
        "inherits": ["EFM32WG990F256"],
        "progen": {"target": "efm32wg-stk"},
        "device_has": ["ANALOGIN", "ANALOGOUT", "I2C", "I2CSLAVE", "I2C_ASYNCH", "INTERRUPTIN", "LOWPOWERTIMER", "PORTIN", "PORTINOUT", "PORTOUT", "PWMOUT", "RTC", "SERIAL", "SERIAL_ASYNCH", "SLEEP", "SPI", "SPISLAVE", "SPI_ASYNCH", "STDIO_MESSAGES", "FLASH"],
        "forced_reset_timeout": 2,
        "config": {
            "hf_clock_src": {
                "help": "Value: HFXO for external crystal, HFRCO for internal RC oscillator",
                "value": "HFXO",
                "macro_name": "CORE_CLOCK_SOURCE"
            },
            "hfxo_clock_freq": {
                "help": "Value: External crystal frequency in hertz",
                "value": "48000000",
                "macro_name": "HFXO_FREQUENCY"
            },
            "lf_clock_src": {
                "help": "Value: LFXO for external crystal, LFRCO for internal RC oscillator, ULFRCO for internal 1KHz RC oscillator",
                "value": "LFXO",
                "macro_name": "LOW_ENERGY_CLOCK_SOURCE"
            },
            "lfxo_clock_freq": {
                "help": "Value: External crystal frequency in hertz",
                "value": "32768",
                "macro_name": "LFXO_FREQUENCY"
            },
            "hfrco_clock_freq": {
                "help": "Value: Frequency in hertz, must correspond to setting of hfrco_band_select",
                "value": "21000000",
                "macro_name": "HFRCO_FREQUENCY"
            },
            "hfrco_band_select": {
                "help": "Value: One of _CMU_HFRCOCTRL_BAND_28MHZ, _CMU_HFRCOCTRL_BAND_21MHZ, _CMU_HFRCOCTRL_BAND_14MHZ, _CMU_HFRCOCTRL_BAND_11MHZ, _CMU_HFRCOCTRL_BAND_7MHZ, _CMU_HFRCOCTRL_BAND_1MHZ. Be sure to set hfrco_clock_freq accordingly!",
                "value": "_CMU_HFRCOCTRL_BAND_21MHZ",
                "macro_name": "HFRCO_FREQUENCY_ENUM"
            },
            "board_controller_enable": {
                "help": "Pin to pull high for enabling the USB serial port",
                "value": "PF7",
                "macro_name": "EFM_BC_EN"
            }
        }
    },
    "EFM32ZG222F32": {
        "inherits": ["EFM32"],
        "extra_labels_add": ["EFM32ZG", "32K", "SL_AES"],
        "core": "Cortex-M0+",
        "default_toolchain": "uARM",
        "macros_add": ["EFM32ZG222F32", "TRANSACTION_QUEUE_SIZE_SPI=0"],
        "supported_toolchains": ["GCC_ARM", "uARM", "IAR"],
        "default_lib": "small",
        "release_versions": ["2"],
        "device_name": "EFM32ZG222F32",
        "public": false
    },
    "EFM32ZG_STK3200": {
        "inherits": ["EFM32ZG222F32"],
        "device_has": ["ANALOGIN", "I2C", "I2CSLAVE", "I2C_ASYNCH", "INTERRUPTIN", "LOWPOWERTIMER", "PORTIN", "PORTINOUT", "PORTOUT", "PWMOUT", "RTC", "SERIAL", "SERIAL_ASYNCH", "SLEEP", "SPI", "SPISLAVE", "SPI_ASYNCH", "STDIO_MESSAGES"],
        "forced_reset_timeout": 2,
        "config": {
            "hf_clock_src": {
                "help": "Value: HFXO for external crystal, HFRCO for internal RC oscillator",
                "value": "HFXO",
                "macro_name": "CORE_CLOCK_SOURCE"
            },
            "hfxo_clock_freq": {
                "help": "Value: External crystal frequency in hertz",
                "value": "24000000",
                "macro_name": "HFXO_FREQUENCY"
            },
            "lf_clock_src": {
                "help": "Value: LFXO for external crystal, LFRCO for internal RC oscillator, ULFRCO for internal 1KHz RC oscillator",
                "value": "LFXO",
                "macro_name": "LOW_ENERGY_CLOCK_SOURCE"
            },
            "lfxo_clock_freq": {
                "help": "Value: External crystal frequency in hertz",
                "value": "32768",
                "macro_name": "LFXO_FREQUENCY"
            },
            "hfrco_clock_freq": {
                "help": "Value: Frequency in hertz, must correspond to setting of hfrco_band_select",
                "value": "21000000",
                "macro_name": "HFRCO_FREQUENCY"
            },
            "hfrco_band_select": {
                "help": "Value: One of _CMU_HFRCOCTRL_BAND_21MHZ, _CMU_HFRCOCTRL_BAND_14MHZ, _CMU_HFRCOCTRL_BAND_11MHZ, _CMU_HFRCOCTRL_BAND_7MHZ, _CMU_HFRCOCTRL_BAND_1MHZ. Be sure to set hfrco_clock_freq accordingly!",
                "value": "_CMU_HFRCOCTRL_BAND_21MHZ",
                "macro_name": "HFRCO_FREQUENCY_ENUM"
            },
            "board_controller_enable": {
                "help": "Pin to pull high for enabling the USB serial port",
                "value": "PA9",
                "macro_name": "EFM_BC_EN"
            }
        }
    },
    "EFM32HG322F64": {
        "inherits": ["EFM32"],
        "extra_labels_add": ["EFM32HG", "64K", "SL_AES"],
        "core": "Cortex-M0+",
        "default_toolchain": "uARM",
        "macros_add": ["EFM32HG322F64", "TRANSACTION_QUEUE_SIZE_SPI=0"],
        "supported_toolchains": ["GCC_ARM", "uARM", "IAR"],
        "default_lib": "small",
        "release_versions": ["2"],
        "device_name": "EFM32HG322F64",
        "public": false
    },
    "EFM32HG_STK3400": {
        "inherits": ["EFM32HG322F64"],
        "device_has": ["ANALOGIN", "I2C", "I2CSLAVE", "I2C_ASYNCH", "INTERRUPTIN", "LOWPOWERTIMER", "PORTIN", "PORTINOUT", "PORTOUT", "PWMOUT", "RTC", "SERIAL", "SERIAL_ASYNCH", "SLEEP", "SPI", "SPISLAVE", "SPI_ASYNCH", "STDIO_MESSAGES"],
        "forced_reset_timeout": 2,
        "config": {
            "hf_clock_src": {
                "help": "Value: HFXO for external crystal, HFRCO for internal RC oscillator",
                "value": "HFXO",
                "macro_name": "CORE_CLOCK_SOURCE"
            },
            "hfxo_clock_freq": {
                "help": "Value: External crystal frequency in hertz",
                "value": "24000000",
                "macro_name": "HFXO_FREQUENCY"
            },
            "lf_clock_src": {
                "help": "Value: LFXO for external crystal, LFRCO for internal RC oscillator, ULFRCO for internal 1KHz RC oscillator",
                "value": "LFXO",
                "macro_name": "LOW_ENERGY_CLOCK_SOURCE"
            },
            "lfxo_clock_freq": {
                "help": "Value: External crystal frequency in hertz",
                "value": "32768",
                "macro_name": "LFXO_FREQUENCY"
            },
            "hfrco_clock_freq": {
                "help": "Value: Frequency in hertz, must correspond to setting of hfrco_band_select",
                "value": "21000000",
                "macro_name": "HFRCO_FREQUENCY"
            },
            "hfrco_band_select": {
                "help": "Value: One of _CMU_HFRCOCTRL_BAND_21MHZ, _CMU_HFRCOCTRL_BAND_14MHZ, _CMU_HFRCOCTRL_BAND_11MHZ, _CMU_HFRCOCTRL_BAND_7MHZ, _CMU_HFRCOCTRL_BAND_1MHZ. Be sure to set hfrco_clock_freq accordingly!",
                "value": "_CMU_HFRCOCTRL_BAND_21MHZ",
                "macro_name": "HFRCO_FREQUENCY_ENUM"
            },
            "board_controller_enable": {
                "help": "Pin to pull high for enabling the USB serial port",
                "value": "PA9",
                "macro_name": "EFM_BC_EN"
            }
        }
    },
    "EFM32PG1B100F256GM32": {
        "inherits": ["EFM32"],
        "extra_labels_add": ["EFM32PG", "256K", "SL_CRYPTO"],
        "core": "Cortex-M4F",
        "macros_add": ["EFM32PG1B100F256GM32", "TRANSACTION_QUEUE_SIZE_SPI=4"],
        "supported_toolchains": ["GCC_ARM", "ARM", "uARM", "IAR"],
        "release_versions": ["2", "5"],
        "device_name": "EFM32PG1B100F256GM32",
        "public": false,
        "bootloader_supported": true
    },
    "EFM32PG_STK3401": {
        "inherits": ["EFM32PG1B100F256GM32"],
        "device_has": ["ANALOGIN", "I2C", "I2CSLAVE", "I2C_ASYNCH", "INTERRUPTIN", "LOWPOWERTIMER", "PORTIN", "PORTINOUT", "PORTOUT", "PWMOUT", "RTC", "SERIAL", "SERIAL_ASYNCH", "SLEEP", "SPI", "SPISLAVE", "SPI_ASYNCH", "STDIO_MESSAGES", "FLASH"],
        "forced_reset_timeout": 2,
        "config": {
            "hf_clock_src": {
                "help": "Value: HFXO for external crystal, HFRCO for internal RC oscillator",
                "value": "HFXO",
                "macro_name": "CORE_CLOCK_SOURCE"
            },
            "hfxo_clock_freq": {
                "help": "Value: External crystal frequency in hertz",
                "value": "40000000",
                "macro_name": "HFXO_FREQUENCY"
            },
            "lf_clock_src": {
                "help": "Value: LFXO for external crystal, LFRCO for internal RC oscillator, ULFRCO for internal 1KHz RC oscillator",
                "value": "LFXO",
                "macro_name": "LOW_ENERGY_CLOCK_SOURCE"
            },
            "lfxo_clock_freq": {
                "help": "Value: External crystal frequency in hertz",
                "value": "32768",
                "macro_name": "LFXO_FREQUENCY"
            },
            "hfrco_clock_freq": {
                "help": "Value: Frequency in hertz, must correspond to setting of hfrco_band_select",
                "value": "32000000",
                "macro_name": "HFRCO_FREQUENCY"
            },
            "hfrco_band_select": {
                "help": "Value: One of cmuHFRCOFreq_1M0Hz, cmuHFRCOFreq_2M0Hz, cmuHFRCOFreq_4M0Hz, cmuHFRCOFreq_7M0Hz, cmuHFRCOFreq_13M0Hz, cmuHFRCOFreq_16M0Hz, cmuHFRCOFreq_19M0Hz, cmuHFRCOFreq_26M0Hz, cmuHFRCOFreq_32M0Hz, cmuHFRCOFreq_38M0Hz. Be sure to set hfrco_clock_freq accordingly!",
                "value": "cmuHFRCOFreq_32M0Hz",
                "macro_name": "HFRCO_FREQUENCY_ENUM"
            },
            "board_controller_enable": {
                "help": "Pin to pull high for enabling the USB serial port",
                "value": "PA5",
                "macro_name": "EFM_BC_EN"
            }
        }
    },
    "EFR32MG1P132F256GM48": {
        "inherits": ["EFM32"],
        "extra_labels_add": ["EFR32MG1", "256K", "SL_RAIL", "SL_CRYPTO"],
        "core": "Cortex-M4F",
        "macros_add": ["EFR32MG1P132F256GM48", "TRANSACTION_QUEUE_SIZE_SPI=4"],
        "supported_toolchains": ["GCC_ARM", "ARM", "uARM", "IAR"],
        "release_versions": ["2", "5"],
        "device_name": "EFR32MG1P132F256GM48",
        "public": false,
        "bootloader_supported": true
    },
    "EFR32MG1P233F256GM48": {
        "inherits": ["EFM32"],
        "extra_labels_add": ["EFR32MG1", "256K", "SL_RAIL", "SL_CRYPTO"],
        "core": "Cortex-M4F",
        "macros_add": ["EFR32MG1P233F256GM48", "TRANSACTION_QUEUE_SIZE_SPI=4"],
        "supported_toolchains": ["GCC_ARM", "ARM", "uARM", "IAR"],
        "release_versions": ["2", "5"],
        "public": false,
        "bootloader_supported": true
    },
    "EFR32MG1_BRD4150": {
        "inherits": ["EFR32MG1P132F256GM48"],
        "device_has": ["ANALOGIN", "I2C", "I2CSLAVE", "I2C_ASYNCH", "INTERRUPTIN", "LOWPOWERTIMER", "PORTIN", "PORTINOUT", "PORTOUT", "PWMOUT", "RTC", "SERIAL", "SERIAL_ASYNCH", "SLEEP", "SPI", "SPISLAVE", "SPI_ASYNCH", "STDIO_MESSAGES", "FLASH"],
        "forced_reset_timeout": 2,
        "config": {
            "hf_clock_src": {
                "help": "Value: HFXO for external crystal, HFRCO for internal RC oscillator",
                "value": "HFXO",
                "macro_name": "CORE_CLOCK_SOURCE"
            },
            "hfxo_clock_freq": {
                "help": "Value: External crystal frequency in hertz",
                "value": "38400000",
                "macro_name": "HFXO_FREQUENCY"
            },
            "lf_clock_src": {
                "help": "Value: LFXO for external crystal, LFRCO for internal RC oscillator, ULFRCO for internal 1KHz RC oscillator",
                "value": "LFXO",
                "macro_name": "LOW_ENERGY_CLOCK_SOURCE"
            },
            "lfxo_clock_freq": {
                "help": "Value: External crystal frequency in hertz",
                "value": "32768",
                "macro_name": "LFXO_FREQUENCY"
            },
            "hfrco_clock_freq": {
                "help": "Value: Frequency in hertz, must correspond to setting of hfrco_band_select",
                "value": "32000000",
                "macro_name": "HFRCO_FREQUENCY"
            },
            "hfrco_band_select": {
                "help": "Value: One of cmuHFRCOFreq_1M0Hz, cmuHFRCOFreq_2M0Hz, cmuHFRCOFreq_4M0Hz, cmuHFRCOFreq_7M0Hz, cmuHFRCOFreq_13M0Hz, cmuHFRCOFreq_16M0Hz, cmuHFRCOFreq_19M0Hz, cmuHFRCOFreq_26M0Hz, cmuHFRCOFreq_32M0Hz, cmuHFRCOFreq_38M0Hz. Be sure to set hfrco_clock_freq accordingly!",
                "value": "cmuHFRCOFreq_32M0Hz",
                "macro_name": "HFRCO_FREQUENCY_ENUM"
            },
            "board_controller_enable": {
                "help": "Pin to pull high for enabling the USB serial port",
                "value": "PA5",
                "macro_name": "EFM_BC_EN"
            }
        },
        "public": false
    },
    "TB_SENSE_1": {
        "inherits": ["EFR32MG1P233F256GM48"],
        "device_has": ["ANALOGIN", "I2C", "I2CSLAVE", "I2C_ASYNCH", "INTERRUPTIN", "LOWPOWERTIMER", "PORTIN", "PORTINOUT", "PORTOUT", "PWMOUT", "RTC", "SERIAL", "SERIAL_ASYNCH", "SLEEP", "SPI", "SPISLAVE", "SPI_ASYNCH", "STDIO_MESSAGES", "FLASH"],
        "forced_reset_timeout": 5,
        "config": {
            "hf_clock_src": {
                "help": "Value: HFXO for external crystal, HFRCO for internal RC oscillator",
                "value": "HFXO",
                "macro_name": "CORE_CLOCK_SOURCE"
            },
            "hfxo_clock_freq": {
                "help": "Value: External crystal frequency in hertz",
                "value": "38400000",
                "macro_name": "HFXO_FREQUENCY"
            },
            "lf_clock_src": {
                "help": "Value: LFXO for external crystal, LFRCO for internal RC oscillator, ULFRCO for internal 1KHz RC oscillator",
                "value": "LFXO",
                "macro_name": "LOW_ENERGY_CLOCK_SOURCE"
            },
            "lfxo_clock_freq": {
                "help": "Value: External crystal frequency in hertz",
                "value": "32768",
                "macro_name": "LFXO_FREQUENCY"
            },
            "hfrco_clock_freq": {
                "help": "Value: Frequency in hertz, must correspond to setting of hfrco_band_select",
                "value": "32000000",
                "macro_name": "HFRCO_FREQUENCY"
            },
            "hfrco_band_select": {
                "help": "Value: One of cmuHFRCOFreq_1M0Hz, cmuHFRCOFreq_2M0Hz, cmuHFRCOFreq_4M0Hz, cmuHFRCOFreq_7M0Hz, cmuHFRCOFreq_13M0Hz, cmuHFRCOFreq_16M0Hz, cmuHFRCOFreq_19M0Hz, cmuHFRCOFreq_26M0Hz, cmuHFRCOFreq_32M0Hz, cmuHFRCOFreq_38M0Hz. Be sure to set hfrco_clock_freq accordingly!",
                "value": "cmuHFRCOFreq_32M0Hz",
                "macro_name": "HFRCO_FREQUENCY_ENUM"
            }
        }
    },
    "EFM32PG12B500F1024GL125": {
        "inherits": ["EFM32"],
        "extra_labels_add": ["EFM32PG12", "1024K", "SL_CRYPTO"],
        "core": "Cortex-M4F",
        "macros_add": ["EFM32PG12B500F1024GL125", "TRANSACTION_QUEUE_SIZE_SPI=4"],
        "supported_toolchains": ["GCC_ARM", "ARM", "uARM", "IAR"],
        "release_versions": ["2", "5"],
        "public": false,
        "bootloader_supported": true
    },
    "EFM32PG12_STK3402": {
        "inherits": ["EFM32PG12B500F1024GL125"],
        "device_has": ["ANALOGIN", "I2C", "I2CSLAVE", "I2C_ASYNCH", "INTERRUPTIN", "LOWPOWERTIMER", "PORTIN", "PORTINOUT", "PORTOUT", "PWMOUT", "RTC", "SERIAL", "SERIAL_ASYNCH", "SLEEP", "SPI", "SPISLAVE", "SPI_ASYNCH", "STDIO_MESSAGES", "TRNG", "FLASH"],
        "forced_reset_timeout": 2,
        "config": {
            "hf_clock_src": {
                "help": "Value: HFXO for external crystal, HFRCO for internal RC oscillator",
                "value": "HFXO",
                "macro_name": "CORE_CLOCK_SOURCE"
            },
            "hfxo_clock_freq": {
                "help": "Value: External crystal frequency in hertz",
                "value": "40000000",
                "macro_name": "HFXO_FREQUENCY"
            },
            "lf_clock_src": {
                "help": "Value: LFXO for external crystal, LFRCO for internal RC oscillator, ULFRCO for internal 1KHz RC oscillator",
                "value": "LFXO",
                "macro_name": "LOW_ENERGY_CLOCK_SOURCE"
            },
            "lfxo_clock_freq": {
                "help": "Value: External crystal frequency in hertz",
                "value": "32768",
                "macro_name": "LFXO_FREQUENCY"
            },
            "hfrco_clock_freq": {
                "help": "Value: Frequency in hertz, must correspond to setting of hfrco_band_select",
                "value": "32000000",
                "macro_name": "HFRCO_FREQUENCY"
            },
            "hfrco_band_select": {
                "help": "Value: One of cmuHFRCOFreq_1M0Hz, cmuHFRCOFreq_2M0Hz, cmuHFRCOFreq_4M0Hz, cmuHFRCOFreq_7M0Hz, cmuHFRCOFreq_13M0Hz, cmuHFRCOFreq_16M0Hz, cmuHFRCOFreq_19M0Hz, cmuHFRCOFreq_26M0Hz, cmuHFRCOFreq_32M0Hz, cmuHFRCOFreq_38M0Hz. Be sure to set hfrco_clock_freq accordingly!",
                "value": "cmuHFRCOFreq_32M0Hz",
                "macro_name": "HFRCO_FREQUENCY_ENUM"
            },
            "board_controller_enable": {
                "help": "Pin to pull high for enabling the USB serial port",
                "value": "PA5",
                "macro_name": "EFM_BC_EN"
            }
        }
    },
    "EFR32MG12P332F1024GL125": {
        "inherits": ["EFM32"],
        "extra_labels_add": ["EFR32MG12", "1024K", "SL_RAIL", "SL_CRYPTO"],
        "core": "Cortex-M4F",
        "macros_add": ["EFR32MG12P332F1024GL125", "TRANSACTION_QUEUE_SIZE_SPI=4"],
        "supported_toolchains": ["GCC_ARM", "ARM", "uARM", "IAR"],
        "release_versions": ["2", "5"],
        "public": false,
        "bootloader_supported": true
    },
    "TB_SENSE_12": {
        "inherits": ["EFR32MG12P332F1024GL125"],
        "device_has": ["ANALOGIN", "I2C", "I2CSLAVE", "I2C_ASYNCH", "INTERRUPTIN", "LOWPOWERTIMER", "PORTIN", "PORTINOUT", "PORTOUT", "PWMOUT", "RTC", "SERIAL", "SERIAL_ASYNCH", "SLEEP", "SPI", "SPISLAVE", "SPI_ASYNCH", "STDIO_MESSAGES", "TRNG", "FLASH"],
        "forced_reset_timeout": 5,
        "config": {
            "hf_clock_src": {
                "help": "Value: HFXO for external crystal, HFRCO for internal RC oscillator",
                "value": "HFXO",
                "macro_name": "CORE_CLOCK_SOURCE"
            },
            "hfxo_clock_freq": {
                "help": "Value: External crystal frequency in hertz",
                "value": "38400000",
                "macro_name": "HFXO_FREQUENCY"
            },
            "lf_clock_src": {
                "help": "Value: LFXO for external crystal, LFRCO for internal RC oscillator, ULFRCO for internal 1KHz RC oscillator",
                "value": "LFXO",
                "macro_name": "LOW_ENERGY_CLOCK_SOURCE"
            },
            "lfxo_clock_freq": {
                "help": "Value: External crystal frequency in hertz",
                "value": "32768",
                "macro_name": "LFXO_FREQUENCY"
            },
            "hfrco_clock_freq": {
                "help": "Value: Frequency in hertz, must correspond to setting of hfrco_band_select",
                "value": "32000000",
                "macro_name": "HFRCO_FREQUENCY"
            },
            "hfrco_band_select": {
                "help": "Value: One of cmuHFRCOFreq_1M0Hz, cmuHFRCOFreq_2M0Hz, cmuHFRCOFreq_4M0Hz, cmuHFRCOFreq_7M0Hz, cmuHFRCOFreq_13M0Hz, cmuHFRCOFreq_16M0Hz, cmuHFRCOFreq_19M0Hz, cmuHFRCOFreq_26M0Hz, cmuHFRCOFreq_32M0Hz, cmuHFRCOFreq_38M0Hz. Be sure to set hfrco_clock_freq accordingly!",
                "value": "cmuHFRCOFreq_32M0Hz",
                "macro_name": "HFRCO_FREQUENCY_ENUM"
            }
        }
    },
    "WIZWIKI_W7500": {
        "supported_form_factors": ["ARDUINO"],
        "core": "Cortex-M0",
        "extra_labels": ["WIZNET", "W7500x", "WIZwiki_W7500"],
        "macros": ["CMSIS_VECTAB_VIRTUAL", "CMSIS_VECTAB_VIRTUAL_HEADER_FILE=\"cmsis_nvic.h\""],
        "supported_toolchains": ["uARM", "ARM", "GCC_ARM", "IAR"],
        "inherits": ["Target"],
        "device_has": ["ANALOGIN", "I2C", "INTERRUPTIN", "PORTIN", "PORTINOUT", "PORTOUT", "PWMOUT", "SERIAL", "SPI", "SPISLAVE", "STDIO_MESSAGES"],
        "release_versions": ["2", "5"]
    },
    "WIZWIKI_W7500P": {
        "supported_form_factors": ["ARDUINO"],
        "core": "Cortex-M0",
        "extra_labels": ["WIZNET", "W7500x", "WIZwiki_W7500P"],
        "macros": ["CMSIS_VECTAB_VIRTUAL", "CMSIS_VECTAB_VIRTUAL_HEADER_FILE=\"cmsis_nvic.h\""],
        "supported_toolchains": ["uARM", "ARM", "GCC_ARM", "IAR"],
        "inherits": ["Target"],
        "device_has": ["ANALOGIN", "I2C", "INTERRUPTIN", "PORTIN", "PORTINOUT", "PORTOUT", "PWMOUT", "SERIAL", "SPI", "SPISLAVE", "STDIO_MESSAGES"],
        "release_versions": ["2", "5"]
    },
    "WIZWIKI_W7500ECO": {
        "inherits": ["Target"],
        "core": "Cortex-M0",
        "extra_labels": ["WIZNET", "W7500x", "WIZwiki_W7500ECO"],
        "macros": ["CMSIS_VECTAB_VIRTUAL", "CMSIS_VECTAB_VIRTUAL_HEADER_FILE=\"cmsis_nvic.h\""],
        "supported_toolchains": ["uARM", "ARM", "GCC_ARM", "IAR"],
        "device_has": ["ANALOGIN", "I2C", "INTERRUPTIN", "PORTIN", "PORTINOUT", "PORTOUT", "PWMOUT", "SERIAL", "SPI", "SPISLAVE", "STDIO_MESSAGES"],
        "release_versions": ["2", "5"]
    },
    "SAMR21G18A": {
        "inherits": ["Target"],
        "core": "Cortex-M0+",
        "macros": ["__SAMR21G18A__", "I2C_MASTER_CALLBACK_MODE=true", "EXTINT_CALLBACK_MODE=true", "USART_CALLBACK_MODE=true", "TC_ASYNC=true"],
        "extra_labels": ["Atmel", "SAM_CortexM0P", "SAMR21"],
        "supported_toolchains": ["GCC_ARM", "ARM", "uARM"],
        "device_has": ["ANALOGIN", "I2C", "I2CSLAVE", "I2C_ASYNCH", "INTERRUPTIN", "PORTIN", "PORTINOUT", "PORTOUT", "PWMOUT", "RTC", "SERIAL", "SERIAL_ASYNCH", "SERIAL_FC", "SLEEP", "SPI", "SPISLAVE", "SPI_ASYNCH"],
        "release_versions": ["2"],
        "device_name": "ATSAMR21G18A"
    },
    "SAMD21J18A": {
        "inherits": ["Target"],
        "core": "Cortex-M0+",
        "macros": ["__SAMD21J18A__", "I2C_MASTER_CALLBACK_MODE=true", "EXTINT_CALLBACK_MODE=true", "USART_CALLBACK_MODE=true", "TC_ASYNC=true"],
        "extra_labels": ["Atmel", "SAM_CortexM0P", "SAMD21"],
        "supported_toolchains": ["GCC_ARM", "ARM", "uARM"],
        "device_has": ["ANALOGIN", "ANALOGOUT", "I2C", "I2CSLAVE", "I2C_ASYNCH", "INTERRUPTIN", "PORTIN", "PORTINOUT", "PORTOUT", "PWMOUT", "RTC", "SERIAL", "SERIAL_ASYNCH", "SERIAL_FC", "SLEEP", "SPI", "SPISLAVE", "SPI_ASYNCH"],
        "release_versions": ["2"],
        "device_name": "ATSAMD21J18A"
    },
    "SAMD21G18A": {
        "inherits": ["Target"],
        "core": "Cortex-M0+",
        "macros": ["__SAMD21G18A__", "I2C_MASTER_CALLBACK_MODE=true", "EXTINT_CALLBACK_MODE=true", "USART_CALLBACK_MODE=true", "TC_ASYNC=true"],
        "extra_labels": ["Atmel", "SAM_CortexM0P", "SAMD21"],
        "supported_toolchains": ["GCC_ARM", "ARM", "uARM"],
        "device_has": ["ANALOGIN", "ANALOGOUT", "I2C", "I2CSLAVE", "I2C_ASYNCH", "INTERRUPTIN", "PORTIN", "PORTINOUT", "PORTOUT", "PWMOUT", "RTC", "SERIAL", "SERIAL_ASYNCH", "SERIAL_FC", "SLEEP", "SPI", "SPISLAVE", "SPI_ASYNCH"],
        "release_versions": ["2"],
        "device_name": "ATSAMD21G18A"
    },
    "SAML21J18A": {
        "inherits": ["Target"],
        "core": "Cortex-M0+",
        "macros": ["__SAML21J18A__", "I2C_MASTER_CALLBACK_MODE=true", "EXTINT_CALLBACK_MODE=true", "USART_CALLBACK_MODE=true", "TC_ASYNC=true"],
        "extra_labels": ["Atmel", "SAM_CortexM0P", "SAML21"],
        "supported_toolchains": ["GCC_ARM", "ARM", "uARM"],
        "device_has": ["ANALOGIN", "ANALOGOUT", "I2C", "I2CSLAVE", "I2C_ASYNCH", "INTERRUPTIN", "PORTIN", "PORTINOUT", "PORTOUT", "PWMOUT", "RTC", "SERIAL", "SERIAL_ASYNCH", "SERIAL_FC", "SLEEP", "SPI", "SPISLAVE", "SPI_ASYNCH"],
        "device_name": "ATSAML21J18A"
    },
    "SAMG55J19": {
        "inherits": ["Target"],
        "core": "Cortex-M4",
        "extra_labels": ["Atmel", "SAM_CortexM4", "SAMG55"],
        "macros": ["__SAMG55J19__", "BOARD=75", "I2C_MASTER_CALLBACK_MODE=true", "EXTINT_CALLBACK_MODE=true", "USART_CALLBACK_MODE=true", "TC_ASYNC=true"],
        "supported_toolchains": ["GCC_ARM", "ARM", "uARM"],
        "default_toolchain": "ARM",
        "device_has": ["ANALOGIN", "I2C", "I2CSLAVE", "I2C_ASYNCH", "INTERRUPTIN", "LOWPOWERTIMER", "PORTIN", "PORTINOUT", "PORTOUT", "PWMOUT", "RTC", "SERIAL", "SERIAL_ASYNCH", "SERIAL_FC", "SLEEP", "SPI", "SPISLAVE", "SPI_ASYNCH"],
        "default_lib": "std",
        "device_name": "ATSAMG55J19"
    },
    "MCU_NRF51_UNIFIED": {
        "inherits": ["Target"],
        "core": "Cortex-M0",
        "OVERRIDE_BOOTLOADER_FILENAME": "nrf51822_bootloader.hex",
        "macros": [
            "NRF51",
            "TARGET_NRF51822",
            "BLE_STACK_SUPPORT_REQD",
            "SOFTDEVICE_PRESENT",
            "S130",
            "TARGET_MCU_NRF51822",
            "CMSIS_VECTAB_VIRTUAL",
            "CMSIS_VECTAB_VIRTUAL_HEADER_FILE=\"cmsis_nvic.h\"",
            "NO_SYSTICK",
            "MBED_TICKLESS"
        ],
        "MERGE_BOOTLOADER": false,
        "extra_labels": ["NORDIC", "MCU_NRF51", "MCU_NRF51822_UNIFIED", "NRF5", "SDK11"],
        "OUTPUT_EXT": "hex",
        "is_disk_virtual": true,
        "supported_toolchains": ["ARM", "GCC_ARM", "IAR"],
        "public": false,
        "MERGE_SOFT_DEVICE": true,
        "EXPECTED_SOFTDEVICES_WITH_OFFSETS": [
            {
                "boot": "",
                "name": "s130_nrf51_2.0.0_softdevice.hex",
                "offset": 110592
            }
        ],
        "detect_code": ["1070"],
        "post_binary_hook": {
            "function": "MCU_NRF51Code.binary_hook",
            "toolchains": ["ARM_STD", "GCC_ARM", "IAR"]
        },
        "program_cycle_s": 6,
        "features": ["BLE"],
        "config": {
            "lf_clock_src": {
                "value": "NRF_LF_SRC_XTAL",
                "macro_name": "MBED_CONF_NORDIC_NRF_LF_CLOCK_SRC"
            },
            "uart_hwfc": {
                "help": "Value: 1 for enable, 0 for disable",
                "value": 1,
                "macro_name": "MBED_CONF_NORDIC_UART_HWFC"
            }
        },
        "device_has": ["ANALOGIN", "I2C", "INTERRUPTIN", "PORTIN", "PORTINOUT", "PORTOUT", "PWMOUT", "SERIAL", "SLEEP", "SPI", "SPISLAVE"]
    },
    "MCU_NRF51_32K_UNIFIED": {
        "inherits": ["MCU_NRF51_UNIFIED"],
        "extra_labels_add": ["MCU_NORDIC_32K", "MCU_NRF51_32K"],
        "macros_add": ["TARGET_MCU_NORDIC_32K", "TARGET_MCU_NRF51_32K"],
        "public": false
    },
    "NRF51_DK": {
        "supported_form_factors": ["ARDUINO"],
        "inherits": ["MCU_NRF51_32K_UNIFIED"],
        "device_has": ["ANALOGIN", "I2C", "I2C_ASYNCH", "INTERRUPTIN", "LOWPOWERTIMER", "PORTIN", "PORTINOUT", "PORTOUT", "PWMOUT", "RTC", "SERIAL", "SERIAL_ASYNCH", "SERIAL_FC", "SLEEP", "SPI", "SPI_ASYNCH", "SPISLAVE"],
        "release_versions": ["2", "5"],
        "device_name": "nRF51822_xxAA"
    },
    "NRF51_DONGLE": {
        "inherits": ["MCU_NRF51_32K_UNIFIED"],
        "progen": {"target": "nrf51-dongle"},
        "device_has": ["I2C", "I2C_ASYNCH", "INTERRUPTIN", "LOWPOWERTIMER", "PORTIN", "PORTINOUT", "PORTOUT", "PWMOUT", "RTC", "SERIAL", "SERIAL_ASYNCH", "SLEEP", "SPI", "SPI_ASYNCH", "SPISLAVE"],
        "release_versions": ["2", "5"]
    },
    "MCU_NRF52": {
        "inherits": ["Target"],
        "core": "Cortex-M4F",
        "macros": ["NRF52", "TARGET_NRF52832", "BLE_STACK_SUPPORT_REQD", "SOFTDEVICE_PRESENT", "S132", "CMSIS_VECTAB_VIRTUAL", "CMSIS_VECTAB_VIRTUAL_HEADER_FILE=\"cmsis_nvic.h\"", "MBED_TICKLESS"],
        "device_has": ["STCLK_OFF_DURING_SLEEP"],
        "extra_labels": ["NORDIC", "MCU_NRF52", "MCU_NRF52832", "NRF5", "SDK11", "NRF52_COMMON"],
        "OUTPUT_EXT": "hex",
        "is_disk_virtual": true,
        "supported_toolchains": ["GCC_ARM", "ARM", "IAR"],
        "public": false,
        "detect_code": ["1101"],
        "program_cycle_s": 6,
        "MERGE_SOFT_DEVICE": true,
        "EXPECTED_SOFTDEVICES_WITH_OFFSETS": [
            {
                "boot": "",
                "name": "s132_nrf52_2.0.0_softdevice.hex",
                "offset": 114688
            }
        ],
        "post_binary_hook": {
            "function": "MCU_NRF51Code.binary_hook",
            "toolchains": ["ARM_STD", "GCC_ARM", "IAR"]
        },
        "MERGE_BOOTLOADER": false,
        "features": ["BLE"],
        "config": {
            "lf_clock_src": {
                "value": "NRF_LF_SRC_XTAL",
                "macro_name": "MBED_CONF_NORDIC_NRF_LF_CLOCK_SRC"
            },
            "uart_hwfc": {
                "help": "Value: 1 for enable, 0 for disable",
                "value": 1,
                "macro_name": "MBED_CONF_NORDIC_UART_HWFC"
            }
        }
    },
    "NRF52_DK": {
        "supported_form_factors": ["ARDUINO"],
        "inherits": ["MCU_NRF52"],
        "macros_add": ["BOARD_PCA10040", "NRF52_PAN_12", "NRF52_PAN_15", "NRF52_PAN_58", "NRF52_PAN_55", "NRF52_PAN_54", "NRF52_PAN_31", "NRF52_PAN_30", "NRF52_PAN_51", "NRF52_PAN_36", "NRF52_PAN_53", "S132", "CONFIG_GPIO_AS_PINRESET", "BLE_STACK_SUPPORT_REQD", "SWI_DISABLE0", "NRF52_PAN_20", "NRF52_PAN_64", "NRF52_PAN_62", "NRF52_PAN_63"],
        "device_has_add": ["ANALOGIN", "I2C", "I2C_ASYNCH", "INTERRUPTIN", "LOWPOWERTIMER", "PORTIN", "PORTINOUT", "PORTOUT", "PWMOUT", "RTC", "SERIAL", "SERIAL_ASYNCH", "SERIAL_FC", "SLEEP", "SPI", "SPI_ASYNCH", "SPISLAVE"],
        "release_versions": ["2", "5"],
        "device_name": "nRF52832_xxAA"
    },
    "UBLOX_EVA_NINA": {
        "inherits": ["MCU_NRF52"],
        "macros_add": ["BOARD_PCA10040", "NRF52_PAN_12", "NRF52_PAN_15", "NRF52_PAN_58", "NRF52_PAN_55", "NRF52_PAN_54", "NRF52_PAN_31", "NRF52_PAN_30", "NRF52_PAN_51", "NRF52_PAN_36", "NRF52_PAN_53", "S132", "CONFIG_GPIO_AS_PINRESET", "BLE_STACK_SUPPORT_REQD", "SWI_DISABLE0", "NRF52_PAN_20", "NRF52_PAN_64", "NRF52_PAN_62", "NRF52_PAN_63"],
        "device_has_add": ["ANALOGIN", "I2C", "I2C_ASYNCH", "INTERRUPTIN", "LOWPOWERTIMER", "PORTIN", "PORTINOUT", "PORTOUT", "PWMOUT", "RTC", "SERIAL", "SERIAL_ASYNCH", "SERIAL_FC", "SLEEP", "SPI", "SPI_ASYNCH", "SPISLAVE"],
        "release_versions": ["2", "5"],
        "overrides": {"uart_hwfc": 0},
        "device_name": "nRF52832_xxAA"
    },
    "UBLOX_EVK_NINA_B1": {
        "supported_form_factors": ["ARDUINO"],
        "inherits": ["MCU_NRF52"],
        "macros_add": ["BOARD_PCA10040", "NRF52_PAN_12", "NRF52_PAN_15", "NRF52_PAN_58", "NRF52_PAN_55", "NRF52_PAN_54", "NRF52_PAN_31", "NRF52_PAN_30", "NRF52_PAN_51", "NRF52_PAN_36", "NRF52_PAN_53", "S132", "CONFIG_GPIO_AS_PINRESET", "BLE_STACK_SUPPORT_REQD", "SWI_DISABLE0", "NRF52_PAN_20", "NRF52_PAN_64", "NRF52_PAN_62", "NRF52_PAN_63"],
        "device_has_add": ["ANALOGIN", "I2C", "I2C_ASYNCH", "INTERRUPTIN", "LOWPOWERTIMER", "PORTIN", "PORTINOUT", "PORTOUT", "PWMOUT", "RTC", "SERIAL", "SERIAL_ASYNCH", "SERIAL_FC", "SLEEP", "SPI", "SPI_ASYNCH", "SPISLAVE"],
        "release_versions": ["2", "5"],
        "device_name": "nRF52832_xxAA"
    },
    "DELTA_DFBM_NQ620": {
        "supported_form_factors": ["ARDUINO"],
        "inherits": ["MCU_NRF52"],
        "macros_add": ["BOARD_PCA10040", "NRF52_PAN_12", "NRF52_PAN_15", "NRF52_PAN_58", "NRF52_PAN_55", "NRF52_PAN_54", "NRF52_PAN_31", "NRF52_PAN_30", "NRF52_PAN_51", "NRF52_PAN_36", "NRF52_PAN_53", "S132", "CONFIG_GPIO_AS_PINRESET", "BLE_STACK_SUPPORT_REQD", "SWI_DISABLE0", "NRF52_PAN_20", "NRF52_PAN_64", "NRF52_PAN_62", "NRF52_PAN_63"],
        "device_has_add": ["ANALOGIN", "I2C", "I2C_ASYNCH", "INTERRUPTIN", "LOWPOWERTIMER", "PORTIN", "PORTINOUT", "PORTOUT", "PWMOUT", "RTC", "SERIAL", "SERIAL_ASYNCH", "SLEEP", "SPI", "SPI_ASYNCH", "SPISLAVE"],
        "release_versions": ["2", "5"],
        "overrides": {"lf_clock_src": "NRF_LF_SRC_RC"},
        "config": {
            "lf_clock_rc_calib_timer_interval": {
                "value": 16,
                "macro_name": "MBED_CONF_NORDIC_NRF_LF_CLOCK_CALIB_TIMER_INTERVAL"
            },
            "lf_clock_rc_calib_mode_config": {
                "value": 0,
                "macro_name": "MBED_CONF_NORDIC_NRF_LF_CLOCK_CALIB_MODE_CONFIG"
            }
        },
        "device_name": "nRF52832_xxAA"
    },
    "MCU_NRF52840": {
        "inherits": ["Target"],
        "core": "Cortex-M4F",
        "macros": ["TARGET_NRF52840", "BLE_STACK_SUPPORT_REQD", "SOFTDEVICE_PRESENT", "S140", "NRF_SD_BLE_API_VERSION=5", "NRF52840_XXAA", "NRF_DFU_SETTINGS_VERSION=1", "NRF_SD_BLE_API_VERSION=5", "CMSIS_VECTAB_VIRTUAL", "CMSIS_VECTAB_VIRTUAL_HEADER_FILE=\"cmsis_nvic.h\""],
        "device_has": ["STCLK_OFF_DURING_SLEEP"],
        "extra_labels": ["NORDIC", "MCU_NRF52840", "NRF5", "SDK13", "NRF52_COMMON"],
        "OUTPUT_EXT": "hex",
        "is_disk_virtual": true,
        "supported_toolchains": ["GCC_ARM", "ARM", "IAR"],
        "public": false,
        "detect_code": ["1101"],
        "program_cycle_s": 6,
        "MERGE_SOFT_DEVICE": true,
        "EXPECTED_SOFTDEVICES_WITH_OFFSETS": [
            {
                "boot": "",
                "name": "s140_nrf52840_5.0.0-1.alpha_softdevice.hex",
                "offset": 135168
            }
        ],
        "bootloader_select_index": 0,
        "post_binary_hook": {
            "function": "MCU_NRF51Code.binary_hook",
            "toolchains": ["ARM_STD", "GCC_ARM", "IAR"]
        },
        "MERGE_BOOTLOADER": false,
        "features": ["BLE"],
        "config": {
            "lf_clock_src": {
                "value": "NRF_LF_SRC_XTAL",
                "macro_name": "MBED_CONF_NORDIC_NRF_LF_CLOCK_SRC"
            },
            "uart_hwfc": {
                "help": "Value: 1 for enable, 0 for disable",
                "value": 1,
                "macro_name": "MBED_CONF_NORDIC_UART_HWFC"
            }
        }
    },
    "NRF52840_DK": {
        "supported_form_factors": ["ARDUINO"],
        "inherits": ["MCU_NRF52840"],
        "macros_add": ["BOARD_PCA10056", "CONFIG_GPIO_AS_PINRESET", "SWI_DISABLE0", "NRF52_ERRATA_20"],
        "device_has_add": ["FLASH", "ANALOGIN", "I2C", "I2C_ASYNCH", "INTERRUPTIN", "LOWPOWERTIMER", "PORTIN", "PORTINOUT", "PORTOUT", "PWMOUT", "RTC", "SERIAL", "SERIAL_ASYNCH", "SERIAL_FC", "SLEEP", "SPI", "SPISLAVE", "TRNG"],
        "release_versions": ["2", "5"],
        "device_name": "nRF52840_xxAA"
    },
    "BLUEPILL_F103C8": {
        "inherits": ["FAMILY_STM32"],
        "core": "Cortex-M3",
        "default_toolchain": "GCC_ARM",
        "extra_labels_add": ["STM32F1", "STM32F103C8"],
        "supported_toolchains": ["GCC_ARM"],
        "device_has_add": [],
        "device_has_remove": ["RTC", "STDIO_MESSAGES"]
    },
    "NUMAKER_PFM_NUC472": {
        "core": "Cortex-M4F",
        "default_toolchain": "ARM",
        "extra_labels": ["NUVOTON", "NUC472", "NU_XRAM_SUPPORTED", "FLASH_CMSIS_ALGO"],
        "is_disk_virtual": true,
        "supported_toolchains": ["ARM", "uARM", "GCC_ARM", "IAR"],
        "config": {
            "gpio-irq-debounce-enable": {
                "help": "Enable GPIO IRQ debounce",
                "value": 0
            },
            "gpio-irq-debounce-enable-list": {
                "help": "Comma separated pin list to enable GPIO IRQ debounce",
                "value": "NC"
            },
            "gpio-irq-debounce-clock-source": {
                "help": "Select GPIO IRQ debounce clock source: GPIO_DBCTL_DBCLKSRC_HCLK or GPIO_DBCTL_DBCLKSRC_IRC10K",
                "value": "GPIO_DBCTL_DBCLKSRC_IRC10K"
            },
            "gpio-irq-debounce-sample-rate": {
                "help": "Select GPIO IRQ debounce sample rate: GPIO_DBCTL_DBCLKSEL_1, GPIO_DBCTL_DBCLKSEL_2, GPIO_DBCTL_DBCLKSEL_4, ..., or GPIO_DBCTL_DBCLKSEL_32768",
                "value": "GPIO_DBCTL_DBCLKSEL_16"
            }
        },
        "inherits": ["Target"],
        "macros_add": ["MBEDTLS_CONFIG_HW_SUPPORT"],
        "device_has": ["ANALOGIN", "I2C", "I2CSLAVE", "I2C_ASYNCH", "INTERRUPTIN", "LOWPOWERTIMER", "PORTIN", "PORTINOUT", "PORTOUT", "PWMOUT", "RTC", "SERIAL", "SERIAL_ASYNCH", "SERIAL_FC", "STDIO_MESSAGES", "SLEEP", "SPI", "SPISLAVE", "SPI_ASYNCH", "TRNG", "CAN", "FLASH"],
        "features": ["LWIP"],
        "release_versions": ["5"],
        "device_name": "NUC472HI8AE",
        "bootloader_supported": true
    },
    "NCS36510": {
        "inherits": ["Target"],
        "core": "Cortex-M3",
        "extra_labels": ["ONSEMI"],
        "config": {
            "mac-addr-low": {
                "help": "Lower 32 bits of the MAC extended address. All FFs indicates that factory programmed MAC address shall be used. In order to override the factory programmed MAC address this value needs to be changed from 0xFFFFFFFF to any chosen value.",
                "value": "0xFFFFFFFF"
            },
            "mac-addr-high": {
                "help": "Higher 32 bits of the MAC extended address. All FFs indicates that factory programmed MAC address shall be used. In order to override the factory programmed MAC address this value needs to be changed from 0xFFFFFFFF to any chosen value.",
                "value": "0xFFFFFFFF"
            },
            "32KHz-clk-trim": {
                "help": "32KHz clock trim",
                "value": "0x39"
            },
            "32MHz-clk-trim": {
                "help": "32MHz clock trim",
                "value": "0x17"
            },
            "rssi-trim": {
                "help": "RSSI trim",
                "value": "0x3D"
            },
            "txtune-trim": {
                "help": "TX tune trim",
                "value": "0xFFFFFFFF"
            }
        },
        "OUTPUT_EXT": "hex",
        "post_binary_hook": {"function": "NCS36510TargetCode.ncs36510_addfib"},
        "macros": ["CM3", "CPU_NCS36510", "TARGET_NCS36510", "LOAD_ADDRESS=0x3000"],
        "supported_toolchains": ["GCC_ARM", "ARM", "IAR"],
        "device_has": ["ANALOGIN", "SERIAL", "I2C", "INTERRUPTIN", "PORTIN", "PORTINOUT", "PORTOUT", "PWMOUT", "RTC", "SERIAL", "SERIAL_FC", "SLEEP", "SPI", "LOWPOWERTIMER", "TRNG", "SPISLAVE"],
        "release_versions": ["2", "5"]
    },
    "NUMAKER_PFM_M453": {
        "core": "Cortex-M4F",
        "default_toolchain": "ARM",
        "extra_labels": ["NUVOTON", "M451", "NUMAKER_PFM_M453", "FLASH_CMSIS_ALGO"],
        "is_disk_virtual": true,
        "supported_toolchains": ["ARM", "uARM", "GCC_ARM", "IAR"],
        "config": {
            "gpio-irq-debounce-enable": {
                "help": "Enable GPIO IRQ debounce",
                "value": 0
            },
            "gpio-irq-debounce-enable-list": {
                "help": "Comma separated pin list to enable GPIO IRQ debounce",
                "value": "NC"
            },
            "gpio-irq-debounce-clock-source": {
                "help": "Select GPIO IRQ debounce clock source: GPIO_DBCTL_DBCLKSRC_HCLK or GPIO_DBCTL_DBCLKSRC_LIRC",
                "value": "GPIO_DBCTL_DBCLKSRC_LIRC"
            },
            "gpio-irq-debounce-sample-rate": {
                "help": "Select GPIO IRQ debounce sample rate: GPIO_DBCTL_DBCLKSEL_1, GPIO_DBCTL_DBCLKSEL_2, GPIO_DBCTL_DBCLKSEL_4, ..., or GPIO_DBCTL_DBCLKSEL_32768",
                "value": "GPIO_DBCTL_DBCLKSEL_16"
            }
        },
        "inherits": ["Target"],
        "progen": {"target": "numaker-pfm-m453"},
        "device_has": ["ANALOGIN", "I2C", "I2CSLAVE", "I2C_ASYNCH", "INTERRUPTIN", "LOWPOWERTIMER", "PORTIN", "PORTINOUT", "PORTOUT", "PWMOUT", "RTC", "SERIAL", "SERIAL_ASYNCH", "SERIAL_FC", "STDIO_MESSAGES", "SLEEP", "SPI", "SPISLAVE", "SPI_ASYNCH", "CAN", "FLASH"],
        "release_versions": ["2", "5"],
        "device_name": "M453VG6AE",
        "bootloader_supported": true
    },
    "NUMAKER_PFM_NANO130": {
        "core": "Cortex-M0",
        "default_toolchain": "ARM",
        "extra_labels": ["NUVOTON", "NANO100", "NANO130KE3BN"],
        "is_disk_virtual": true,
        "supported_toolchains": ["ARM", "uARM", "GCC_ARM", "IAR"],
        "config": {
            "gpio-irq-debounce-enable": {
                "help": "Enable GPIO IRQ debounce",
                "value": 0
            },
            "gpio-irq-debounce-enable-list": {
                "help": "Comma separated pin list to enable GPIO IRQ debounce",
                "value": "NC"
            },
            "gpio-irq-debounce-clock-source": {
                "help": "Select GPIO IRQ debounce clock source: GPIO_DBCLKSRC_HCLK or GPIO_DBCLKSRC_IRC10K",
                "value": "GPIO_DBCLKSRC_IRC10K"
            },
            "gpio-irq-debounce-sample-rate": {
                "help": "Select GPIO IRQ debounce sample rate: GPIO_DBCLKSEL_1, GPIO_DBCLKSEL_2, GPIO_DBCLKSEL_4, ..., or GPIO_DBCLKSEL_32768",
                "value": "GPIO_DBCLKSEL_16"
            }
        },
        "inherits": ["Target"],
        "macros": ["CMSIS_VECTAB_VIRTUAL", "CMSIS_VECTAB_VIRTUAL_HEADER_FILE=\"cmsis_nvic.h\""],
        "device_has": ["ANALOGIN", "I2C", "I2CSLAVE", "I2C_ASYNCH", "INTERRUPTIN", "LOWPOWERTIMER", "PORTIN", "PORTINOUT", "PORTOUT", "PWMOUT", "RTC", "SERIAL", "SERIAL_ASYNCH", "SERIAL_FC", "STDIO_MESSAGES", "SLEEP", "SPI", "SPISLAVE", "SPI_ASYNCH"],
        "release_versions": ["5"],
        "device_name": "NANO130KE3BN"
    },
    "HI2110": {
        "inherits": ["Target"],
        "core": "Cortex-M0",
        "default_toolchain": "GCC_ARM",
        "supported_toolchains": ["GCC_ARM", "ARM", "IAR"],
        "extra_labels": ["ublox"],
        "macros": ["TARGET_PROCESSOR_FAMILY_BOUDICA", "BOUDICA_SARA", "NDEBUG=1", "CMSIS_VECTAB_VIRTUAL", "CMSIS_VECTAB_VIRTUAL_HEADER_FILE=\"cmsis_nvic.h\""],
        "public": false,
        "target_overrides": {
            "*": {
                "core.stdio-flush-at-exit": false
            }
        },
        "device_has": ["INTERRUPTIN", "LOWPOWERTIMER", "PORTIN", "PORTINOUT", "PORTOUT", "SERIAL", "SLEEP", "STDIO_MESSAGES"],
        "default_lib": "std",
        "release_versions": ["5"]
   },
    "SARA_NBIOT": {
        "inherits": ["HI2110"],
        "extra_labels": ["ublox", "HI2110"],
        "public": false
    },
    "SARA_NBIOT_EVK": {
        "inherits": ["SARA_NBIOT"],
        "extra_labels": ["ublox", "HI2110", "SARA_NBIOT"]
    },
    "REALTEK_RTL8195AM": {
        "supported_form_factors": ["ARDUINO"],
        "core": "Cortex-M3",
        "default_toolchain": "GCC_ARM",
        "inherits": ["Target"],
        "detect_code": ["4600"],
        "extra_labels": ["Realtek", "AMEBA", "RTL8195A"],
        "macros": ["__RTL8195A__","CONFIG_PLATFORM_8195A","CONFIG_MBED_ENABLED","PLATFORM_CMSIS_RTOS"],
        "supported_toolchains": ["GCC_ARM", "ARM", "IAR"],
        "device_has": ["ANALOGIN", "ANALOGOUT", "I2C", "I2CSLAVE", "INTERRUPTIN", "PORTIN", "PORTINOUT", "PORTOUT", "PWMOUT", "RTC", "SERIAL", "SPI", "TRNG", "EMAC", "FLASH"],
        "features": ["LWIP"],
        "post_binary_hook": {
            "function": "RTL8195ACode.binary_hook",
            "toolchains": ["ARM_STD", "GCC_ARM", "IAR"]
        },
        "release_versions": ["5"]
    },
    "VBLUNO51_LEGACY": {
        "supported_form_factors": ["ARDUINO"],
        "inherits": ["MCU_NRF51_32K"],
        "extra_labels_add": ["VBLUNO51"]
    },
    "VBLUNO51_BOOT": {
        "supported_form_factors": ["ARDUINO"],
        "inherits": ["MCU_NRF51_32K_BOOT"],
        "extra_labels_add": ["VBLUNO51"],
        "macros_add": ["TARGET_VBLUNO51"]
    },
    "VBLUNO51_OTA": {
        "supported_form_factors": ["ARDUINO"],
        "inherits": ["MCU_NRF51_32K_OTA"],
        "extra_labels_add": ["VBLUNO51"],
        "macros_add": ["TARGET_VBLUNO51"]
    },
    "VBLUNO51": {
        "supported_form_factors": ["ARDUINO"],
        "inherits": ["MCU_NRF51_32K_UNIFIED"],
        "device_has": ["ANALOGIN", "I2C", "I2C_ASYNCH", "INTERRUPTIN", "LOWPOWERTIMER", "PORTIN", "PORTINOUT", "PORTOUT", "PWMOUT", "RTC", "SERIAL", "SERIAL_ASYNCH", "SERIAL_FC", "SLEEP", "SPI", "SPI_ASYNCH", "SPISLAVE"],
        "release_versions": ["2"],
        "device_name": "nRF51822_xxAC"
    },
    "NUCLEO_L496ZG": {
        "inherits": ["FAMILY_STM32"],
        "supported_form_factors": ["ARDUINO", "MORPHO"],
        "core": "Cortex-M4F",
        "extra_labels_add": ["STM32L4", "STM32L496ZG", "STM32L496xG"],
        "config": {
            "clock_source": {
                "help": "Mask value : USE_PLL_HSE_EXTC (need HW patch) | USE_PLL_HSE_XTAL (need HW patch) | USE_PLL_HSI | USE_PLL_MSI",
                "value": "USE_PLL_MSI",
                "macro_name": "CLOCK_SOURCE"
            }
        },
        "detect_code": ["0823"],
        "device_has_add": ["ANALOGOUT", "CAN", "LOWPOWERTIMER", "SERIAL_ASYNCH", "SERIAL_FC", "TRNG", "FLASH"],
        "release_versions": ["2", "5"],
        "device_name": "STM32L496ZG"
    },
    "NUCLEO_L496ZG_P": {
        "inherits": ["NUCLEO_L496ZG"],
        "detect_code": ["0828"]
        },
    "VBLUNO52": {
        "supported_form_factors": ["ARDUINO"],
        "inherits": ["MCU_NRF52"],
        "macros_add": ["BOARD_PCA10040", "BOARD_VBLUNO52", "NRF52_PAN_12", "NRF52_PAN_15", "NRF52_PAN_58", "NRF52_PAN_55", "NRF52_PAN_54", "NRF52_PAN_31", "NRF52_PAN_30", "NRF52_PAN_51", "NRF52_PAN_36", "NRF52_PAN_53", "S132", "CONFIG_GPIO_AS_PINRESET", "BLE_STACK_SUPPORT_REQD", "SWI_DISABLE0", "NRF52_PAN_20", "NRF52_PAN_64", "NRF52_PAN_62", "NRF52_PAN_63"],
        "device_has": ["ANALOGIN", "I2C", "I2C_ASYNCH", "INTERRUPTIN", "LOWPOWERTIMER", "PORTIN", "PORTINOUT", "PORTOUT", "PWMOUT", "RTC", "SERIAL", "SERIAL_ASYNCH", "SERIAL_FC", "SLEEP", "SPI", "SPI_ASYNCH", "SPISLAVE"],
        "release_versions": ["2"],
        "device_name": "nRF52832_xxAA"
    },
    "NUMAKER_PFM_M487": {
        "core": "Cortex-M4F",
        "default_toolchain": "ARM",
        "extra_labels": ["NUVOTON", "M480", "FLASH_CMSIS_ALGO"],
        "is_disk_virtual": true,
        "supported_toolchains": ["ARM", "uARM", "GCC_ARM", "IAR"],
        "config": {
            "gpio-irq-debounce-enable": {
                "help": "Enable GPIO IRQ debounce",
                "value": 0
            },
            "gpio-irq-debounce-enable-list": {
                "help": "Comma separated pin list to enable GPIO IRQ debounce",
                "value": "NC"
            },
            "gpio-irq-debounce-clock-source": {
                "help": "Select GPIO IRQ debounce clock source: GPIO_DBCTL_DBCLKSRC_HCLK or GPIO_DBCTL_DBCLKSRC_LIRC",
                "value": "GPIO_DBCTL_DBCLKSRC_LIRC"
            },
            "gpio-irq-debounce-sample-rate": {
                "help": "Select GPIO IRQ debounce sample rate: GPIO_DBCTL_DBCLKSEL_1, GPIO_DBCTL_DBCLKSEL_2, GPIO_DBCTL_DBCLKSEL_4, ..., or GPIO_DBCTL_DBCLKSEL_32768",
                "value": "GPIO_DBCTL_DBCLKSEL_16"
            },
            "usb-device-hsusbd": {
                "help": "Select high-speed USB device or not",
                "value": 1
            },
            "ctrl01-enable": {
                "help": "Enable control_01",
                "value": 0
            }
        },
        "inherits": ["Target"],
        "macros_add": ["MBEDTLS_CONFIG_HW_SUPPORT"],
        "device_has": ["ANALOGIN", "I2C", "I2CSLAVE", "I2C_ASYNCH", "INTERRUPTIN", "LOWPOWERTIMER", "PORTIN", "PORTINOUT", "PORTOUT", "PWMOUT", "RTC", "SERIAL", "SERIAL_ASYNCH", "SERIAL_FC", "STDIO_MESSAGES", "SLEEP", "SPI", "SPISLAVE", "SPI_ASYNCH", "TRNG", "FLASH", "CAN"],
        "features": ["LWIP"],
        "release_versions": ["5"],
        "device_name": "M487JIDAE",
        "bootloader_supported": true
    },
    "TMPM066": {
        "inherits": ["Target"],
        "core": "Cortex-M0",
        "is_disk_virtual": true,
        "extra_labels": ["TOSHIBA"],
        "macros": ["__TMPM066__", "CMSIS_VECTAB_VIRTUAL", "CMSIS_VECTAB_VIRTUAL_HEADER_FILE=\"cmsis_nvic.h\""],
        "supported_toolchains": ["GCC_ARM", "ARM", "IAR"],
        "device_has": ["ANALOGIN", "INTERRUPTIN", "PORTIN", "PORTINOUT", "PORTOUT", "SERIAL", "SLEEP", "I2C", "I2CSLAVE", "STDIO_MESSAGES", "PWMOUT"],
        "device_name": "TMPM066FWUG",
        "detect_code": ["7011"],
        "release_versions": ["5"]
    }
}<|MERGE_RESOLUTION|>--- conflicted
+++ resolved
@@ -1401,27 +1401,6 @@
         "release_versions": ["2", "5"],
         "device_name": "STM32L433RC",
         "bootloader_supported": true
-<<<<<<< HEAD
-    },
-    "NUCLEO_L433RC_P": {
-        "inherits": ["FAMILY_STM32"],
-        "supported_form_factors": ["ARDUINO", "MORPHO"],
-        "core": "Cortex-M4F",
-        "extra_labels_add": ["STM32L4", "STM32L433xC", "STM32L433RC"],
-        "config": {
-            "clock_source": {
-                "help": "Mask value : USE_PLL_HSE_EXTC (need HW patch) | USE_PLL_HSE_XTAL (need HW patch) | USE_PLL_HSI | USE_PLL_MSI",
-                "value": "USE_PLL_MSI",
-                "macro_name": "CLOCK_SOURCE"
-            }
-        },
-        "detect_code": ["0770"],
-        "device_has_add": ["ANALOGOUT", "LOWPOWERTIMER", "SERIAL_ASYNCH", "SERIAL_FC", "CAN", "TRNG", "FLASH"],
-        "release_versions": ["2", "5"],
-        "device_name": "STM32L433RC",
-        "bootloader_supported": true
-=======
->>>>>>> 9037ea16
     },
     "NUCLEO_L476RG": {
         "inherits": ["FAMILY_STM32"],
