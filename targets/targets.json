--- conflicted
+++ resolved
@@ -9846,13 +9846,8 @@
         "default_toolchain": "GCC_ARM",
         "supported_toolchains": ["GCC_ARM"],
         "public": false,
-<<<<<<< HEAD
-        "extra_labels": ["Ambiq_Micro", "Apollo3"],
-        "device_has": ["MPU", "USTICKER", "SERIAL", "INTERRUPTIN", "LPTICKER"],
-=======
         "extra_labels": ["Ambiq_Micro", "Apollo3", "CORDIO"],
         "device_has": ["MPU", "USTICKER", "SERIAL", "INTERRUPTIN", "LPTICKER", "STDIO_MESSAGES"],
->>>>>>> 59ebd8ed
         "macros": []
     },
     "AMA3B1KK": {
