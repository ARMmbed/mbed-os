{
    "Target": {
        "core": null,
        "default_toolchain": "ARM",
        "supported_toolchains": null,
        "extra_labels": [],
        "is_disk_virtual": false,
        "macros": [],
        "device_has": [],
        "features": [],
        "detect_code": [],
        "public": false,
        "default_lib": "std",
        "bootloader_supported": false
    },
    "Super_Target": {
        "inherits": ["Target"],
        "core": "Cortex-M4",
        "features_add": ["UVISOR", "BLE", "CLIENT", "IPV4", "IPV6"],
        "supported_toolchains": ["ARM"]
    },
    "CM4_UARM": {
        "inherits": ["Target"],
        "core": "Cortex-M4",
        "default_toolchain": "uARM",
        "public": false,
        "supported_toolchains": ["uARM"],
        "default_lib": "small"
    },
    "CM4_ARM": {
        "inherits": ["Target"],
        "core": "Cortex-M4",
        "public": false,
        "supported_toolchains": ["ARM"]
    },
    "CM4F_UARM": {
        "inherits": ["Target"],
        "core": "Cortex-M4F",
        "default_toolchain": "uARM",
        "public": false,
        "supported_toolchains": ["uARM"],
        "default_lib": "small"
    },
    "CM4F_ARM": {
        "inherits": ["Target"],
        "core": "Cortex-M4F",
        "public": false,
        "supported_toolchains": ["ARM"]
    },
    "LPCTarget": {
        "inherits": ["Target"],
        "post_binary_hook": {"function": "LPCTargetCode.lpc_patch"},
        "public": false
    },
    "LPC11C24": {
        "inherits": ["LPCTarget"],
        "core": "Cortex-M0",
        "extra_labels": ["NXP", "LPC11XX_11CXX", "LPC11CXX"],
        "macros": ["CMSIS_VECTAB_VIRTUAL", "CMSIS_VECTAB_VIRTUAL_HEADER_FILE=\"cmsis_nvic.h\""],
        "supported_toolchains": ["ARM", "uARM", "GCC_ARM", "IAR"],
        "device_has": ["ANALOGIN", "CAN", "I2C", "I2CSLAVE", "INTERRUPTIN", "PORTIN", "PORTINOUT", "PORTOUT", "PWMOUT", "SERIAL", "SLEEP", "SPI", "SPISLAVE", "STDIO_MESSAGES"],
        "device_name": "LPC11C24FBD48/301"
    },
    "LPC1114": {
        "inherits": ["LPCTarget"],
        "core": "Cortex-M0",
        "default_toolchain": "uARM",
        "extra_labels": ["NXP", "LPC11XX_11CXX", "LPC11XX"],
        "macros": ["CMSIS_VECTAB_VIRTUAL", "CMSIS_VECTAB_VIRTUAL_HEADER_FILE=\"cmsis_nvic.h\""],
        "supported_toolchains": ["ARM", "uARM", "GCC_ARM", "GCC_CR", "IAR"],
        "device_has": ["ANALOGIN", "I2C", "I2CSLAVE", "INTERRUPTIN", "PORTIN", "PORTINOUT", "PORTOUT", "PWMOUT", "SERIAL", "SLEEP", "SPI", "SPISLAVE", "STDIO_MESSAGES"],
        "default_lib": "small",
        "release_versions": ["2"],
        "device_name": "LPC1114FN28/102"
    },
    "LPC11U24": {
        "inherits": ["LPCTarget"],
        "core": "Cortex-M0",
        "default_toolchain": "uARM",
        "extra_labels": ["NXP", "LPC11UXX", "LPC11U24_401"],
        "macros": ["CMSIS_VECTAB_VIRTUAL", "CMSIS_VECTAB_VIRTUAL_HEADER_FILE=\"cmsis_nvic.h\""],
        "supported_toolchains": ["ARM", "uARM", "GCC_ARM", "IAR"],
        "detect_code": ["1040"],
        "device_has": ["ANALOGIN", "I2C", "I2CSLAVE", "INTERRUPTIN", "LOCALFILESYSTEM", "PORTIN", "PORTINOUT", "PORTOUT", "PWMOUT", "SEMIHOST", "SERIAL", "SLEEP", "SPI", "SPISLAVE", "STDIO_MESSAGES"],
        "default_lib": "small",
        "release_versions": ["2"],
        "device_name": "LPC11U24FBD48/401"
    },
    "OC_MBUINO": {
        "inherits": ["LPC11U24"],
        "macros": ["TARGET_LPC11U24", "CMSIS_VECTAB_VIRTUAL", "CMSIS_VECTAB_VIRTUAL_HEADER_FILE=\"cmsis_nvic.h\""],
        "extra_labels": ["NXP", "LPC11UXX"],
        "device_has": ["ANALOGIN", "I2C", "I2CSLAVE", "INTERRUPTIN", "PORTIN", "PORTINOUT", "PORTOUT", "PWMOUT", "SERIAL", "SLEEP", "SPI", "SPISLAVE", "STDIO_MESSAGES"],
        "release_versions": ["2"]
    },
    "LPC11U24_301": {
        "inherits": ["LPCTarget"],
        "core": "Cortex-M0",
        "extra_labels": ["NXP", "LPC11UXX"],
        "macros": ["CMSIS_VECTAB_VIRTUAL", "CMSIS_VECTAB_VIRTUAL_HEADER_FILE=\"cmsis_nvic.h\""],
        "supported_toolchains": ["ARM", "uARM", "GCC_ARM", "IAR"],
        "device_has": ["ANALOGIN", "I2C", "I2CSLAVE", "INTERRUPTIN", "LOCALFILESYSTEM", "PORTIN", "PORTINOUT", "PORTOUT", "PWMOUT", "SEMIHOST", "SERIAL", "SLEEP", "SPI", "SPISLAVE", "STDIO_MESSAGES"],
        "device_name": "LPC11U24FHI33/301"
    },
    "LPC11U34_421": {
        "inherits": ["LPCTarget"],
        "core": "Cortex-M0",
        "default_toolchain": "uARM",
        "extra_labels": ["NXP", "LPC11UXX"],
        "macros": ["CMSIS_VECTAB_VIRTUAL", "CMSIS_VECTAB_VIRTUAL_HEADER_FILE=\"cmsis_nvic.h\""],
        "supported_toolchains": ["ARM", "uARM", "GCC_ARM"],
        "device_has": ["ANALOGIN", "I2C", "I2CSLAVE", "INTERRUPTIN", "PORTIN", "PORTINOUT", "PORTOUT", "PWMOUT", "SERIAL", "SLEEP", "SPI", "SPISLAVE"],
        "default_lib": "small",
        "device_name": "LPC11U34FBD48/311"
    },
    "MICRONFCBOARD": {
        "inherits": ["LPC11U34_421"],
        "macros_add": ["LPC11U34_421", "APPNEARME_MICRONFCBOARD"],
        "extra_labels_add": ["APPNEARME_MICRONFCBOARD"],
        "release_versions": ["2"],
        "device_name": "LPC11U34FBD48/311"
    },
    "LPC11U35_401": {
        "inherits": ["LPCTarget"],
        "core": "Cortex-M0",
        "default_toolchain": "uARM",
        "extra_labels": ["NXP", "LPC11UXX"],
        "macros": ["CMSIS_VECTAB_VIRTUAL", "CMSIS_VECTAB_VIRTUAL_HEADER_FILE=\"cmsis_nvic.h\""],
        "supported_toolchains": ["ARM", "uARM", "GCC_ARM", "GCC_CR", "IAR"],
        "device_has": ["ANALOGIN", "I2C", "I2CSLAVE", "INTERRUPTIN", "PORTIN", "PORTINOUT", "PORTOUT", "PWMOUT", "SERIAL", "SLEEP", "SPI", "SPISLAVE"],
        "default_lib": "small",
        "release_versions": ["2"],
        "device_name": "LPC11U35FBD48/401"
    },
    "LPC11U35_501": {
        "inherits": ["LPCTarget"],
        "core": "Cortex-M0",
        "default_toolchain": "uARM",
        "extra_labels": ["NXP", "LPC11UXX", "MCU_LPC11U35_501"],
        "macros": ["CMSIS_VECTAB_VIRTUAL", "CMSIS_VECTAB_VIRTUAL_HEADER_FILE=\"cmsis_nvic.h\""],
        "supported_toolchains": ["ARM", "uARM", "GCC_ARM", "GCC_CR", "IAR"],
        "device_has": ["ANALOGIN", "I2C", "I2CSLAVE", "INTERRUPTIN", "PORTIN", "PORTINOUT", "PORTOUT", "PWMOUT", "SERIAL", "SLEEP", "SPI", "SPISLAVE"],
        "default_lib": "small",
        "release_versions": ["2"],
        "device_name": "LPC11U35FHI33/501"
    },
    "LPC11U35_501_IBDAP": {
        "inherits": ["LPCTarget"],
        "core": "Cortex-M0",
        "default_toolchain": "uARM",
        "extra_labels": ["NXP", "LPC11UXX", "MCU_LPC11U35_501"],
        "macros": ["CMSIS_VECTAB_VIRTUAL", "CMSIS_VECTAB_VIRTUAL_HEADER_FILE=\"cmsis_nvic.h\""],
        "supported_toolchains": ["ARM", "uARM", "GCC_ARM", "GCC_CR", "IAR"],
        "device_has": ["ANALOGIN", "I2C", "I2CSLAVE", "INTERRUPTIN", "PORTIN", "PORTINOUT", "PORTOUT", "PWMOUT", "SERIAL", "SLEEP", "SPI", "SPISLAVE"],
        "default_lib": "small",
        "device_name": "LPC11U35FHI33/501"
    },
    "XADOW_M0": {
        "inherits": ["LPC11U35_501"]
    },
    "LPC11U35_Y5_MBUG": {
        "inherits": ["LPCTarget"],
        "core": "Cortex-M0",
        "default_toolchain": "uARM",
        "extra_labels": ["NXP", "LPC11UXX", "MCU_LPC11U35_501"],
        "macros": ["CMSIS_VECTAB_VIRTUAL", "CMSIS_VECTAB_VIRTUAL_HEADER_FILE=\"cmsis_nvic.h\""],
        "supported_toolchains": ["ARM", "uARM", "GCC_ARM", "GCC_CR", "IAR"],
        "device_has": ["ANALOGIN", "I2C", "I2CSLAVE", "INTERRUPTIN", "PORTIN", "PORTINOUT", "PORTOUT", "PWMOUT", "SERIAL", "SLEEP", "SPI", "SPISLAVE"],
        "default_lib": "small",
        "device_name": "LPC11U35FHI33/501"
    },
    "LPC11U37_501": {
        "inherits": ["LPCTarget"],
        "core": "Cortex-M0",
        "default_toolchain": "uARM",
        "extra_labels": ["NXP", "LPC11UXX"],
        "macros": ["CMSIS_VECTAB_VIRTUAL", "CMSIS_VECTAB_VIRTUAL_HEADER_FILE=\"cmsis_nvic.h\""],
        "supported_toolchains": ["ARM", "uARM", "GCC_ARM", "GCC_CR", "IAR"],
        "default_lib": "small",
        "device_name": "LPC11U37FBD64/501"
    },
    "LPCCAPPUCCINO": {
        "inherits": ["LPC11U37_501"],
        "device_has": ["ANALOGIN", "I2C", "I2CSLAVE", "INTERRUPTIN", "PORTIN", "PORTINOUT", "PORTOUT", "PWMOUT", "SERIAL", "SLEEP", "SPI", "SPISLAVE"],
        "device_name": "LPC11U37FBD64/501"
    },
    "ARCH_GPRS": {
        "supported_form_factors": ["ARDUINO"],
        "core": "Cortex-M0",
        "default_toolchain": "uARM",
        "extra_labels": ["NXP", "LPC11UXX", "LPC11U37_501"],
        "macros": ["CMSIS_VECTAB_VIRTUAL", "CMSIS_VECTAB_VIRTUAL_HEADER_FILE=\"cmsis_nvic.h\""],
        "supported_toolchains": ["ARM", "uARM", "GCC_ARM", "GCC_CR", "IAR"],
        "inherits": ["LPCTarget"],
        "device_has": ["ANALOGIN", "I2C", "I2CSLAVE", "INTERRUPTIN", "PORTIN", "PORTINOUT", "PORTOUT", "PWMOUT", "SERIAL", "SLEEP", "SPI", "SPISLAVE"],
        "default_lib": "small",
        "release_versions": ["2"],
        "device_name": "LPC11U37FBD64/501"
    },
    "LPC11U68": {
        "supported_form_factors": ["ARDUINO"],
        "core": "Cortex-M0+",
        "default_toolchain": "uARM",
        "extra_labels": ["NXP", "LPC11U6X"],
        "supported_toolchains": ["ARM", "uARM", "GCC_CR", "GCC_ARM", "IAR"],
        "inherits": ["LPCTarget"],
        "detect_code": ["1168"],
        "device_has": ["ANALOGIN", "I2C", "I2CSLAVE", "INTERRUPTIN", "PWMOUT", "RTC", "SERIAL", "SLEEP", "SPI"],
        "default_lib": "small",
        "release_versions": ["2"],
        "device_name": "LPC11U68JBD100"
    },
    "LPC1347": {
        "inherits": ["LPCTarget"],
        "core": "Cortex-M3",
        "extra_labels": ["NXP", "LPC13XX"],
        "supported_toolchains": ["ARM", "GCC_ARM", "IAR"],
        "device_has": ["ANALOGIN", "I2C", "I2CSLAVE", "INTERRUPTIN", "PORTIN", "PORTINOUT", "PORTOUT", "PWMOUT", "SERIAL", "SLEEP", "SPI", "SPISLAVE", "STDIO_MESSAGES"],
        "release_versions": ["2"],
        "device_name": "LPC1347FBD48"
    },
    "LPC1549": {
        "supported_form_factors": ["ARDUINO"],
        "core": "Cortex-M3",
        "default_toolchain": "uARM",
        "extra_labels": ["NXP", "LPC15XX"],
        "supported_toolchains": ["uARM", "GCC_CR", "GCC_ARM", "IAR"],
        "inherits": ["LPCTarget"],
        "detect_code": ["1549"],
        "device_has": ["ANALOGIN", "ANALOGOUT", "CAN", "I2C", "INTERRUPTIN", "PWMOUT", "RTC", "SERIAL", "SERIAL_FC", "SPI", "SPISLAVE"],
        "default_lib": "small",
        "release_versions": ["2"],
        "device_name": "LPC1549JBD64"
    },
    "LPC1768": {
        "inherits": ["LPCTarget"],
        "core": "Cortex-M3",
        "extra_labels": ["NXP", "LPC176X", "MBED_LPC1768"],
        "supported_toolchains": ["ARM", "uARM", "GCC_ARM", "GCC_CR", "IAR"],
        "detect_code": ["1010"],
        "device_has": ["ANALOGIN", "ANALOGOUT", "CAN", "DEBUG_AWARENESS", "ETHERNET", "I2C", "I2CSLAVE", "INTERRUPTIN", "LOCALFILESYSTEM", "PORTIN", "PORTINOUT", "PORTOUT", "PWMOUT", "RTC", "SEMIHOST", "SERIAL", "SERIAL_FC", "SLEEP", "SPI", "SPISLAVE", "STDIO_MESSAGES", "FLASH"],
        "release_versions": ["2", "5"],
        "features": ["LWIP"],
        "device_name": "LPC1768",
        "bootloader_supported": true
    },
    "LPC1769": {
        "inherits": ["LPC1768"],
        "device_name": "LPC1769"
    },
    "ARCH_PRO": {
        "supported_form_factors": ["ARDUINO"],
        "core": "Cortex-M3",
        "supported_toolchains": ["ARM", "uARM", "GCC_ARM", "GCC_CR", "IAR"],
        "extra_labels": ["NXP", "LPC176X"],
        "macros": ["TARGET_LPC1768"],
        "inherits": ["LPCTarget"],
        "device_has": ["ANALOGIN", "ANALOGOUT", "CAN", "DEBUG_AWARENESS", "ETHERNET", "I2C", "I2CSLAVE", "INTERRUPTIN", "PORTIN", "PORTINOUT", "PORTOUT", "PWMOUT", "RTC", "SERIAL", "SERIAL_FC", "SLEEP", "SPI", "SPISLAVE", "STDIO_MESSAGES", "FLASH"],
        "release_versions": ["2", "5"],
        "features": ["LWIP"],
        "device_name": "LPC1768",
        "bootloader_supported": true
    },
    "UBLOX_C027": {
        "supported_form_factors": ["ARDUINO"],
        "core": "Cortex-M3",
        "supported_toolchains": ["ARM", "uARM", "GCC_ARM", "GCC_CR", "IAR"],
        "extra_labels": ["NXP", "LPC176X"],
        "config": {
            "modem_is_on_board": {
                "help": "Value: Tells the build system that the modem is on-board as oppose to a plug-in shield/module.",
                "value": 1,
                "macro_name": "MODEM_ON_BOARD"
            },
            "modem_data_connection_type": {
                "help": "Value: Defines how the modem is wired up to the MCU, e.g., data connection can be a UART or USB and so forth.",
                "value": 1,
                "macro_name": "MODEM_ON_BOARD_UART"
            }
        },
        "macros": ["TARGET_LPC1768"],
        "inherits": ["LPCTarget"],
        "device_has": ["ANALOGIN", "ANALOGOUT", "CAN", "DEBUG_AWARENESS", "ETHERNET", "I2C", "I2CSLAVE", "INTERRUPTIN", "PORTIN", "PORTINOUT", "PORTOUT", "PWMOUT", "RTC", "SERIAL", "SERIAL_FC", "SLEEP", "SPI", "SPISLAVE", "STDIO_MESSAGES", "FLASH"],
        "release_versions": ["2", "5"],
        "features": ["LWIP"],
        "device_name": "LPC1768",
        "bootloader_supported": true
    },
    "XBED_LPC1768": {
        "inherits": ["LPCTarget"],
        "core": "Cortex-M3",
        "supported_toolchains": ["ARM", "uARM", "GCC_ARM", "GCC_CR", "IAR"],
        "extra_labels": ["NXP", "LPC176X", "XBED_LPC1768"],
        "macros": ["TARGET_LPC1768"],
        "detect_code": ["1010"],
        "device_has": ["ANALOGIN", "ANALOGOUT", "CAN", "DEBUG_AWARENESS", "ETHERNET", "I2C", "I2CSLAVE", "INTERRUPTIN", "LOCALFILESYSTEM", "PORTIN", "PORTINOUT", "PORTOUT", "PWMOUT", "RTC", "SEMIHOST", "SERIAL", "SERIAL_FC", "SLEEP", "SPI", "SPISLAVE", "STDIO_MESSAGES", "FLASH"],
        "device_name": "LPC1768"
    },
    "LPC810": {
        "inherits": ["LPCTarget"],
        "core": "Cortex-M0+",
        "default_toolchain": "uARM",
        "extra_labels": ["NXP", "LPC81X"],
        "is_disk_virtual": true,
        "supported_toolchains": ["uARM", "IAR", "GCC_ARM"],
        "device_has": ["I2C", "I2CSLAVE", "INTERRUPTIN", "PWMOUT", "SERIAL", "SERIAL_FC", "SLEEP", "SPI", "SPISLAVE"],
        "default_lib": "small",
        "device_name": "LPC810M021FN8"
    },
    "LPC812": {
        "supported_form_factors": ["ARDUINO"],
        "core": "Cortex-M0+",
        "default_toolchain": "uARM",
        "extra_labels": ["NXP", "LPC81X"],
        "is_disk_virtual": true,
        "supported_toolchains": ["uARM", "IAR", "GCC_ARM"],
        "inherits": ["LPCTarget"],
        "detect_code": ["1050"],
        "device_has": ["I2C", "I2CSLAVE", "INTERRUPTIN", "PWMOUT", "SERIAL", "SERIAL_FC", "SLEEP", "SPI", "SPISLAVE"],
        "default_lib": "small",
        "release_versions": ["2"],
        "device_name": "LPC812M101JDH20"
    },
    "LPC824": {
        "supported_form_factors": ["ARDUINO"],
        "core": "Cortex-M0+",
        "default_toolchain": "uARM",
        "extra_labels": ["NXP", "LPC82X"],
        "is_disk_virtual": true,
        "supported_toolchains": ["uARM", "GCC_ARM", "GCC_CR", "IAR"],
        "inherits": ["LPCTarget"],
        "device_has": ["ANALOGIN", "I2C", "I2CSLAVE", "INTERRUPTIN", "PWMOUT", "SERIAL", "SLEEP", "SPI", "SPISLAVE"],
        "default_lib": "small",
        "release_versions": ["2"],
        "device_name": "LPC824M201JDH20"
    },
    "SSCI824": {
        "inherits": ["LPCTarget"],
        "core": "Cortex-M0+",
        "default_toolchain": "uARM",
        "extra_labels": ["NXP", "LPC82X"],
        "is_disk_virtual": true,
        "supported_toolchains": ["uARM", "GCC_ARM"],
        "device_has": ["ANALOGIN", "I2C", "I2CSLAVE", "INTERRUPTIN", "PWMOUT", "SERIAL", "SLEEP", "SPI", "SPISLAVE"],
        "default_lib": "small",
        "release_versions": ["2"]
    },
    "MCU_LPC4088": {
        "inherits": ["LPCTarget"],
        "core": "Cortex-M4F",
        "extra_labels": ["NXP", "LPC408X"],
        "is_disk_virtual": true,
        "supported_toolchains": ["ARM", "GCC_CR", "GCC_ARM", "IAR"],
        "post_binary_hook": {
            "function": "LPC4088Code.binary_hook"
        },
        "device_has": ["ANALOGIN", "ANALOGOUT", "CAN", "DEBUG_AWARENESS", "ETHERNET", "I2C", "I2CSLAVE", "INTERRUPTIN", "PORTIN", "PORTINOUT", "PORTOUT", "PWMOUT", "RTC", "SERIAL", "SLEEP", "SPI", "SPISLAVE", "STDIO_MESSAGES"],
        "features": ["LWIP"],
        "device_name": "LPC4088FBD144"
    },
    "LPC4088": {
        "inherits": ["MCU_LPC4088"],
        "release_versions": ["2", "5"]
    },
    "LPC4088_DM": {
        "inherits": ["MCU_LPC4088"],
        "release_versions": ["2", "5"]
    },
    "LPC4330_M4": {
        "inherits": ["LPCTarget"],
        "core": "Cortex-M4F",
        "extra_labels": ["NXP", "LPC43XX", "LPC4330"],
        "supported_toolchains": ["ARM", "GCC_CR", "IAR", "GCC_ARM"],
        "device_has": ["ANALOGIN", "ANALOGOUT", "DEBUG_AWARENESS", "ETHERNET", "I2C", "I2CSLAVE", "INTERRUPTIN", "PORTIN", "PORTINOUT", "PORTOUT", "PWMOUT", "RTC", "SERIAL", "SLEEP", "SPI", "SPISLAVE", "STDIO_MESSAGES"],
        "device_name": "LPC4330"
    },
    "LPC4330_M0": {
        "inherits": ["LPCTarget"],
        "core": "Cortex-M0",
        "extra_labels": ["NXP", "LPC43XX", "LPC4330"],
        "supported_toolchains": ["ARM", "GCC_CR", "IAR"],
        "device_has": ["ANALOGIN", "ANALOGOUT", "DEBUG_AWARENESS", "ETHERNET", "I2C", "I2CSLAVE", "INTERRUPTIN", "PORTIN", "PORTINOUT", "PORTOUT", "PWMOUT", "RTC", "SERIAL", "SLEEP", "SPI", "SPISLAVE", "STDIO_MESSAGES"]
    },
    "LPC4337": {
        "inherits": ["LPCTarget"],
        "core": "Cortex-M4F",
        "extra_labels": ["NXP", "LPC43XX", "LPC4337"],
        "supported_toolchains": ["ARM"],
        "device_has": ["ANALOGIN", "ANALOGOUT", "DEBUG_AWARENESS", "ETHERNET", "I2C", "I2CSLAVE", "INTERRUPTIN", "PORTIN", "PORTINOUT", "PORTOUT", "PWMOUT", "RTC", "SERIAL", "SLEEP", "SPI", "SPISLAVE", "STDIO_MESSAGES"],
        "release_versions": ["2"],
        "device_name": "LPC4337"
    },
    "LPC1800": {
        "inherits": ["LPCTarget"],
        "core": "Cortex-M3",
        "extra_labels": ["NXP", "LPC43XX"],
        "public": false,
        "supported_toolchains": ["ARM", "GCC_CR", "IAR"]
    },
    "LPC11U37H_401": {
        "supported_form_factors": ["ARDUINO"],
        "core": "Cortex-M0",
        "default_toolchain": "uARM",
        "extra_labels": ["NXP", "LPC11UXX"],
        "macros": ["CMSIS_VECTAB_VIRTUAL", "CMSIS_VECTAB_VIRTUAL_HEADER_FILE=\"cmsis_nvic.h\""],
        "supported_toolchains": ["ARM", "uARM", "GCC_ARM", "GCC_CR"],
        "inherits": ["LPCTarget"],
        "device_has": ["ANALOGIN", "I2C", "I2CSLAVE", "INTERRUPTIN", "PORTIN", "PORTINOUT", "PORTOUT", "PWMOUT", "SERIAL", "SLEEP", "SPI", "SPISLAVE"],
        "default_lib": "small",
        "release_versions": ["2"],
        "device_name": "LPC11U37HFBD64/401"
    },
    "ELEKTOR_COCORICO": {
        "core": "Cortex-M0+",
        "default_toolchain": "uARM",
        "extra_labels": ["NXP", "LPC81X"],
        "supported_toolchains": ["uARM", "GCC_ARM", "IAR"],
        "inherits": ["LPCTarget"],
        "is_disk_virtual": true,
        "detect_code": ["C000"],
        "default_lib": "small",
        "device_name": "LPC812M101JDH16"
    },
    "KL05Z": {
        "supported_form_factors": ["ARDUINO"],
        "core": "Cortex-M0+",
        "default_toolchain": "uARM",
        "extra_labels": ["Freescale", "KLXX"],
        "is_disk_virtual": true,
        "supported_toolchains": ["ARM", "uARM", "GCC_ARM", "IAR"],
        "inherits": ["Target"],
        "device_has": ["ANALOGIN", "ANALOGOUT", "I2C", "I2CSLAVE", "INTERRUPTIN", "PORTIN", "PORTINOUT", "PORTOUT", "PWMOUT", "RTC", "SEMIHOST", "SERIAL", "SLEEP", "SPI", "SPISLAVE", "STDIO_MESSAGES"],
        "default_lib": "small",
        "release_versions": ["2"],
        "device_name": "MKL05Z32xxx4"
    },
    "KL25Z": {
        "supported_form_factors": ["ARDUINO"],
        "core": "Cortex-M0+",
        "extra_labels": ["Freescale", "KLXX"],
        "is_disk_virtual": true,
        "supported_toolchains": ["ARM", "GCC_ARM", "IAR"],
        "inherits": ["Target"],
        "detect_code": ["0200"],
        "device_has": ["ANALOGIN", "ANALOGOUT", "I2C", "I2CSLAVE", "INTERRUPTIN", "PORTIN", "PORTINOUT", "PORTOUT", "PWMOUT", "SEMIHOST", "SERIAL", "SLEEP", "SPI", "SPISLAVE", "STDIO_MESSAGES"],
        "release_versions": ["2", "5"],
        "device_name": "MKL25Z128xxx4"
    },
    "KL26Z": {
        "supported_form_factors": ["ARDUINO"],
        "core": "Cortex-M0+",
        "extra_labels": ["Freescale", "KLXX"],
        "is_disk_virtual": true,
        "supported_toolchains": ["ARM", "GCC_ARM", "IAR"],
        "inherits": ["Target"],
        "device_has": ["ANALOGIN", "ANALOGOUT", "I2C", "I2CSLAVE", "INTERRUPTIN", "PORTIN", "PORTINOUT", "PORTOUT", "PWMOUT", "RTC", "SEMIHOST", "SERIAL", "SLEEP", "SPI", "SPISLAVE", "STDIO_MESSAGES"],
        "device_name": "MKL26Z128xxx4"
    },
    "KL46Z": {
        "supported_form_factors": ["ARDUINO"],
        "core": "Cortex-M0+",
        "extra_labels": ["Freescale", "KLXX", "FLASH_CMSIS_ALGO"],
        "is_disk_virtual": true,
        "supported_toolchains": ["GCC_ARM", "ARM", "IAR"],
        "inherits": ["Target"],
        "detect_code": ["0220"],
        "device_has": ["ANALOGIN", "ANALOGOUT", "I2C", "I2CSLAVE", "INTERRUPTIN", "PORTIN", "PORTINOUT", "PORTOUT", "PWMOUT", "RTC", "SEMIHOST", "SERIAL", "SLEEP", "SPI", "SPISLAVE", "STDIO_MESSAGES", "FLASH"],
        "release_versions": ["2", "5"],
        "device_name": "MKL46Z256xxx4",
        "bootloader_supported": true
    },
    "K20D50M": {
        "inherits": ["Target"],
        "core": "Cortex-M4",
        "extra_labels": ["Freescale", "K20XX"],
        "is_disk_virtual": true,
        "supported_toolchains": ["GCC_ARM", "ARM", "IAR"],
        "detect_code": ["0230"],
        "device_has": ["ANALOGIN", "I2C", "I2CSLAVE", "INTERRUPTIN", "PORTIN", "PORTINOUT", "PORTOUT", "PWMOUT", "RTC", "SEMIHOST", "SERIAL", "SLEEP", "SPI", "SPISLAVE", "STDIO_MESSAGES"],
        "release_versions": ["2"],
        "device_name": "MK20DX128xxx5"
    },
    "TEENSY3_1": {
        "inherits": ["Target"],
        "core": "Cortex-M4",
        "extra_labels": ["Freescale", "K20XX", "K20DX256"],
        "OUTPUT_EXT": "hex",
        "is_disk_virtual": true,
        "supported_toolchains": ["GCC_ARM", "ARM"],
        "post_binary_hook": {
            "function": "TEENSY3_1Code.binary_hook",
            "toolchains": ["ARM_STD", "ARM_MICRO", "GCC_ARM"]
        },
        "detect_code": ["0230"],
        "device_has": ["ANALOGIN", "ANALOGOUT", "I2C", "I2CSLAVE", "INTERRUPTIN", "PORTIN", "PORTINOUT", "PORTOUT", "PWMOUT", "RTC", "SEMIHOST", "SERIAL", "SLEEP", "SPI", "SPISLAVE", "STDIO_MESSAGES"],
        "release_versions": ["2"],
        "device_name": "MK20DX256xxx7"
    },
    "MCU_K22F512": {
        "core": "Cortex-M4F",
        "supported_toolchains": ["ARM", "GCC_ARM", "IAR"],
        "extra_labels": ["Freescale", "MCUXpresso_MCUS", "KSDK2_MCUS", "MCU_K22F", "MCU_K22F512", "FRDM", "KPSDK_MCUS", "KPSDK_CODE"],
        "is_disk_virtual": true,
        "public": false,
        "macros": ["CPU_MK22FN512VLH12", "FSL_RTOS_MBED"],
        "inherits": ["Target"],
        "detect_code": ["0231"],
        "device_has": ["ANALOGIN", "ANALOGOUT", "I2C", "I2CSLAVE", "INTERRUPTIN", "LOWPOWERTIMER", "PORTIN", "PORTINOUT", "PORTOUT", "PWMOUT", "RTC", "SERIAL", "SLEEP", "SPI", "SPISLAVE", "STDIO_MESSAGES", "TRNG"],
        "device_name": "MK22DN512xxx5"
    },
    "K22F": {
        "supported_form_factors": ["ARDUINO"],
        "inherits": ["MCU_K22F512"],
        "release_versions": ["2", "5"],
        "extra_labels_add": ["FRDM"]
    },
    "KL27Z": {
        "inherits": ["Target"],
        "core": "Cortex-M0+",
        "extra_labels": ["Freescale", "MCUXpresso_MCUS", "KSDK2_MCUS", "FRDM"],
        "macros": ["CPU_MKL27Z64VLH4", "FSL_RTOS_MBED"],
        "supported_toolchains": ["ARM", "GCC_ARM", "IAR"],
        "supported_form_factors": ["ARDUINO"],
        "is_disk_virtual": true,
        "default_toolchain": "ARM",
        "detect_code": ["0261"],
        "device_has": ["ANALOGIN", "I2C", "I2CSLAVE", "INTERRUPTIN", "PORTIN", "PORTOUT", "PWMOUT", "RTC", "SERIAL", "SLEEP", "SPI", "SPISLAVE", "STDIO_MESSAGES"],
        "default_lib": "std",
        "release_versions": ["2"],
        "device_name": "MKL27Z64xxx4"
    },
    "KL43Z": {
        "supported_form_factors": ["ARDUINO"],
        "core": "Cortex-M0+",
        "supported_toolchains": ["GCC_ARM", "ARM", "IAR"],
        "extra_labels": ["Freescale", "MCUXpresso_MCUS", "KSDK2_MCUS", "FRDM"],
        "macros": ["CPU_MKL43Z256VLH4", "FSL_RTOS_MBED"],
        "is_disk_virtual": true,
        "inherits": ["Target"],
        "detect_code": ["0262"],
        "device_has": ["ANALOGIN", "ANALOGOUT", "I2C", "I2CSLAVE", "INTERRUPTIN", "PORTIN", "PORTINOUT", "PORTOUT", "PWMOUT", "RTC", "SEMIHOST", "SERIAL", "SLEEP", "SPI", "SPISLAVE", "STDIO_MESSAGES"],
        "release_versions": ["2", "5"],
        "device_name": "MKL43Z256xxx4"
    },
    "KL82Z": {
        "supported_form_factors": ["ARDUINO"],
        "core": "Cortex-M0+",
        "supported_toolchains": ["GCC_ARM", "ARM", "IAR"],
        "extra_labels": ["Freescale", "MCUXpresso_MCUS", "KSDK2_MCUS", "FRDM"],
        "macros": ["CPU_MKL82Z128VLK7", "FSL_RTOS_MBED"],
        "is_disk_virtual": true,
        "inherits": ["Target"],
        "detect_code": ["0218"],
        "device_has": ["ANALOGIN", "ANALOGOUT", "I2C", "I2CSLAVE", "INTERRUPTIN", "PORTIN", "PORTINOUT", "PORTOUT", "PWMOUT", "RTC", "SEMIHOST", "SERIAL", "SLEEP", "SPI", "SPISLAVE", "STDIO_MESSAGES", "TRNG"],
        "release_versions": ["2", "5"],
        "device_name": "MKL82Z128xxx7"
    },
    "USENSE": {
        "inherits": ["KL82Z"],
        "device_has_add": ["LOWPOWERTIMER"],
        "extra_labels_remove": ["FRDM"],
        "supported_form_factors": []
    },
    "KW24D": {
        "supported_form_factors": ["ARDUINO"],
        "core": "Cortex-M4",
        "supported_toolchains": ["ARM", "GCC_ARM", "IAR"],
        "extra_labels": ["Freescale", "MCUXpresso_MCUS", "KSDK2_MCUS", "FRDM"],
        "is_disk_virtual": true,
        "macros": ["CPU_MKW24D512VHA5", "FSL_RTOS_MBED"],
        "inherits": ["Target"],
        "detect_code": ["0250"],
        "device_has": ["ANALOGIN", "I2C", "I2CSLAVE", "INTERRUPTIN", "LOWPOWERTIMER", "PORTIN", "PORTINOUT", "PORTOUT", "PWMOUT", "RTC", "SERIAL", "SERIAL_FC", "SLEEP", "SPI", "SPISLAVE", "STDIO_MESSAGES", "TRNG", "FLASH"],
        "release_versions": ["2", "5"],
        "device_name": "MKW24D512xxx5",
        "bootloader_supported": true
    },
    "KW41Z": {
        "supported_form_factors": ["ARDUINO"],
        "core": "Cortex-M0+",
        "supported_toolchains": ["ARM", "GCC_ARM", "IAR"],
        "extra_labels": ["Freescale", "MCUXpresso_MCUS", "KSDK2_MCUS", "FRDM"],
        "is_disk_virtual": true,
        "macros": ["CPU_MKW41Z512VHT4", "FSL_RTOS_MBED"],
        "inherits": ["Target"],
        "detect_code": ["0201"],
        "device_has": ["ANALOGIN", "ANALOGOUT", "I2C", "I2CSLAVE", "INTERRUPTIN", "PORTIN", "PORTINOUT", "PORTOUT", "PWMOUT", "RTC", "SERIAL", "SLEEP", "SPI", "SPISLAVE", "TRNG", "STDIO_MESSAGES"],
        "release_versions": ["2", "5"],
        "device_name": "MKW41Z512xxx4"
    },
    "MCU_K24F1M": {
        "core": "Cortex-M4F",
        "supported_toolchains": ["ARM", "GCC_ARM", "IAR"],
        "extra_labels": ["Freescale", "MCUXpresso_MCUS", "KSDK2_MCUS", "MCU_K24F", "KPSDK_MCUS", "KPSDK_CODE"],
        "is_disk_virtual": true,
        "public": false,
        "macros": ["CPU_MK24FN1M0VDC12", "FSL_RTOS_MBED"],
        "inherits": ["Target"],
        "device_has": ["ANALOGIN", "ANALOGOUT", "I2C", "I2CSLAVE", "INTERRUPTIN", "LOWPOWERTIMER", "PORTIN", "PORTINOUT", "PORTOUT", "PWMOUT", "RTC", "SERIAL", "SERIAL_FC", "SERIAL_ASYNCH", "SLEEP", "SPI", "SPI_ASYNCH", "SPISLAVE", "STDIO_MESSAGES", "TRNG", "FLASH"],
        "device_name": "MK24FN1M0xxx12"
    },
    "RO359B": {
        "supported_form_factors": ["ARDUINO"],
        "inherits": ["MCU_K24F1M"],
        "detect_code": ["1022"],
        "release_versions": ["2", "5"]
    },
    "K64F": {
        "supported_form_factors": ["ARDUINO"],
        "core": "Cortex-M4F",
        "supported_toolchains": ["ARM", "GCC_ARM", "IAR"],
        "extra_labels": ["Freescale", "MCUXpresso_MCUS", "KSDK2_MCUS", "FRDM", "KPSDK_MCUS", "KPSDK_CODE", "MCU_K64F"],
        "is_disk_virtual": true,
        "macros": ["CPU_MK64FN1M0VMD12", "FSL_RTOS_MBED"],
        "inherits": ["Target"],
        "detect_code": ["0240"],
        "device_has": ["ANALOGIN", "ANALOGOUT", "I2C", "I2CSLAVE", "INTERRUPTIN", "LOWPOWERTIMER", "PORTIN", "PORTINOUT", "PORTOUT", "PWMOUT", "RTC", "SERIAL", "SERIAL_FC", "SERIAL_ASYNCH", "SLEEP", "SPI", "SPI_ASYNCH", "SPISLAVE", "STDIO_MESSAGES", "STORAGE", "TRNG", "FLASH"],
        "features": ["LWIP", "STORAGE"],
        "release_versions": ["2", "5"],
        "device_name": "MK64FN1M0xxx12",
        "bootloader_supported": true
    },
    "EV_COG_AD4050LZ": {
        "inherits": ["Target"],
        "core": "Cortex-M4F",
        "supported_toolchains": ["ARM", "GCC_ARM", "IAR"],
        "macros": ["__ADUCM4050__", "EV_COG_AD4050LZ"],
        "extra_labels": ["Analog_Devices", "ADUCM4X50", "ADUCM4050", "EV_COG_AD4050LZ", "FLASH_CMSIS_ALGO"],
        "device_has": ["SERIAL", "STDIO_MESSAGES", "TRNG", "SLEEP", "INTERRUPTIN", "RTC", "SPI", "I2C", "FLASH", "ANALOGIN"],
        "device_name": "ADuCM4050",
        "detect_code": ["0603"],
        "release_versions": ["5"]
    },
    "EV_COG_AD3029LZ": {
        "inherits": ["Target"],
        "core": "Cortex-M3",
        "supported_toolchains": ["ARM", "GCC_ARM", "IAR"],
        "macros": ["__ADUCM3029__", "EV_COG_AD3029LZ"],
        "extra_labels": ["Analog_Devices", "ADUCM302X", "ADUCM3029", "EV_COG_AD3029LZ", "FLASH_CMSIS_ALGO"],
        "device_has": ["SERIAL", "STDIO_MESSAGES", "TRNG", "SLEEP", "INTERRUPTIN", "RTC", "SPI", "I2C", "FLASH", "ANALOGIN"],
        "device_name": "ADuCM3029",
        "detect_code": ["0602"],
        "release_versions": ["5"]
    },
    "MTS_GAMBIT": {
        "inherits": ["Target"],
        "core": "Cortex-M4F",
        "supported_toolchains": ["ARM", "GCC_ARM"],
        "extra_labels": ["Freescale", "MCUXpresso_MCUS", "KSDK2_MCUS", "KPSDK_MCUS", "KPSDK_CODE", "MCU_K64F"],
        "is_disk_virtual": true,
        "macros": ["CPU_MK64FN1M0VMD12", "FSL_RTOS_MBED", "TARGET_K64F"],
        "device_has": ["I2C", "I2CSLAVE", "INTERRUPTIN", "PORTIN", "PORTINOUT", "PORTOUT", "RTC", "SERIAL", "SERIAL_ASYNCH", "SLEEP", "SPI", "SPI_ASYNCH", "SPISLAVE", "STDIO_MESSAGES", "FLASH"],
        "device_name": "MK64FN1M0xxx12"
    },
    "HEXIWEAR": {
        "inherits": ["Target"],
        "core": "Cortex-M4F",
        "extra_labels": ["Freescale", "MCUXpresso_MCUS", "KSDK2_MCUS", "MCU_K64F"],
        "supported_toolchains": ["ARM", "GCC_ARM", "IAR"],
        "macros": ["CPU_MK64FN1M0VMD12", "FSL_RTOS_MBED", "TARGET_K64F"],
        "is_disk_virtual": true,
        "default_toolchain": "ARM",
        "detect_code": ["0214"],
        "device_has": ["ANALOGIN", "ANALOGOUT", "I2C", "I2CSLAVE", "INTERRUPTIN", "PORTIN", "PORTINOUT", "PORTOUT", "PWMOUT", "RTC", "SERIAL", "SERIAL_ASYNCH", "SERIAL_FC", "SLEEP", "SPI", "SPI_ASYNCH", "SPISLAVE", "STDIO_MESSAGES", "TRNG", "FLASH"],
        "default_lib": "std",
        "release_versions": ["2", "5"],
        "device_name": "MK64FN1M0xxx12",
        "bootloader_supported": true
    },
    "K66F": {
        "supported_form_factors": ["ARDUINO"],
        "core": "Cortex-M4F",
        "supported_toolchains": ["ARM", "GCC_ARM", "IAR"],
        "extra_labels": ["Freescale", "MCUXpresso_MCUS", "KSDK2_MCUS", "FRDM"],
        "is_disk_virtual": true,
        "macros": ["CPU_MK66FN2M0VMD18", "FSL_RTOS_MBED"],
        "inherits": ["Target"],
        "detect_code": ["0311"],
        "device_has": ["ANALOGIN", "ANALOGOUT", "I2C", "I2CSLAVE", "INTERRUPTIN", "PORTIN", "PORTINOUT", "PORTOUT", "PWMOUT", "RTC", "SERIAL", "SERIAL_FC", "SLEEP", "SPI", "SPISLAVE", "STDIO_MESSAGES", "TRNG", "FLASH"],
        "features": ["LWIP"],
        "release_versions": ["2", "5"],
        "device_name": "MK66FN2M0xxx18",
        "bootloader_supported": true
    },
    "K82F": {
        "supported_form_factors": ["ARDUINO"],
        "core": "Cortex-M4F",
        "supported_toolchains": ["ARM", "GCC_ARM", "IAR"],
        "extra_labels": ["Freescale", "MCUXpresso_MCUS", "KSDK2_MCUS", "FRDM"],
        "is_disk_virtual": true,
        "macros": ["CPU_MK82FN256VDC15", "FSL_RTOS_MBED"],
        "inherits": ["Target"],
        "detect_code": ["0217"],
        "device_has": ["ANALOGIN", "ANALOGOUT", "I2C", "I2CSLAVE", "INTERRUPTIN", "LOWPOWERTIMER", "PORTIN", "PORTINOUT", "PORTOUT", "PWMOUT", "RTC", "SERIAL", "SLEEP", "SPI", "SPISLAVE", "STDIO_MESSAGES", "TRNG"],
        "release_versions": ["2", "5"],
        "device_name": "MK82FN256xxx15"
    },
    "UBRIDGE": {
        "inherits": ["K82F"],
        "extra_labels_remove": ["FRDM"],
        "supported_form_factors": []
    },
    "FAMILY_STM32": {
        "inherits": ["Target"],
        "public": false,
        "extra_labels": ["STM"],
        "supported_toolchains": ["ARM", "uARM", "IAR", "GCC_ARM"],
        "macros": ["TRANSACTION_QUEUE_SIZE_SPI=2"],
        "config": {
            "lse_available": {
                "help": "Define if a Low Speed External xtal (LSE) is available on the board (0 = No, 1 = Yes). If Yes, the LSE will be used to clock the RTC, LPUART, ... otherwise the Low Speed Internal clock (LSI) will be used",
                "value": "1"
            }
        },
        "device_has": ["ANALOGIN", "I2C", "I2CSLAVE", "I2C_ASYNCH", "INTERRUPTIN", "PORTIN", "PORTINOUT", "PORTOUT", "PWMOUT", "RTC", "SERIAL", "SLEEP", "SPI", "SPISLAVE", "SPI_ASYNCH", "STDIO_MESSAGES"]
    },
    "LPC54114": {
        "supported_form_factors": ["ARDUINO"],
        "core": "Cortex-M4F",
        "supported_toolchains": ["ARM", "IAR", "GCC_ARM"],
        "extra_labels": ["NXP", "MCUXpresso_MCUS", "LPC54114_M4", "LPCXpresso"],
        "is_disk_virtual": true,
        "macros": ["CPU_LPC54114J256BD64_cm4", "FSL_RTOS_MBED"],
        "inherits": ["Target"],
        "detect_code": ["1054"],
        "device_has": ["ANALOGIN", "I2C", "I2CSLAVE", "INTERRUPTIN", "PORTIN", "PORTINOUT", "PORTOUT", "RTC", "SERIAL", "SLEEP", "SPI", "SPISLAVE", "STDIO_MESSAGES"],
        "release_versions": ["2", "5"],
        "device_name" : "LPC54114J256BD64"
    },
    "LPC546XX": {
        "supported_form_factors": ["ARDUINO"],
        "core": "Cortex-M4F",
        "supported_toolchains": ["ARM", "IAR", "GCC_ARM"],
        "extra_labels": ["NXP", "MCUXpresso_MCUS", "LPCXpresso"],
        "is_disk_virtual": true,
        "macros": ["CPU_LPC54618J512ET180", "FSL_RTOS_MBED"],
        "inherits": ["Target"],
        "detect_code": ["1056"],
        "device_has": ["ANALOGIN", "I2C", "I2CSLAVE", "INTERRUPTIN", "PORTIN", "PORTINOUT", "PORTOUT", "RTC", "SERIAL", "SLEEP", "SPI", "SPISLAVE", "STDIO_MESSAGES"],
        "features": ["LWIP"],
        "release_versions": ["2", "5"],
        "device_name" : "LPC54618J512ET180"
    },
    "FF_LPC546XX": {
        "inherits": ["LPC546XX"],
        "extra_labels_remove" : ["LPCXpresso"],
        "features_remove": ["LWIP"],
        "supported_form_factors": [""],
        "detect_code": ["8081"]
    },
    "NUCLEO_F030R8": {
        "inherits": ["FAMILY_STM32"],
        "supported_form_factors": ["ARDUINO", "MORPHO"],
        "core": "Cortex-M0",
        "extra_labels_add": ["STM32F0", "STM32F030R8"],
        "config": {
            "clock_source": {
                "help": "Mask value : USE_PLL_HSE_EXTC | USE_PLL_HSE_XTAL (need HW patch) | USE_PLL_HSI",
                "value": "USE_PLL_HSE_EXTC|USE_PLL_HSI",
                "macro_name": "CLOCK_SOURCE"
            }
        },
        "detect_code": ["0725"],
        "macros_add": ["CMSIS_VECTAB_VIRTUAL", "CMSIS_VECTAB_VIRTUAL_HEADER_FILE=\"cmsis_nvic.h\""],
        "device_has_add": ["SERIAL_FC"],
        "default_lib": "small",
        "release_versions": ["2"],
        "device_name": "STM32F030R8"
    },
    "NUCLEO_F031K6": {
        "inherits": ["FAMILY_STM32"],
        "supported_form_factors": ["ARDUINO"],
        "core": "Cortex-M0",
        "default_toolchain": "uARM",
        "extra_labels_add": ["STM32F0", "STM32F031K6"],
        "config": {
            "clock_source": {
                "help": "Mask value : USE_PLL_HSE_EXTC (need HW patch) | USE_PLL_HSE_XTAL (need HW patch) | USE_PLL_HSI",
                "value": "USE_PLL_HSI",
                "macro_name": "CLOCK_SOURCE"
            }
        },
        "detect_code": ["0791"],
        "overrides": {"lse_available": 0},
        "macros_add": ["CMSIS_VECTAB_VIRTUAL", "CMSIS_VECTAB_VIRTUAL_HEADER_FILE=\"cmsis_nvic.h\""],
        "device_has_add": ["SERIAL_FC"],
        "default_lib": "small",
        "release_versions": ["2"],
        "device_name": "STM32F031K6"
    },
    "NUCLEO_F042K6": {
        "inherits": ["FAMILY_STM32"],
        "supported_form_factors": ["ARDUINO"],
        "core": "Cortex-M0",
        "default_toolchain": "uARM",
        "extra_labels_add": ["STM32F0", "STM32F042K6"],
        "config": {
            "clock_source": {
                "help": "Mask value : USE_PLL_HSE_EXTC (need HW patch) | USE_PLL_HSE_XTAL (need HW patch) | USE_PLL_HSI",
                "value": "USE_PLL_HSI",
                "macro_name": "CLOCK_SOURCE"
            }
        },
        "detect_code": ["0785"],
        "overrides": {"lse_available": 0},
        "macros_add": ["CMSIS_VECTAB_VIRTUAL", "CMSIS_VECTAB_VIRTUAL_HEADER_FILE=\"cmsis_nvic.h\""],
        "device_has_add": ["CAN", "SERIAL_FC"],
        "default_lib": "small",
        "release_versions": ["2"],
        "device_name": "STM32F042K6"
    },
    "NUCLEO_F070RB": {
        "inherits": ["FAMILY_STM32"],
        "supported_form_factors": ["ARDUINO", "MORPHO"],
        "core": "Cortex-M0",
        "extra_labels_add": ["STM32F0", "STM32F070RB"],
        "config": {
            "clock_source": {
                "help": "Mask value : USE_PLL_HSE_EXTC | USE_PLL_HSE_XTAL (need HW patch) | USE_PLL_HSI",
                "value": "USE_PLL_HSE_EXTC|USE_PLL_HSI",
                "macro_name": "CLOCK_SOURCE"
            }
        },
        "detect_code": ["0755"],
        "macros_add": ["CMSIS_VECTAB_VIRTUAL", "CMSIS_VECTAB_VIRTUAL_HEADER_FILE=\"cmsis_nvic.h\""],
        "device_has_add": ["LOWPOWERTIMER", "SERIAL_FC", "SERIAL_ASYNCH", "FLASH"],
        "release_versions": ["2", "5"],
        "device_name": "STM32F070RB"
    },
    "NUCLEO_F072RB": {
        "inherits": ["FAMILY_STM32"],
        "supported_form_factors": ["ARDUINO", "MORPHO"],
        "core": "Cortex-M0",
        "extra_labels_add": ["STM32F0", "STM32F072RB"],
        "config": {
            "clock_source": {
                "help": "Mask value : USE_PLL_HSE_EXTC | USE_PLL_HSE_XTAL (need HW patch) | USE_PLL_HSI",
                "value": "USE_PLL_HSE_EXTC|USE_PLL_HSI",
                "macro_name": "CLOCK_SOURCE"
            }
        },
        "detect_code": ["0730"],
        "macros_add": ["CMSIS_VECTAB_VIRTUAL", "CMSIS_VECTAB_VIRTUAL_HEADER_FILE=\"cmsis_nvic.h\""],
        "device_has_add": ["ANALOGOUT", "CAN", "LOWPOWERTIMER", "SERIAL_FC", "SERIAL_ASYNCH", "FLASH"],
        "release_versions": ["2", "5"],
        "device_name": "STM32F072RB"
    },
    "NUCLEO_F091RC": {
        "inherits": ["FAMILY_STM32"],
        "supported_form_factors": ["ARDUINO", "MORPHO"],
        "core": "Cortex-M0",
        "extra_labels_add": ["STM32F0", "STM32F091RC"],
        "config": {
            "clock_source": {
                "help": "Mask value : USE_PLL_HSE_EXTC | USE_PLL_HSE_XTAL (need HW patch) | USE_PLL_HSI",
                "value": "USE_PLL_HSE_EXTC|USE_PLL_HSI",
                "macro_name": "CLOCK_SOURCE"
            }
        },
        "detect_code": ["0750"],
        "macros_add": ["CMSIS_VECTAB_VIRTUAL", "CMSIS_VECTAB_VIRTUAL_HEADER_FILE=\"cmsis_nvic.h\""],
        "device_has_add": ["ANALOGOUT", "CAN", "LOWPOWERTIMER", "SERIAL_FC", "SERIAL_ASYNCH", "FLASH"],
        "release_versions": ["2", "5"],
        "device_name": "STM32F091RC"
    },
    "NUCLEO_F103RB": {
        "inherits": ["FAMILY_STM32"],
        "supported_form_factors": ["ARDUINO", "MORPHO"],
        "core": "Cortex-M3",
        "extra_labels_add": ["STM32F1", "STM32F103RB"],
        "config": {
            "clock_source": {
                "help": "Mask value : USE_PLL_HSE_EXTC (SYSCLK=72 MHz) | USE_PLL_HSE_XTAL (need HW patch) | USE_PLL_HSI (SYSCLK=64 MHz)",
                "value": "USE_PLL_HSE_EXTC|USE_PLL_HSI",
                "macro_name": "CLOCK_SOURCE"
            },
            "clock_source_usb": {
                "help": "In case of HSI clock source, to get 48 Mhz USB, SYSCLK has to be reduced from 64 to 48 MHz (set 0 for the max SYSCLK value)",
                "value": "0",
                "macro_name": "CLOCK_SOURCE_USB"
            }
        },
        "detect_code": ["0700"],
        "device_has_add": ["CAN", "SERIAL_FC", "SERIAL_ASYNCH", "FLASH"],
        "release_versions": ["2", "5"],
        "device_name": "STM32F103RB"
    },
    "NUCLEO_F207ZG": {
        "inherits": ["FAMILY_STM32"],
        "supported_form_factors": ["ARDUINO", "MORPHO"],
        "core": "Cortex-M3",
        "extra_labels_add": ["STM32F2", "STM32F207ZG"],
        "config": {
            "d11_configuration": {
                "help": "Value: PA_7 for the default board configuration, PB_5 in case of solder bridge update (SB121 off/ SB122 on)",
                "value": "PA_7",
                "macro_name": "STM32_D11_SPI_ETHERNET_PIN"
            },
            "clock_source": {
                "help": "Mask value : USE_PLL_HSE_EXTC | USE_PLL_HSE_XTAL (need HW patch) | USE_PLL_HSI",
                "value": "USE_PLL_HSE_EXTC|USE_PLL_HSI",
                "macro_name": "CLOCK_SOURCE"
            }
        },
        "detect_code": ["0835"],
        "macros_add": ["USBHOST_OTHER"],
        "device_has_add": ["ANALOGOUT", "CAN", "SERIAL_ASYNCH", "SERIAL_FC"],
        "features": ["LWIP"],
        "release_versions": ["2", "5"],
        "device_name": "STM32F207ZG"
    },
    "NUCLEO_F302R8": {
        "inherits": ["FAMILY_STM32"],
        "supported_form_factors": ["ARDUINO", "MORPHO"],
        "core": "Cortex-M4F",
        "extra_labels_add": ["STM32F3", "STM32F302x8", "STM32F302R8"],
        "config": {
            "clock_source": {
                "help": "Mask value : USE_PLL_HSE_EXTC | USE_PLL_HSE_XTAL (need HW patch) | USE_PLL_HSI",
                "value": "USE_PLL_HSE_EXTC|USE_PLL_HSI",
                "macro_name": "CLOCK_SOURCE"
            }
        },
        "detect_code": ["0705"],
        "device_has_add": ["ANALOGOUT", "CAN", "LOWPOWERTIMER", "SERIAL_ASYNCH", "SERIAL_FC"],
        "default_lib": "small",
        "release_versions": ["2"],
        "device_name": "STM32F302R8"
    },
    "NUCLEO_F303K8": {
        "inherits": ["FAMILY_STM32"],
        "supported_form_factors": ["ARDUINO"],
        "core": "Cortex-M4F",
        "extra_labels_add": ["STM32F3", "STM32F303x8", "STM32F303K8"],
        "config": {
            "clock_source": {
                "help": "Mask value : USE_PLL_HSE_EXTC | USE_PLL_HSE_XTAL (need HW patch) | USE_PLL_HSI",
                "value": "USE_PLL_HSI",
                "macro_name": "CLOCK_SOURCE"
            }
        },
        "overrides": {"lse_available": 0},
        "detect_code": ["0775"],
        "default_lib": "small",
        "device_has_add": ["ANALOGOUT", "CAN", "LOWPOWERTIMER", "SERIAL_FC"],
        "release_versions": ["2"],
        "device_name": "STM32F303K8"
    },
    "NUCLEO_F303RE": {
        "inherits": ["FAMILY_STM32"],
        "supported_form_factors": ["ARDUINO", "MORPHO"],
        "core": "Cortex-M4F",
        "extra_labels_add": ["STM32F3", "STM32F303xE", "STM32F303RE"],
        "config": {
            "clock_source": {
                "help": "Mask value : USE_PLL_HSE_EXTC | USE_PLL_HSE_XTAL (need HW patch) | USE_PLL_HSI",
                "value": "USE_PLL_HSE_EXTC|USE_PLL_HSI",
                "macro_name": "CLOCK_SOURCE"
            }
        },
        "detect_code": ["0745"],
        "device_has_add": ["ANALOGOUT", "CAN", "LOWPOWERTIMER", "SERIAL_ASYNCH", "SERIAL_FC", "FLASH"],
        "release_versions": ["2", "5"],
        "device_name": "STM32F303RE"
    },
    "NUCLEO_F303ZE": {
        "inherits": ["FAMILY_STM32"],
        "supported_form_factors": ["ARDUINO", "MORPHO"],
        "core": "Cortex-M4F",
        "extra_labels_add": ["STM32F3", "STM32F303xE", "STM32F303ZE"],
        "config": {
            "clock_source": {
                "help": "Mask value : USE_PLL_HSE_EXTC | USE_PLL_HSE_XTAL (need HW patch) | USE_PLL_HSI",
                "value": "USE_PLL_HSE_EXTC|USE_PLL_HSI",
                "macro_name": "CLOCK_SOURCE"
            }
        },
        "detect_code": ["0747"],
        "device_has_add": ["ANALOGOUT", "CAN", "LOWPOWERTIMER", "FLASH"],
        "release_versions": ["2", "5"],
        "device_name": "STM32F303ZE"
    },
    "NUCLEO_F334R8": {
        "inherits": ["FAMILY_STM32"],
        "supported_form_factors": ["ARDUINO", "MORPHO"],
        "core": "Cortex-M4F",
        "extra_labels_add": ["STM32F3", "STM32F334x8", "STM32F334R8"],
        "config": {
            "clock_source": {
                "help": "Mask value : USE_PLL_HSE_EXTC | USE_PLL_HSE_XTAL (need HW patch) | USE_PLL_HSI",
                "value": "USE_PLL_HSE_EXTC|USE_PLL_HSI",
                "macro_name": "CLOCK_SOURCE"
            }
        },
        "detect_code": ["0735"],
        "device_has_add": ["ANALOGOUT", "CAN", "LOWPOWERTIMER", "SERIAL_ASYNCH", "SERIAL_FC"],
        "default_lib": "small",
        "release_versions": ["2"],
        "device_name": "STM32F334R8"
    },
    "NUCLEO_F401RE": {
        "inherits": ["FAMILY_STM32"],
        "supported_form_factors": ["ARDUINO", "MORPHO"],
        "core": "Cortex-M4F",
        "extra_labels_add": ["STM32F4", "STM32F401xE", "STM32F401RE"],
        "config": {
            "clock_source": {
                "help": "Mask value : USE_PLL_HSE_EXTC | USE_PLL_HSE_XTAL (need HW patch) | USE_PLL_HSI",
                "value": "USE_PLL_HSE_EXTC|USE_PLL_HSI",
                "macro_name": "CLOCK_SOURCE"
            }
        },
        "detect_code": ["0720"],
        "macros_add": ["USB_STM_HAL", "USBHOST_OTHER"],
        "device_has_add": ["SERIAL_ASYNCH", "SERIAL_FC", "FLASH", "LOWPOWERTIMER"],
        "release_versions": ["2", "5"],
        "device_name": "STM32F401RE"
    },
    "NUCLEO_F410RB": {
        "inherits": ["FAMILY_STM32"],
        "supported_form_factors": ["ARDUINO", "MORPHO"],
        "core": "Cortex-M4F",
        "extra_labels_add": ["STM32F4", "STM32F410RB","STM32F410xB", "STM32F410Rx"],
        "config": {
            "clock_source": {
                "help": "Mask value : USE_PLL_HSE_EXTC | USE_PLL_HSE_XTAL (need HW patch) | USE_PLL_HSI",
                "value": "USE_PLL_HSE_EXTC|USE_PLL_HSI",
                "macro_name": "CLOCK_SOURCE"
            }
        },
        "detect_code": ["0744"],
        "device_has_add": ["ANALOGOUT", "LOWPOWERTIMER", "SERIAL_ASYNCH", "SERIAL_FC", "TRNG", "FLASH"],
        "release_versions": ["2", "5"],
        "device_name": "STM32F410RB"
    },
    "NUCLEO_F411RE": {
        "inherits": ["FAMILY_STM32"],
        "supported_form_factors": ["ARDUINO", "MORPHO"],
        "core": "Cortex-M4F",
        "extra_labels_add": ["STM32F4", "STM32F411xE", "STM32F411RE"],
        "detect_code": ["0740"],
        "config": {
            "clock_source": {
                "help": "Mask value : USE_PLL_HSE_EXTC | USE_PLL_HSE_XTAL (need HW patch) | USE_PLL_HSI",
                "value": "USE_PLL_HSE_EXTC|USE_PLL_HSI",
                "macro_name": "CLOCK_SOURCE"
            },
            "clock_source_usb": {
                "help": "As 48 Mhz clock is configured for USB, SYSCLK has to be reduced from 100 to 96 MHz (set 0 for the max SYSCLK value)",
                "value": "0",
                "macro_name": "CLOCK_SOURCE_USB"
            }
        },
        "macros_add": ["USB_STM_HAL", "USBHOST_OTHER"],
        "device_has_add": ["LOWPOWERTIMER", "SERIAL_ASYNCH", "SERIAL_FC", "FLASH"],
        "release_versions": ["2", "5"],
        "device_name": "STM32F411RE"
    },
    "NUCLEO_F412ZG": {
        "inherits": ["FAMILY_STM32"],
        "supported_form_factors": ["ARDUINO", "MORPHO"],
        "core": "Cortex-M4F",
        "extra_labels_add": ["STM32F4", "STM32F412xG", "STM32F412ZG"],
        "config": {
            "clock_source": {
                "help": "Mask value : USE_PLL_HSE_EXTC | USE_PLL_HSE_XTAL (need HW patch) | USE_PLL_HSI",
                "value": "USE_PLL_HSE_EXTC|USE_PLL_HSI",
                "macro_name": "CLOCK_SOURCE"
            }
        },
        "detect_code": ["0826"],
        "macros_add": ["USB_STM_HAL", "USBHOST_OTHER"],
        "device_has_add": ["CAN", "LOWPOWERTIMER", "SERIAL_ASYNCH", "SERIAL_FC", "TRNG", "FLASH"],
        "release_versions": ["2", "5"],
        "device_name": "STM32F412ZG",
        "bootloader_supported": true
    },
    "DISCO_F413ZH": {
        "inherits": ["FAMILY_STM32"],
        "supported_form_factors": ["ARDUINO"],
        "core": "Cortex-M4F",
        "extra_labels_add": ["STM32F4", "STM32F413xx", "STM32F413ZH", "STM32F413xH"],
        "config": {
            "clock_source": {
                "help": "Mask value : USE_PLL_HSE_EXTC | USE_PLL_HSE_XTAL (need HW patch) | USE_PLL_HSI",
                "value": "USE_PLL_HSE_EXTC|USE_PLL_HSI",
                "macro_name": "CLOCK_SOURCE"
            }
        },
        "detect_code": ["0743"],
        "macros_add": ["USB_STM_HAL", "USBHOST_OTHER"],
        "device_has_add": ["ANALOGOUT", "CAN", "LOWPOWERTIMER", "SERIAL_ASYNCH", "SERIAL_FC", "TRNG", "FLASH"],
        "release_versions": ["2", "5"],
        "device_name": "STM32F413ZH"
    },
    "ELMO_F411RE": {
        "inherits": ["FAMILY_STM32"],
        "supported_form_factors": ["ARDUINO"],
        "core": "Cortex-M4F",
        "default_toolchain": "uARM",
        "extra_labels_add": ["STM32F4", "STM32F411xE", "STM32F411RE"],
        "supported_toolchains": ["ARM", "uARM", "GCC_ARM"],
        "detect_code": ["----"],
        "device_has_add": [],
        "default_lib": "small",
        "release_versions": ["2"],
        "device_name": "STM32F411RE"
    },
    "NUCLEO_F429ZI": {
        "inherits": ["FAMILY_STM32"],
        "supported_form_factors": ["ARDUINO"],
        "core": "Cortex-M4F",
        "config": {
            "d11_configuration": {
                "help": "Value: PA_7 for the default board configuration, PB_5 in case of solder bridge update (SB121 off/ SB122 on)",
                "value": "PA_7",
                "macro_name": "STM32_D11_SPI_ETHERNET_PIN"
            },
            "clock_source": {
                "help": "Mask value : USE_PLL_HSE_EXTC | USE_PLL_HSE_XTAL (need HW patch) | USE_PLL_HSI",
                "value": "USE_PLL_HSE_EXTC|USE_PLL_HSI",
                "macro_name": "CLOCK_SOURCE"
            },
            "clock_source_usb": {
                "help": "As 48 Mhz clock is configured for USB, SYSCLK has to be reduced from 180 to 168 MHz (set 0 for the max SYSCLK value)",
                "value": "1",
                "macro_name": "CLOCK_SOURCE_USB"
            }
        },
        "extra_labels_add": ["STM32F4", "STM32F429", "STM32F429ZI", "STM32F429xx", "STM32F429xI"],
        "macros_add": ["USB_STM_HAL", "USBHOST_OTHER"],
        "device_has_add": ["ANALOGOUT", "CAN", "LOWPOWERTIMER", "SERIAL_FC", "TRNG", "FLASH"],
        "detect_code": ["0796"],
        "features": ["LWIP"],
        "release_versions": ["2", "5"],
        "device_name": "STM32F429ZI",
        "bootloader_supported": true
    },
    "NUCLEO_F439ZI": {
        "inherits": ["FAMILY_STM32"],
        "supported_form_factors": ["ARDUINO"],
        "core": "Cortex-M4F",
        "config": {
            "d11_configuration": {
                "help": "Value: PA_7 for the default board configuration, PB_5 in case of solder bridge update (SB121 off/ SB122 on)",
                "value": "PA_7",
                "macro_name": "STM32_D11_SPI_ETHERNET_PIN"
            },
            "clock_source": {
                "help": "Mask value : USE_PLL_HSE_EXTC | USE_PLL_HSE_XTAL (need HW patch) | USE_PLL_HSI",
                "value": "USE_PLL_HSE_EXTC|USE_PLL_HSI",
                "macro_name": "CLOCK_SOURCE"
            },
            "clock_source_usb": {
                "help": "As 48 Mhz clock is configured for USB, SYSCLK has to be reduced from 180 to 168 MHz (set 0 for the max SYSCLK value)",
                "value": "1",
                "macro_name": "CLOCK_SOURCE_USB"
            }
        },
        "extra_labels_add": ["STM32F4", "STM32F439", "STM32F439ZI", "STM32F439xx", "STM32F439xI"],
        "macros_add": ["MBEDTLS_CONFIG_HW_SUPPORT", "USB_STM_HAL", "USBHOST_OTHER"],
        "device_has_add": ["ANALOGOUT", "CAN", "LOWPOWERTIMER", "SERIAL_FC", "TRNG", "FLASH"],
        "detect_code": ["0797"],
        "features": ["LWIP"],
        "release_versions": ["2", "5"],
        "device_name" : "STM32F439ZI",
        "bootloader_supported": true
    },
    "NUCLEO_F446RE": {
        "inherits": ["FAMILY_STM32"],
        "supported_form_factors": ["ARDUINO", "MORPHO"],
        "core": "Cortex-M4F",
        "extra_labels_add": ["STM32F4", "STM32F446xE", "STM32F446RE"],
        "config": {
            "clock_source": {
                "help": "Mask value : USE_PLL_HSE_EXTC | USE_PLL_HSE_XTAL (need HW patch) | USE_PLL_HSI",
                "value": "USE_PLL_HSE_EXTC|USE_PLL_HSI",
                "macro_name": "CLOCK_SOURCE"
            }
        },
        "detect_code": ["0777"],
        "macros_add": ["USB_STM_HAL", "USBHOST_OTHER"],
        "device_has_add": ["ANALOGOUT", "CAN", "LOWPOWERTIMER", "SERIAL_ASYNCH", "SERIAL_FC", "FLASH"],
        "release_versions": ["2", "5"],
        "device_name": "STM32F446RE",
        "bootloader_supported": true
    },
    "NUCLEO_F446ZE": {
        "inherits": ["FAMILY_STM32"],
        "supported_form_factors": ["ARDUINO", "MORPHO"],
        "core": "Cortex-M4F",
        "extra_labels_add": ["STM32F4", "STM32F446xE", "STM32F446ZE"],
        "config": {
            "clock_source": {
                "help": "Mask value : USE_PLL_HSE_EXTC | USE_PLL_HSE_XTAL (need HW patch) | USE_PLL_HSI",
                "value": "USE_PLL_HSE_EXTC|USE_PLL_HSI",
                "macro_name": "CLOCK_SOURCE"
            }
        },
        "detect_code": ["0778"],
        "macros_add": ["USB_STM_HAL", "USBHOST_OTHER"],
        "device_has_add": ["ANALOGOUT", "CAN", "LOWPOWERTIMER", "SERIAL_ASYNCH", "SERIAL_FC", "FLASH"],
        "release_versions": ["2", "5"],
        "device_name": "STM32F446ZE"
    },
    "B96B_F446VE": {
        "inherits": ["FAMILY_STM32"],
        "supported_form_factors": ["ARDUINO", "MORPHO"],
        "core": "Cortex-M4F",
        "extra_labels_add": ["STM32F4", "STM32F446xE", "STM32F446VE"],
        "detect_code": ["0840"],
        "device_has_add": ["ANALOGOUT", "CAN", "LOWPOWERTIMER", "SERIAL_ASYNCH", "SERIAL_FC", "FLASH"],
        "release_versions": ["2", "5"],
        "device_name":"STM32F446VE"
    },
    "NUCLEO_F746ZG": {
        "inherits": ["FAMILY_STM32"],
        "core": "Cortex-M7F",
        "extra_labels_add": ["STM32F7", "STM32F746", "STM32F746xG", "STM32F746ZG"],
        "config": {
            "d11_configuration": {
                "help": "Value: PA_7 for the default board configuration, PB_5 in case of solder bridge update (SB121 off/ SB122 on)",
                "value": "PA_7",
                "macro_name": "STM32_D11_SPI_ETHERNET_PIN"
            },
            "clock_source": {
                "help": "Mask value : USE_PLL_HSE_EXTC | USE_PLL_HSE_XTAL (need HW patch) | USE_PLL_HSI",
                "value": "USE_PLL_HSE_EXTC|USE_PLL_HSI",
                "macro_name": "CLOCK_SOURCE"
            }
        },
        "macros_add": ["USBHOST_OTHER"],
        "supported_form_factors": ["ARDUINO"],
        "detect_code": ["0816"],
        "device_has_add": ["ANALOGOUT", "CAN", "LOWPOWERTIMER", "SERIAL_ASYNCH", "TRNG", "FLASH"],
        "features": ["LWIP"],
        "release_versions": ["2", "5"],
        "device_name": "STM32F746ZG"
    },
    "NUCLEO_F756ZG": {
        "inherits": ["FAMILY_STM32"],
        "core": "Cortex-M7F",
        "extra_labels_add": ["STM32F7", "STM32F756", "STM32F756xG", "STM32F756ZG"],
        "config": {
            "d11_configuration": {
                "help": "Value: PA_7 for the default board configuration, PB_5 in case of solder bridge update (SB121 off/ SB122 on)",
                "value": "PA_7",
                "macro_name": "STM32_D11_SPI_ETHERNET_PIN"
            },
            "clock_source": {
                "help": "Mask value : USE_PLL_HSE_EXTC | USE_PLL_HSE_XTAL (need HW patch) | USE_PLL_HSI",
                "value": "USE_PLL_HSE_EXTC|USE_PLL_HSI",
                "macro_name": "CLOCK_SOURCE"
            }
        },
        "macros_add": ["TRANSACTION_QUEUE_SIZE_SPI=2", "USBHOST_OTHER", "MBEDTLS_CONFIG_HW_SUPPORT"],
        "supported_form_factors": ["ARDUINO"],
        "detect_code": ["0819"],
        "device_has_add": ["ANALOGOUT", "CAN", "LOWPOWERTIMER", "SERIAL_ASYNCH", "TRNG", "FLASH"],
        "features": ["LWIP"],
        "release_versions": ["2", "5"],
        "device_name": "STM32F756ZG"
    },
    "NUCLEO_F767ZI": {
        "inherits": ["FAMILY_STM32"],
        "core": "Cortex-M7FD",
        "extra_labels_add": ["STM32F7", "STM32F767", "STM32F767xI", "STM32F767ZI"],
        "config": {
            "d11_configuration": {
                "help": "Value: PA_7 for the default board configuration, PB_5 in case of solder bridge update (SB121 off/ SB122 on)",
                "value": "PA_7",
                "macro_name": "STM32_D11_SPI_ETHERNET_PIN"
            },
            "clock_source": {
                "help": "Mask value : USE_PLL_HSE_EXTC | USE_PLL_HSE_XTAL (need HW patch) | USE_PLL_HSI",
                "value": "USE_PLL_HSE_EXTC|USE_PLL_HSI",
                "macro_name": "CLOCK_SOURCE"
            }
        },
        "supported_form_factors": ["ARDUINO"],
        "macros_add": ["USBHOST_OTHER"],
        "detect_code": ["0818"],
        "device_has_add": ["ANALOGOUT", "CAN", "LOWPOWERTIMER", "SERIAL_ASYNCH", "TRNG", "FLASH"],
        "features": ["LWIP"],
        "release_versions": ["2", "5"],
        "device_name": "STM32F767ZI"
    },
    "NUCLEO_L011K4": {
        "inherits": ["FAMILY_STM32"],
        "core": "Cortex-M0+",
        "extra_labels_add": ["STM32L0", "STM32L011K4"],
        "supported_toolchains": ["uARM"],
        "default_toolchain": "uARM",
        "supported_form_factors": ["ARDUINO"],
        "config": {
            "clock_source": {
                "help": "Mask value : USE_PLL_HSE_EXTC | USE_PLL_HSE_XTAL (need HW patch) | USE_PLL_HSI",
                "value": "USE_PLL_HSE_EXTC|USE_PLL_HSI",
                "macro_name": "CLOCK_SOURCE"
            }
        },
        "detect_code": ["0780"],
        "device_has_add": ["LOWPOWERTIMER", "SERIAL_FC", "FLASH"],
        "default_lib": "small",
        "release_versions": ["2"],
        "device_name": "STM32L011K4"
    },
    "NUCLEO_L031K6": {
        "inherits": ["FAMILY_STM32"],
        "core": "Cortex-M0+",
        "extra_labels_add": ["STM32L0", "STM32L031K6"],
        "default_toolchain": "uARM",
        "supported_form_factors": ["ARDUINO"],
        "config": {
            "clock_source": {
                "help": "Mask value : USE_PLL_HSE_EXTC (need HW patch) | USE_PLL_HSE_XTAL (need HW patch) | USE_PLL_HSI",
                "value": "USE_PLL_HSI",
                "macro_name": "CLOCK_SOURCE"
            }
        },
        "detect_code": ["0790"],
        "device_has_add": ["LOWPOWERTIMER", "SERIAL_FC", "FLASH"],
        "default_lib": "small",
        "release_versions": ["2"],
        "device_name": "STM32L031K6"
    },
    "NUCLEO_L053R8": {
        "inherits": ["FAMILY_STM32"],
        "supported_form_factors": ["ARDUINO", "MORPHO"],
        "core": "Cortex-M0+",
        "extra_labels_add": ["STM32L0", "STM32L053x8", "STM32L053R8"],
        "config": {
            "clock_source": {
                "help": "Mask value : USE_PLL_HSE_EXTC | USE_PLL_HSE_XTAL (need HW patch) | USE_PLL_HSI",
                "value": "USE_PLL_HSE_EXTC|USE_PLL_HSI",
                "macro_name": "CLOCK_SOURCE"
            }
        },
        "detect_code": ["0715"],
        "device_has_add": ["ANALOGOUT", "LOWPOWERTIMER", "SERIAL_FC", "SERIAL_ASYNCH", "FLASH"],
        "default_lib": "small",
        "release_versions": ["2"],
        "device_name": "STM32L053R8"
    },
    "NUCLEO_L073RZ": {
        "inherits": ["FAMILY_STM32"],
        "supported_form_factors": ["ARDUINO", "MORPHO"],
        "core": "Cortex-M0+",
        "extra_labels_add": ["STM32L0", "STM32L073RZ", "STM32L073xx"],
        "config": {
            "clock_source": {
                "help": "Mask value : USE_PLL_HSE_EXTC | USE_PLL_HSE_XTAL (need HW patch) | USE_PLL_HSI",
                "value": "USE_PLL_HSE_EXTC|USE_PLL_HSI",
                "macro_name": "CLOCK_SOURCE"
            }
        },
        "detect_code": ["0760"],
        "device_has_add": ["ANALOGOUT", "LOWPOWERTIMER", "SERIAL_FC", "SERIAL_ASYNCH", "TRNG", "FLASH"],
        "release_versions": ["2", "5"],
        "device_name": "STM32L073RZ"
    },
    "NUCLEO_L152RE": {
        "inherits": ["FAMILY_STM32"],
        "supported_form_factors": ["ARDUINO", "MORPHO"],
        "core": "Cortex-M3",
        "extra_labels_add": ["STM32L1", "STM32L152RE"],
        "config": {
            "clock_source": {
                "help": "Mask value : USE_PLL_HSE_EXTC | USE_PLL_HSE_XTAL (need HW patch) | USE_PLL_HSI",
                "value": "USE_PLL_HSE_EXTC|USE_PLL_HSI",
                "macro_name": "CLOCK_SOURCE"
            }
        },
        "detect_code": ["0710"],
        "device_has_add": ["ANALOGOUT", "LOWPOWERTIMER", "SERIAL_ASYNCH", "SERIAL_FC", "FLASH"],
        "release_versions": ["2", "5"],
        "device_name": "STM32L152RE"
    },
    "NUCLEO_L432KC": {
        "inherits": ["FAMILY_STM32"],
        "supported_form_factors": ["ARDUINO"],
        "core": "Cortex-M4F",
        "extra_labels_add": ["STM32L4", "STM32L432xC", "STM32L432KC"],
        "config": {
            "clock_source": {
                "help": "Mask value : USE_PLL_HSE_EXTC (need HW patch) | USE_PLL_HSE_XTAL (need HW patch) | USE_PLL_HSI | USE_PLL_MSI",
                "value": "USE_PLL_MSI",
                "macro_name": "CLOCK_SOURCE"
            }
        },
        "detect_code": ["0770"],
        "device_has_add": ["ANALOGOUT", "LOWPOWERTIMER", "SERIAL_FC", "SERIAL_ASYNCH", "CAN", "TRNG", "FLASH"],
        "release_versions": ["2", "5"],
        "device_name": "STM32L432KC",
        "bootloader_supported": true
    },
    "NUCLEO_L433RC_P": {
        "inherits": ["FAMILY_STM32"],
        "supported_form_factors": ["ARDUINO", "MORPHO"],
        "core": "Cortex-M4F",
        "extra_labels_add": ["STM32L4", "STM32L433xC", "STM32L433RC"],
        "config": {
            "clock_source": {
                "help": "Mask value : USE_PLL_HSE_EXTC (need HW patch) | USE_PLL_HSE_XTAL (need HW patch) | USE_PLL_HSI | USE_PLL_MSI",
                "value": "USE_PLL_MSI",
                "macro_name": "CLOCK_SOURCE"
            }
        },
        "detect_code": ["0770"],
        "device_has_add": ["ANALOGOUT", "LOWPOWERTIMER", "SERIAL_FC", "SERIAL_ASYNCH", "CAN", "TRNG", "FLASH"],
        "release_versions": ["2", "5"],
        "device_name": "STM32L433RC",
        "bootloader_supported": true
    },
    "NUCLEO_L476RG": {
        "inherits": ["FAMILY_STM32"],
        "supported_form_factors": ["ARDUINO", "MORPHO"],
        "core": "Cortex-M4F",
        "extra_labels_add": ["STM32L4", "STM32L476RG", "STM32L476xG"],
        "config": {
            "clock_source": {
                "help": "Mask value : USE_PLL_HSE_EXTC (need HW patch) | USE_PLL_HSE_XTAL (need HW patch) | USE_PLL_HSI | USE_PLL_MSI",
                "value": "USE_PLL_MSI",
                "macro_name": "CLOCK_SOURCE"
            }
        },
        "detect_code": ["0765"],
        "macros_add": ["USBHOST_OTHER"],
        "device_has_add": ["ANALOGOUT", "CAN", "LOWPOWERTIMER", "SERIAL_ASYNCH", "SERIAL_FC", "TRNG", "FLASH"],
        "release_versions": ["2", "5"],
        "device_name": "STM32L476RG",
        "bootloader_supported": true
    },
    "SILICA_SENSOR_NODE": {
        "inherits": ["FAMILY_STM32"],
        "core": "Cortex-M4F",
        "default_toolchain": "GCC_ARM",
        "extra_labels_add": ["STM32L4", "STM32L476xG", "STM32L476JG"],
        "config": {
            "clock_source": {
                "help": "Mask value : USE_PLL_HSE_EXTC (need HW patch) | USE_PLL_HSE_XTAL (need HW patch) | USE_PLL_HSI | USE_PLL_MSI",
                "value": "USE_PLL_MSI",
                "macro_name": "CLOCK_SOURCE"
            }
        },
        "detect_code": ["0766"],
        "macros_add": ["USBHOST_OTHER"],
        "device_has_add": ["ANALOGOUT", "CAN", "LOWPOWERTIMER", "SERIAL_ASYNCH", "SERIAL_FC", "TRNG", "FLASH"],
        "release_versions": ["5"],
        "device_name": "STM32L476JG"
    },
    "NUCLEO_L486RG": {
        "inherits": ["FAMILY_STM32"],
        "supported_form_factors": ["ARDUINO", "MORPHO"],
        "core": "Cortex-M4F",
        "extra_labels_add": ["STM32L4", "STM32L486RG", "STM32L486xG"],
        "config": {
            "clock_source": {
                "help": "Mask value : USE_PLL_HSE_EXTC (need HW patch) | USE_PLL_HSE_XTAL (need HW patch) | USE_PLL_HSI | USE_PLL_MSI",
                "value": "USE_PLL_MSI",
                "macro_name": "CLOCK_SOURCE"
            }
        },
        "detect_code": ["0827"],
        "macros_add": ["USBHOST_OTHER", "MBEDTLS_CONFIG_HW_SUPPORT"],
        "device_has_add": ["ANALOGOUT", "CAN", "LOWPOWERTIMER", "SERIAL_ASYNCH", "SERIAL_FC", "TRNG", "FLASH"],
        "release_versions": ["2", "5"],
        "device_name": "STM32L486RG"
    },
    "ARCH_MAX": {
        "inherits": ["FAMILY_STM32"],
        "supported_form_factors": ["ARDUINO"],
        "core": "Cortex-M4F",
        "supported_toolchains": ["ARM", "uARM", "GCC_ARM"],
        "program_cycle_s": 2,
        "extra_labels_add": ["STM32F4", "STM32F407", "STM32F407xG", "STM32F407VG"],
        "device_has_add": ["ANALOGOUT"],
        "release_versions": ["2"],
        "device_name": "STM32F407VG"
    },
    "DISCO_F051R8": {
        "inherits": ["FAMILY_STM32"],
        "core": "Cortex-M0",
        "extra_labels_add": ["STM32F0", "STM32F051", "STM32F051R8"],
        "supported_toolchains": ["GCC_ARM"],
        "config": {
            "clock_source": {
                "help": "Mask value : USE_PLL_HSE_EXTC | USE_PLL_HSE_XTAL (need HW patch) | USE_PLL_HSI",
                "value": "USE_PLL_HSE_EXTC|USE_PLL_HSI",
                "macro_name": "CLOCK_SOURCE"
            }
        },
        "macros_add": ["CMSIS_VECTAB_VIRTUAL", "CMSIS_VECTAB_VIRTUAL_HEADER_FILE=\"cmsis_nvic.h\""],
        "device_has_add": ["SERIAL_FC"],
        "device_name": "STM32F051R8"
    },
    "DISCO_F100RB": {
        "inherits": ["FAMILY_STM32"],
        "core": "Cortex-M3",
        "extra_labels_add": ["STM32F1", "STM32F100RB"],
        "supported_toolchains": ["GCC_ARM"],
        "device_has_add": [],
        "device_name": "STM32F100RB"
    },
    "DISCO_F303VC": {
        "inherits": ["FAMILY_STM32"],
        "core": "Cortex-M4F",
        "extra_labels_add": ["STM32F3", "STM32F303", "STM32F303xC", "STM32F303VC"],
        "overrides": {"lse_available": 0},
        "supported_toolchains": ["GCC_ARM"],
        "device_has_add": ["ANALOGOUT", "CAN", "LOWPOWERTIMER", "SERIAL_FC"],
        "device_name": "STM32F303VC"
    },
    "DISCO_F334C8": {
        "inherits": ["FAMILY_STM32"],
        "core": "Cortex-M4F",
        "extra_labels_add": ["STM32F3", "STM32F334x8","STM32F334C8"],
        "config": {
            "clock_source": {
                "help": "Mask value : USE_PLL_HSE_EXTC | USE_PLL_HSE_XTAL (need HW patch) | USE_PLL_HSI",
                "value": "USE_PLL_HSE_EXTC|USE_PLL_HSI",
                "macro_name": "CLOCK_SOURCE"
            }
        },
        "overrides": {"lse_available": 0},
        "detect_code": ["0810"],
        "device_has_add": ["ANALOGOUT", "LOWPOWERTIMER", "SERIAL_ASYNCH", "SERIAL_FC"],
        "default_lib": "small",
        "release_versions": ["2"],
        "device_name": "STM32F334C8"
    },
    "DISCO_F407VG": {
        "inherits": ["FAMILY_STM32"],
        "core": "Cortex-M4F",
        "extra_labels_add": ["STM32F4", "STM32F407", "STM32F407xG", "STM32F407VG"],
        "supported_toolchains": ["ARM", "uARM", "GCC_ARM"],
        "macros_add": ["USB_STM_HAL"],
        "overrides": {"lse_available": 0},
        "device_has_add": ["ANALOGOUT"],
        "device_name": "STM32F407VG"
    },
    "DISCO_F429ZI": {
        "inherits": ["FAMILY_STM32"],
        "core": "Cortex-M4F",
        "extra_labels_add": ["STM32F4", "STM32F429", "STM32F429ZI", "STM32F429xI", "STM32F429xx"],
        "config": {
            "clock_source": {
                "help": "Mask value : USE_PLL_HSE_EXTC (need HW patch) | USE_PLL_HSE_XTAL | USE_PLL_HSI",
                "value": "USE_PLL_HSE_XTAL|USE_PLL_HSI",
                "macro_name": "CLOCK_SOURCE"
            },
            "clock_source_usb": {
                "help": "As 48 Mhz clock is configured for USB, SYSCLK has to be reduced from 180 to 168 MHz (set 0 for the max SYSCLK value)",
                "value": "1",
                "macro_name": "CLOCK_SOURCE_USB"
            }
        },
        "overrides": {"lse_available": 0},
        "macros_add": ["USB_STM_HAL", "USBHOST_OTHER"],
        "device_has_add": ["ANALOGOUT", "CAN", "SERIAL_ASYNCH", "SERIAL_FC", "TRNG", "FLASH"],
        "release_versions": ["2", "5"],
        "device_name": "STM32F429ZI",
        "bootloader_supported": true
    },
    "DISCO_F469NI": {
        "inherits": ["FAMILY_STM32"],
        "supported_form_factors": ["ARDUINO"],
        "core": "Cortex-M4F",
        "extra_labels_add": ["STM32F4", "STM32F469", "STM32F469NI", "STM32F469xI", "STM32F469xx"],
        "config": {
            "clock_source": {
                "help": "Mask value : USE_PLL_HSE_EXTC (need HW patch) | USE_PLL_HSE_XTAL | USE_PLL_HSI",
                "value": "USE_PLL_HSE_XTAL|USE_PLL_HSI",
                "macro_name": "CLOCK_SOURCE"
            }
        },
        "detect_code": ["0788"],
        "macros_add": ["USB_STM_HAL", "USBHOST_OTHER"],
        "device_has_add": ["ANALOGOUT", "CAN", "LOWPOWERTIMER", "SERIAL_FC", "TRNG", "FLASH"],
        "release_versions": ["2", "5"],
        "device_name": "STM32F469NI"
    },
    "DISCO_L053C8": {
        "inherits": ["FAMILY_STM32"],
        "core": "Cortex-M0+",
        "extra_labels_add": ["STM32L0", "STM32L053x8", "STM32L053C8"],
        "config": {
            "clock_source": {
                "help": "Mask value : USE_PLL_HSE_EXTC | USE_PLL_HSE_XTAL (need HW patch) | USE_PLL_HSI",
                "value": "USE_PLL_HSE_EXTC|USE_PLL_HSI",
                "macro_name": "CLOCK_SOURCE"
            }
        },
        "overrides": {"lse_available": 0},
        "device_has_add": ["ANALOGOUT", "LOWPOWERTIMER", "SERIAL_FC", "FLASH"],
        "default_lib": "small",
        "release_versions": ["2"],
        "device_name": "STM32L053C8"
    },
    "DISCO_L072CZ_LRWAN1": {
        "inherits": ["FAMILY_STM32"],
        "core": "Cortex-M0+",
        "extra_labels_add": ["STM32L0", "STM32L072CZ", "STM32L072xx"],
        "supported_form_factors": ["ARDUINO", "MORPHO"],
        "config": {
            "clock_source": {
                "help": "Mask value : USE_PLL_HSE_EXTC (need HW patch) | USE_PLL_HSE_XTAL (need HW patch) | USE_PLL_HSI",
                "value": "USE_PLL_HSI",
                "macro_name": "CLOCK_SOURCE"
            }
        },
        "detect_code": ["0833"],
        "device_has_add": ["ANALOGOUT", "LOWPOWERTIMER", "SERIAL_FC", "SERIAL_ASYNCH", "TRNG", "FLASH"],
        "release_versions": ["2", "5"],
        "device_name": "STM32L072CZ"
    },
    "DISCO_F746NG": {
        "inherits": ["FAMILY_STM32"],
        "core": "Cortex-M7F",
        "extra_labels_add": ["STM32F7", "STM32F746", "STM32F746xG", "STM32F746NG"],
        "supported_form_factors": ["ARDUINO"],
        "config": {
            "clock_source": {
                "help": "Mask value : USE_PLL_HSE_EXTC | USE_PLL_HSE_XTAL | USE_PLL_HSI",
                "value": "USE_PLL_HSE_XTAL|USE_PLL_HSI",
                "macro_name": "CLOCK_SOURCE"
            },
            "usb_speed": {
                "help": "Select the USB speed/connector (0=FullSpeed, 1=HighSpeed)",
                "value": "1"
            }
        },
        "detect_code": ["0815"],
        "macros_add": ["USB_STM_HAL", "USBHOST_OTHER"],
        "device_has_add": ["ANALOGOUT", "CAN", "LOWPOWERTIMER", "SERIAL_ASYNCH", "TRNG", "FLASH"],
        "features": ["LWIP"],
        "release_versions": ["2", "5"],
        "device_name": "STM32F746NG"
    },
    "DISCO_F769NI": {
        "inherits": ["FAMILY_STM32"],
        "core": "Cortex-M7FD",
        "extra_labels_add": ["STM32F7", "STM32F769", "STM32F769xI", "STM32F769NI"],
        "supported_form_factors": ["ARDUINO"],
        "config": {
            "clock_source": {
                "help": "Mask value : USE_PLL_HSE_EXTC | USE_PLL_HSE_XTAL | USE_PLL_HSI",
                "value": "USE_PLL_HSE_XTAL|USE_PLL_HSI",
                "macro_name": "CLOCK_SOURCE"
            }
        },
        "detect_code": ["0817"],
        "macros_add": ["USB_STM_HAL", "USBHOST_OTHER"],
        "device_has_add": ["ANALOGOUT", "CAN", "LOWPOWERTIMER", "SERIAL_ASYNCH", "TRNG", "FLASH"],
        "features": ["LWIP"],
        "release_versions": ["2", "5"],
        "device_name": "STM32F769NI"
    },
    "DISCO_L475VG_IOT01A": {
        "inherits": ["FAMILY_STM32"],
        "core": "Cortex-M4F",
        "extra_labels_add": ["STM32L4", "STM32L475xG", "STM32L475VG"],
        "config": {
            "clock_source": {
                "help": "Mask value : USE_PLL_HSE_EXTC (need HW patch) | USE_PLL_HSE_XTAL (need HW patch) | USE_PLL_HSI | USE_PLL_MSI",
                "value": "USE_PLL_MSI",
                "macro_name": "CLOCK_SOURCE"
            }
        },
        "supported_form_factors": ["ARDUINO"],
        "detect_code": ["0764"],
        "macros_add": ["USBHOST_OTHER"],
        "device_has_add": ["ANALOGOUT", "CAN", "LOWPOWERTIMER", "SERIAL_FC", "TRNG", "FLASH"],
        "release_versions": ["2", "5"],
        "device_name": "STM32L475VG",
        "bootloader_supported": true
    },
    "DISCO_L476VG": {
        "inherits": ["FAMILY_STM32"],
        "core": "Cortex-M4F",
        "extra_labels_add": ["STM32L4", "STM32L476xG", "STM32L476VG"],
        "config": {
            "clock_source": {
                "help": "Mask value : USE_PLL_HSE_EXTC (need HW patch) | USE_PLL_HSE_XTAL (need HW patch) | USE_PLL_HSI | USE_PLL_MSI",
                "value": "USE_PLL_MSI",
                "macro_name": "CLOCK_SOURCE"
            }
        },
        "detect_code": ["0820"],
        "macros_add": ["USBHOST_OTHER"],
        "device_has_add": ["ANALOGOUT", "CAN", "LOWPOWERTIMER", "SERIAL_FC", "TRNG", "FLASH"],
        "release_versions": ["2", "5"],
        "device_name": "STM32L476VG",
        "bootloader_supported": true
    },
    "MTS_MDOT_F405RG": {
        "inherits": ["FAMILY_STM32"],
        "core": "Cortex-M4F",
        "extra_labels_add": ["STM32F4", "STM32F405RG"],
        "is_disk_virtual": true,
        "macros_add": ["HSE_VALUE=26000000"],
        "device_has_add": ["ANALOGOUT"],
        "release_versions": ["2"],
        "device_name": "STM32F405RG"
    },
    "MTS_MDOT_F411RE": {
        "inherits": ["FAMILY_STM32"],
        "core": "Cortex-M4F",
        "extra_labels_add": ["STM32F4", "STM32F411RE"],
        "macros_add": ["HSE_VALUE=26000000", "USE_PLL_HSE_EXTC=0", "VECT_TAB_OFFSET=0x00010000"],
        "post_binary_hook": {
            "function": "MTSCode.combine_bins_mts_dot",
            "toolchains": ["GCC_ARM", "ARM_STD", "ARM_MICRO", "IAR"]
        },
        "device_has_add": [],
        "release_versions": ["2", "5"],
        "device_name": "STM32F411RE"
    },
    "MTS_DRAGONFLY_F411RE": {
        "inherits": ["FAMILY_STM32"],
        "core": "Cortex-M4F",
        "extra_labels_add": ["STM32F4", "STM32F411RE"],
        "config": {
            "modem_is_on_board": {
                "help": "Value: Tells the build system that the modem is on-board as oppose to a plug-in shield/module.",
                "value": 1,
                "macro_name": "MODEM_ON_BOARD"
            },
            "modem_data_connection_type": {
                "help": "Value: Defines how an on-board modem is wired up to the MCU, e.g., data connection can be a UART or USB and so forth.",
                "value": 1,
                "macro_name": "MODEM_ON_BOARD_UART"
            }
        },
        "overrides": {"lse_available": 0},
        "macros_add": ["HSE_VALUE=26000000", "VECT_TAB_OFFSET=0x08010000"],
        "post_binary_hook": {
            "function": "MTSCode.combine_bins_mts_dragonfly",
            "toolchains": ["GCC_ARM", "ARM_STD", "ARM_MICRO", "IAR"]
        },
        "device_has_add": [],
        "release_versions": ["2", "5"],
        "device_name": "STM32F411RE"
    },
    "XDOT_L151CC": {
        "inherits": ["FAMILY_STM32"],
        "core": "Cortex-M3",
        "default_toolchain": "ARM",
        "extra_labels_add": ["STM32L1", "STM32L151CC"],
        "config": {
            "hse_value": {
            "value": "24000000",
            "macro_name": "HSE_VALUE"
            }
        },
        "supported_toolchains": ["ARM", "GCC_ARM", "IAR"],
        "device_has_add": ["ANALOGOUT", "FLASH"],
        "release_versions": ["5"],
        "device_name": "STM32L151CC",
        "bootloader_supported": true
    },
    "FF1705_L151CC": {
        "supported_form_factors": ["ARDUINO"],
        "inherits": ["XDOT_L151CC"],
        "detect_code": ["8080"]
    },
    "MOTE_L152RC": {
        "inherits": ["FAMILY_STM32"],
        "core": "Cortex-M3",
        "default_toolchain": "uARM",
        "extra_labels_add": ["STM32L1", "STM32L152RC"],
        "overrides": {"lse_available": 0},
        "detect_code": ["4100"],
        "device_has_add": ["ANALOGOUT"],
        "default_lib": "small",
        "release_versions": ["2"],
        "device_name": "STM32L152RC"
    },
    "DISCO_F401VC": {
        "inherits": ["FAMILY_STM32"],
        "core": "Cortex-M4F",
        "default_toolchain": "GCC_ARM",
        "extra_labels_add": ["STM32F4", "STM32F401", "STM32F401xC", "STM32F401VC"],
        "supported_toolchains": ["GCC_ARM"],
        "device_has_add": [],
        "device_name": "STM32F401VC"
    },
    "MODULE_UBLOX_ODIN_W2": {
        "inherits": ["FAMILY_STM32"],
        "core": "Cortex-M4F",
        "extra_labels_add": ["STM32F4", "STM32F439", "STM32F439ZI","STM32F439xx", "STM32F439xI"],
        "macros": ["MBEDTLS_CONFIG_HW_SUPPORT", "HSE_VALUE=24000000", "HSE_STARTUP_TIMEOUT=5000", "CB_INTERFACE_SDIO","CB_CHIP_WL18XX","SUPPORT_80211D_ALWAYS","WLAN_ENABLED","MBEDTLS_ARC4_C","MBEDTLS_DES_C","MBEDTLS_MD4_C","MBEDTLS_MD5_C","MBEDTLS_SHA1_C"],
        "device_has_add": ["CAN", "EMAC", "TRNG", "FLASH"],
        "device_has_remove": ["RTC", "SLEEP"],
        "features": ["LWIP"],
        "device_name": "STM32F439ZI",
        "bootloader_supported": true
    },
    "UBLOX_EVK_ODIN_W2": {
        "inherits": ["MODULE_UBLOX_ODIN_W2"],
        "supported_form_factors": ["ARDUINO"],
        "release_versions": ["5"],
        "config": {
            "usb_tx": {
                "help": "Value: D8(default) or D1",
                "value": "D8"
            },
            "usb_rx": {
                "help": "Value: D2(default) or D0",
                "value": "D2"
            },
            "stdio_uart": {
                "help": "Value: UART_1(default) or UART_3",
                "value": "UART_1",
                "macro_name": "STDIO_UART"
            }
        }
    },
    "MBED_CONNECT_ODIN": {
        "inherits": ["MODULE_UBLOX_ODIN_W2"],
        "release_versions": ["5"],
        "config": {
            "usb_tx": {
                "help": "Value: PA_9(default) or PD_8",
                "value": "PA_9"
            },
            "usb_rx": {
                "help": "Value: PA_10(default) or PD_9",
                "value": "PA_10"
            },
            "stdio_uart": {
                "help": "Value: UART_1(default) or UART_3",
                "value": "UART_1",
                "macro_name": "STDIO_UART"
            }
        }
    },
    "MTB_UBLOX_ODIN_W2": {
        "inherits": ["MODULE_UBLOX_ODIN_W2"],
        "release_versions": ["5"],
        "config": {
            "usb_tx": {
                "help": "Value PA_11",
                "value": "PA_11"
            },
            "usb_rx": {
                "help": "Value PA_13",
                "value": "PA_13"
            },
            "stdio_uart": {
                "help": "Value: UART_1",
                "value": "UART_1",
                "macro_name": "STDIO_UART"
             }
        }
     },
    "UBLOX_C030": {
        "inherits": ["FAMILY_STM32"],
        "supported_form_factors": ["ARDUINO"],
        "core": "Cortex-M4F",
        "supported_toolchains": ["GCC_ARM", "ARM", "IAR"],
        "extra_labels_add": ["STM32F4", "STM32F437", "STM32F437VG", "STM32F437xx", "STM32F437xG"],
        "config": {
            "modem_is_on_board": {
                "help": "Value: Tells the build system that the modem is on-board as oppose to a plug-in shield/module.",
                "value": 1,
                "macro_name": "MODEM_ON_BOARD"
            },
            "modem_data_connection_type": {
                "help": "Value: Defines how the modem is wired up to the MCU, e.g., data connection can be a UART or USB and so forth.",
                "value": 1,
                "macro_name": "MODEM_ON_BOARD_UART"
            }
        },
        "macros_add": ["MBEDTLS_CONFIG_HW_SUPPORT", "HSE_VALUE=12000000", "GNSSBAUD=9600"],
        "overrides": {"lse_available": 0},
        "device_has_add": ["ANALOGOUT", "SERIAL_FC", "TRNG", "FLASH"],
        "features": ["LWIP"],
        "public": false,
        "device_name": "STM32F437VG",
        "bootloader_supported": true
    },
    "UBLOX_C030_U201": {
        "inherits": ["UBLOX_C030"],
        "release_versions": ["5"]
    },
    "UBLOX_C030_N211": {
        "inherits": ["UBLOX_C030"],
        "release_versions": ["5"]
    },
    "NZ32_SC151": {
        "inherits": ["FAMILY_STM32"],
        "core": "Cortex-M3",
        "default_toolchain": "uARM",
        "program_cycle_s": 1.5,
        "extra_labels_add": ["STM32L1", "STM32L151RC"],
        "overrides": {"lse_available": 0},
        "supported_toolchains": ["ARM", "uARM", "GCC_ARM"],
        "device_has_add": ["ANALOGOUT"],
        "default_lib": "small",
        "device_name": "STM32L151RC"
    },
    "MCU_NRF51": {
        "inherits": ["Target"],
        "core": "Cortex-M0",
        "OVERRIDE_BOOTLOADER_FILENAME": "nrf51822_bootloader.hex",
        "macros": ["NRF51", "TARGET_NRF51822", "CMSIS_VECTAB_VIRTUAL", "CMSIS_VECTAB_VIRTUAL_HEADER_FILE=\"cmsis_nvic.h\""],
        "MERGE_BOOTLOADER": false,
        "extra_labels": ["NORDIC", "MCU_NRF51", "MCU_NRF51822"],
        "OUTPUT_EXT": "hex",
        "is_disk_virtual": true,
        "supported_toolchains": ["ARM", "GCC_ARM"],
        "public": false,
        "MERGE_SOFT_DEVICE": true,
        "EXPECTED_SOFTDEVICES_WITH_OFFSETS": [
            {
                "boot": "s130_nrf51_1.0.0_bootloader.hex",
                "name": "s130_nrf51_1.0.0_softdevice.hex",
                "offset": 114688
            },
            {
                "boot": "s110_nrf51822_8.0.0_bootloader.hex",
                "name": "s110_nrf51822_8.0.0_softdevice.hex",
                "offset": 98304
            },
            {
                "boot": "s110_nrf51822_7.1.0_bootloader.hex",
                "name": "s110_nrf51822_7.1.0_softdevice.hex",
                "offset": 90112
            },
            {
                "boot": "s110_nrf51822_7.0.0_bootloader.hex",
                "name": "s110_nrf51822_7.0.0_softdevice.hex",
                "offset": 90112
            },
            {
                "boot": "s110_nrf51822_6.0.0_bootloader.hex",
                "name": "s110_nrf51822_6.0.0_softdevice.hex",
                "offset": 81920
            }
        ],
        "detect_code": ["1070"],
        "post_binary_hook": {
            "function": "MCU_NRF51Code.binary_hook",
            "toolchains": ["ARM_STD", "GCC_ARM"]
        },
        "program_cycle_s": 6,
        "features": ["BLE"],
        "device_has": ["ANALOGIN", "I2C", "INTERRUPTIN", "PORTIN", "PORTINOUT", "PORTOUT", "PWMOUT", "SERIAL", "SLEEP", "SPI", "SPISLAVE"]
    },
    "MCU_NRF51_16K_BASE": {
        "inherits": ["MCU_NRF51"],
        "extra_labels_add": ["MCU_NORDIC_16K", "MCU_NRF51_16K"],
        "macros_add": ["TARGET_MCU_NORDIC_16K", "TARGET_MCU_NRF51_16K"],
        "public": false,
        "default_lib": "small"
    },
    "MCU_NRF51_16K_BOOT_BASE": {
        "inherits": ["MCU_NRF51_16K_BASE"],
        "MERGE_BOOTLOADER": true,
        "extra_labels_add": ["MCU_NRF51_16K_BOOT"],
        "macros_add": ["TARGET_MCU_NRF51_16K_BOOT", "TARGET_OTA_ENABLED"],
        "public": false
    },
    "MCU_NRF51_16K_OTA_BASE": {
        "inherits": ["MCU_NRF51_16K_BASE"],
        "public": false,
        "extra_labels_add": ["MCU_NRF51_16K_OTA"],
        "macros_add": ["TARGET_MCU_NRF51_16K_OTA", "TARGET_OTA_ENABLED"],
        "MERGE_SOFT_DEVICE": false
    },
    "MCU_NRF51_16K": {
        "inherits": ["MCU_NRF51_16K_BASE"],
        "extra_labels_add": ["MCU_NRF51_16K_S130"],
        "macros_add": ["TARGET_MCU_NRF51_16K_S130"],
        "public": false
    },
    "MCU_NRF51_S110": {
        "extra_labels_add": ["MCU_NRF51_16K_S110"],
        "macros_add": ["TARGET_MCU_NRF51_16K_S110"],
        "EXPECTED_SOFTDEVICES_WITH_OFFSETS": [
            {
                "name": "s110_nrf51822_8.0.0_softdevice.hex",
                "boot": "s110_nrf51822_8.0.0_bootloader.hex",
                "offset": 98304
            },
            {
                "name": "s110_nrf51822_7.1.0_softdevice.hex",
                "boot": "s110_nrf51822_7.1.0_bootloader.hex",
                "offset": 90112
            }
        ],
        "public": false
    },
    "MCU_NRF51_16K_S110": {
        "inherits": ["MCU_NRF51_S110", "MCU_NRF51_16K_BASE"],
        "public": false
    },
    "MCU_NRF51_16K_BOOT": {
        "inherits": ["MCU_NRF51_16K_BOOT_BASE"],
        "extra_labels_add": ["MCU_NRF51_16K_S130"],
        "macros_add": ["TARGET_MCU_NRF51_16K_S130"],
        "public": false
    },
    "MCU_NRF51_16K_BOOT_S110": {
        "inherits": ["MCU_NRF51_S110", "MCU_NRF51_16K_BOOT_BASE"],
        "public": false
    },
    "MCU_NRF51_16K_OTA": {
        "inherits": ["MCU_NRF51_16K_OTA_BASE"],
        "extra_labels_add": ["MCU_NRF51_16K_S130"],
        "macros_add": ["TARGET_MCU_NRF51_16K_S130"],
        "public": false
    },
    "MCU_NRF51_16K_OTA_S110": {
        "inherits": ["MCU_NRF51_S110", "MCU_NRF51_16K_OTA_BASE"],
        "public": false
    },
    "MCU_NRF51_32K": {
        "inherits": ["MCU_NRF51"],
        "extra_labels_add": ["MCU_NORDIC_32K", "MCU_NRF51_32K"],
        "macros_add": ["TARGET_MCU_NORDIC_32K", "TARGET_MCU_NRF51_32K"],
        "public": false
    },
    "MCU_NRF51_32K_BOOT": {
        "inherits": ["MCU_NRF51_32K"],
        "MERGE_BOOTLOADER": true,
        "extra_labels_add": ["MCU_NRF51_32K_BOOT"],
        "macros_add": ["TARGET_MCU_NRF51_32K_BOOT", "TARGET_OTA_ENABLED"],
        "public": false
    },
    "MCU_NRF51_32K_OTA": {
        "inherits": ["MCU_NRF51_32K"],
        "public": false,
        "extra_labels_add": ["MCU_NRF51_32K_OTA"],
        "macros_add": ["TARGET_MCU_NRF51_32K_OTA", "TARGET_OTA_ENABLED"],
        "MERGE_SOFT_DEVICE": false
    },
    "NRF51822": {
        "inherits": ["MCU_NRF51_16K"],
        "extra_labels_add": ["NRF51822", "NRF51822_MKIT"],
        "macros_add": ["TARGET_NRF51822_MKIT"],
        "release_versions": ["2"],
        "device_name": "nRF51822_xxAA"
    },
    "NRF51822_BOOT": {
        "inherits": ["MCU_NRF51_16K_BOOT"],
        "extra_labels_add": ["NRF51822", "NRF51822_MKIT"],
        "macros_add": ["TARGET_NRF51822_MKIT"]
    },
    "NRF51822_OTA": {
        "inherits": ["MCU_NRF51_16K_OTA"],
        "extra_labels_add": ["NRF51822", "NRF51822_MKIT"],
        "macros_add": ["TARGET_NRF51822_MKIT"]
    },
    "ARCH_BLE": {
        "supported_form_factors": ["ARDUINO"],
        "inherits": ["MCU_NRF51_16K"],
        "release_versions": ["2"],
        "device_name": "nRF51822_xxAA"
    },
    "ARCH_BLE_BOOT": {
        "supported_form_factors": ["ARDUINO"],
        "inherits": ["MCU_NRF51_16K_BOOT"],
        "extra_labels_add": ["ARCH_BLE"],
        "macros_add": ["TARGET_ARCH_BLE"]
    },
    "ARCH_BLE_OTA": {
        "supported_form_factors": ["ARDUINO"],
        "inherits": ["MCU_NRF51_16K_OTA"],
        "extra_labels_add": ["ARCH_BLE"],
        "macros_add": ["TARGET_ARCH_BLE"]
    },
    "ARCH_LINK": {
        "supported_form_factors": ["ARDUINO"],
        "inherits": ["MCU_NRF51_16K"],
        "extra_labels_add": ["ARCH_BLE"],
        "macros_add": ["TARGET_ARCH_BLE"]
    },
    "ARCH_LINK_BOOT": {
        "supported_form_factors": ["ARDUINO"],
        "inherits": ["MCU_NRF51_16K_BOOT"],
        "extra_labels_add": ["ARCH_BLE", "ARCH_LINK"],
        "macros_add": ["TARGET_ARCH_BLE", "TARGET_ARCH_LINK"]
    },
    "ARCH_LINK_OTA": {
        "supported_form_factors": ["ARDUINO"],
        "inherits": ["MCU_NRF51_16K_OTA"],
        "extra_labels_add": ["ARCH_BLE", "ARCH_LINK"],
        "macros_add": ["TARGET_ARCH_BLE", "TARGET_ARCH_LINK"]
    },
    "SEEED_TINY_BLE": {
        "inherits": ["MCU_NRF51_16K"],
        "release_versions": ["2"],
        "device_name": "nRF51822_xxAA"
    },
    "SEEED_TINY_BLE_BOOT": {
        "inherits": ["MCU_NRF51_16K_BOOT"],
        "extra_labels_add": ["SEEED_TINY_BLE"],
        "macros_add": ["TARGET_SEEED_TINY_BLE"]
    },
    "SEEED_TINY_BLE_OTA": {
        "inherits": ["MCU_NRF51_16K_OTA"],
        "extra_labels_add": ["SEEED_TINY_BLE"],
        "macros_add": ["TARGET_SEEED_TINY_BLE"]
    },
    "HRM1017": {
        "inherits": ["MCU_NRF51_16K"],
        "macros_add": ["TARGET_NRF_LFCLK_RC"],
        "release_versions": ["2"],
        "device_name": "nRF51822_xxAA"
    },
    "HRM1017_BOOT": {
        "inherits": ["MCU_NRF51_16K_BOOT"],
        "extra_labels_add": ["HRM1017"],
        "macros_add": ["TARGET_HRM1017", "TARGET_NRF_LFCLK_RC"]
    },
    "HRM1017_OTA": {
        "inherits": ["MCU_NRF51_16K_OTA"],
        "extra_labels_add": ["HRM1017"],
        "macros_add": ["TARGET_HRM1017", "TARGET_NRF_LFCLK_RC"]
    },
    "RBLAB_NRF51822": {
        "supported_form_factors": ["ARDUINO"],
        "inherits": ["MCU_NRF51_16K"],
        "release_versions": ["2"],
        "device_name": "nRF51822_xxAA"
    },
    "RBLAB_NRF51822_BOOT": {
        "supported_form_factors": ["ARDUINO"],
        "inherits": ["MCU_NRF51_16K_BOOT"],
        "extra_labels_add": ["RBLAB_NRF51822"],
        "macros_add": ["TARGET_RBLAB_NRF51822"]
    },
    "RBLAB_NRF51822_OTA": {
        "supported_form_factors": ["ARDUINO"],
        "inherits": ["MCU_NRF51_16K_OTA"],
        "extra_labels_add": ["RBLAB_NRF51822"],
        "macros_add": ["TARGET_RBLAB_NRF51822"]
    },
    "RBLAB_BLENANO": {
        "inherits": ["MCU_NRF51_16K"],
        "release_versions": ["2"]
    },
    "RBLAB_BLENANO_BOOT": {
        "inherits": ["MCU_NRF51_16K_BOOT"],
        "extra_labels_add": ["RBLAB_BLENANO"],
        "macros_add": ["TARGET_RBLAB_BLENANO"]
    },
    "RBLAB_BLENANO_OTA": {
        "inherits": ["MCU_NRF51_16K_OTA"],
        "extra_labels_add": ["RBLAB_BLENANO"],
        "macros_add": ["TARGET_RBLAB_BLENANO"]
    },
    "RBLAB_BLENANO2": {
        "supported_form_factors": ["ARDUINO"],
        "inherits": ["MCU_NRF52"],
        "macros_add": ["BOARD_PCA10040", "NRF52_PAN_12", "NRF52_PAN_15", "NRF52_PAN_58", "NRF52_PAN_55", "NRF52_PAN_54", "NRF52_PAN_31", "NRF52_PAN_30", "NRF52_PAN_51", "NRF52_PAN_36", "NRF52_PAN_53", "S132", "CONFIG_GPIO_AS_PINRESET", "BLE_STACK_SUPPORT_REQD", "SWI_DISABLE0", "NRF52_PAN_20", "NRF52_PAN_64", "NRF52_PAN_62", "NRF52_PAN_63"],
        "device_has": ["ANALOGIN", "I2C", "I2C_ASYNCH", "INTERRUPTIN", "LOWPOWERTIMER", "PORTIN", "PORTINOUT", "PORTOUT", "PWMOUT", "RTC", "SERIAL", "SERIAL_ASYNCH", "SLEEP", "SPI", "SPI_ASYNCH", "SPISLAVE"],
        "release_versions": ["2", "5"],
        "overrides": {"uart_hwfc": 0},
        "device_name": "nRF52832_xxAA"
    },
    "NRF51822_Y5_MBUG": {
        "inherits": ["MCU_NRF51_16K"]
    },
    "WALLBOT_BLE": {
        "inherits": ["MCU_NRF51_16K"],
        "release_versions": ["2"]
    },
    "WALLBOT_BLE_BOOT": {
        "inherits": ["MCU_NRF51_16K_BOOT"],
        "extra_labels_add": ["WALLBOT_BLE"],
        "macros_add": ["TARGET_WALLBOT_BLE"]
    },
    "WALLBOT_BLE_OTA": {
        "inherits": ["MCU_NRF51_16K_OTA"],
        "extra_labels_add": ["WALLBOT_BLE"],
        "macros_add": ["TARGET_WALLBOT_BLE"]
    },
    "DELTA_DFCM_NNN40": {
        "inherits": ["MCU_NRF51_32K"],
        "program_cycle_s": 10,
        "macros_add": ["TARGET_NRF_LFCLK_RC"],
        "device_has": ["ANALOGIN", "DEBUG_AWARENESS", "I2C", "INTERRUPTIN", "PORTIN", "PORTINOUT", "PORTOUT", "PWMOUT", "RTC", "SERIAL", "SLEEP", "SPI", "SPISLAVE"],
        "release_versions": ["2"],
        "device_name": "nRF51822_xxAA"
    },
    "DELTA_DFCM_NNN40_BOOT": {
        "inherits": ["MCU_NRF51_32K_BOOT"],
        "program_cycle_s": 10,
        "extra_labels_add": ["DELTA_DFCM_NNN40"],
        "macros_add": ["TARGET_DELTA_DFCM_NNN40", "TARGET_NRF_LFCLK_RC"]
    },
    "DELTA_DFCM_NNN40_OTA": {
        "inherits": ["MCU_NRF51_32K_OTA"],
        "program_cycle_s": 10,
        "extra_labels_add": ["DELTA_DFCM_NNN40"],
        "macros_add": ["TARGET_DELTA_DFCM_NNN40", "TARGET_NRF_LFCLK_RC"]
    },
    "DELTA_DFCM_NNN50": {
        "supported_form_factors": ["ARDUINO"],
        "inherits": ["MCU_NRF51_32K_UNIFIED"],
        "device_has": ["ANALOGIN", "I2C", "I2C_ASYNCH", "INTERRUPTIN", "LOWPOWERTIMER", "PORTIN", "PORTINOUT", "PORTOUT", "PWMOUT", "RTC", "SERIAL", "SERIAL_ASYNCH", "SERIAL_FC", "SLEEP", "SPI", "SPI_ASYNCH", "SPISLAVE"],
        "device_name": "nRF51822_xxAC"
    },
    "DELTA_DFCM_NNN50_BOOT": {
        "supported_form_factors": ["ARDUINO"],
        "inherits": ["MCU_NRF51_32K_BOOT"],
        "extra_labels_add": ["DELTA_DFCM_NNN50"],
        "macros_add": ["TARGET_DELTA_DFCM_NNN50"]
    },
    "DELTA_DFCM_NNN50_OTA": {
        "supported_form_factors": ["ARDUINO"],
        "inherits": ["MCU_NRF51_32K_OTA"],
        "extra_labels_add": ["DELTA_DFCM_NNN50"],
        "macros_add": ["TARGET_DELTA_DFCM_NNN50"]
    },
    "NRF51_DK_LEGACY": {
        "supported_form_factors": ["ARDUINO"],
        "inherits": ["MCU_NRF51_32K"],
        "extra_labels_add": ["NRF51_DK"]
    },
    "NRF51_DK_BOOT": {
        "supported_form_factors": ["ARDUINO"],
        "inherits": ["MCU_NRF51_32K_BOOT"],
        "extra_labels_add": ["NRF51_DK"],
        "macros_add": ["TARGET_NRF51_DK"]
    },
    "NRF51_DK_OTA": {
        "supported_form_factors": ["ARDUINO"],
        "inherits": ["MCU_NRF51_32K_OTA"],
        "extra_labels_add": ["NRF51_DK"],
        "macros_add": ["TARGET_NRF51_DK"]
    },
    "NRF51_DONGLE_LEGACY": {
        "inherits": ["MCU_NRF51_32K"],
        "extra_labels_add": ["NRF51_DONGLE"],
        "release_versions": ["2"],
        "device_name": "nRF51822_xxAA"
    },
    "NRF51_DONGLE_BOOT": {
        "inherits": ["MCU_NRF51_32K_BOOT"],
        "extra_labels_add": ["NRF51_DONGLE"],
        "macros_add": ["TARGET_NRF51_DONGLE"]
    },
    "NRF51_DONGLE_OTA": {
        "inherits": ["MCU_NRF51_32K_OTA"],
        "extra_labels_add": ["NRF51_DONGLE"],
        "macros_add": ["TARGET_NRF51_DONGLE"]
    },
    "NRF51_MICROBIT": {
        "inherits": ["MCU_NRF51_16K_S110"],
        "macros_add": ["TARGET_NRF_LFCLK_RC"],
        "release_versions": ["2"],
        "device_name": "nRF51822_xxAA"
    },
    "NRF51_MICROBIT_BOOT": {
        "inherits": ["MCU_NRF51_16K_BOOT_S110"],
        "extra_labels_add": ["NRF51_MICROBIT"],
        "macros_add": ["TARGET_NRF51_MICROBIT", "TARGET_NRF_LFCLK_RC"]
    },
    "NRF51_MICROBIT_OTA": {
        "inherits": ["MCU_NRF51_16K_OTA_S110"],
        "extra_labels_add": ["NRF51_MICROBIT"],
        "macros_add": ["TARGET_NRF51_MICROBIT", "TARGET_NRF_LFCLK_RC"]
    },
    "NRF51_MICROBIT_B": {
        "inherits": ["MCU_NRF51_16K"],
        "extra_labels_add": ["NRF51_MICROBIT"],
        "macros_add": ["TARGET_NRF51_MICROBIT", "TARGET_NRF_LFCLK_RC"],
        "release_versions": ["2"]
    },
    "NRF51_MICROBIT_B_BOOT": {
        "inherits": ["MCU_NRF51_16K_BOOT"],
        "extra_labels_add": ["NRF51_MICROBIT"],
        "macros_add": ["TARGET_NRF51_MICROBIT", "TARGET_NRF_LFCLK_RC"]
    },
    "NRF51_MICROBIT_B_OTA": {
        "inherits": ["MCU_NRF51_16K_OTA"],
        "extra_labels_add": ["NRF51_MICROBIT"],
        "macros_add": ["TARGET_NRF51_MICROBIT", "TARGET_NRF_LFCLK_RC"]
    },
    "MTM_MTCONNECT04S": {
        "inherits": ["MCU_NRF51_32K"],
        "release_versions": ["2"],
        "device_name": "nRF51822_xxAA"
    },
    "MTM_MTCONNECT04S_BOOT": {
        "inherits": ["MCU_NRF51_32K_BOOT"],
        "extra_labels_add": ["MTM_CONNECT04S"],
        "macros_add": ["TARGET_MTM_CONNECT04S"]
    },
    "MTM_MTCONNECT04S_OTA": {
        "inherits": ["MCU_NRF51_32K_OTA"],
        "extra_labels_add": ["MTM_CONNECT04S"],
        "macros_add": ["TARGET_MTM_CONNECT04S"]
    },
    "TY51822R3": {
        "inherits": ["MCU_NRF51_32K_UNIFIED"],
        "macros_add": ["TARGET_NRF_32MHZ_XTAL"],
        "device_has": ["ANALOGIN", "I2C", "I2C_ASYNCH", "INTERRUPTIN", "LOWPOWERTIMER", "PORTIN", "PORTINOUT", "PORTOUT", "PWMOUT", "RTC", "SERIAL", "SERIAL_ASYNCH", "SLEEP", "SPI", "SPI_ASYNCH", "SPISLAVE"],
        "detect_code": ["1019"],
        "release_versions": ["2", "5"],
        "overrides": {"uart_hwfc": 0},
        "device_name": "nRF51822_xxAA"
    },
    "TY51822R3_BOOT": {
        "inherits": ["MCU_NRF51_32K_BOOT"],
        "extra_labels_add": ["TY51822R3"],
        "macros_add": ["TARGET_TY51822R3", "TARGET_NRF_32MHZ_XTAL"]
    },
    "TY51822R3_OTA": {
        "inherits": ["MCU_NRF51_32K_OTA"],
        "extra_labels_add": ["NRF51_DK"],
        "macros_add": ["TARGET_TY51822R3", "TARGET_NRF_32MHZ_XTAL"]
    },
    "ARM_MPS2_Target": {
        "inherits": ["Target"],
        "public": false,
        "device_has": ["AACI", "ANALOGIN", "CLCD", "ETHERNET", "I2C", "INTERRUPTIN", "PORTIN", "PORTINOUT", "PORTOUT", "SERIAL", "SERIAL_FC", "SPI", "SPISLAVE", "TSC"]
    },
    "ARM_MPS2_M0": {
        "inherits": ["ARM_MPS2_Target"],
        "core": "Cortex-M0",
        "supported_toolchains": ["ARM"],
        "extra_labels": ["ARM_SSG", "MPS2", "MPS2_M0"],
        "macros": ["CMSDK_CM0", "CMSIS_VECTAB_VIRTUAL", "CMSIS_VECTAB_VIRTUAL_HEADER_FILE=\"cmsis_nvic.h\""],
        "device_has": ["AACI", "ANALOGIN", "CLCD", "ETHERNET", "I2C", "INTERRUPTIN", "PORTIN", "PORTINOUT", "PORTOUT", "SERIAL", "SERIAL_FC", "SPI", "SPISLAVE", "TSC"],
        "release_versions": ["2"]
    },
    "ARM_MPS2_M0P": {
        "inherits": ["ARM_MPS2_Target"],
        "core": "Cortex-M0+",
        "supported_toolchains": ["ARM"],
        "extra_labels": ["ARM_SSG", "MPS2", "MPS2_M0P"],
        "macros": ["CMSDK_CM0plus"],
        "device_has": ["AACI", "ANALOGIN", "CLCD", "ETHERNET", "I2C", "INTERRUPTIN", "PORTIN", "PORTINOUT", "PORTOUT", "SERIAL", "SERIAL_FC", "SPI", "SPISLAVE", "TSC"],
        "release_versions": ["2"]
    },
    "ARM_MPS2_M1": {
        "inherits": ["ARM_MPS2_Target"],
        "core": "Cortex-M1",
        "supported_toolchains": ["ARM"],
        "extra_labels": ["ARM_SSG", "MPS2", "MPS2_M1"],
        "macros": ["CMSDK_CM1"],
        "device_has": ["AACI", "ANALOGIN", "CLCD", "ETHERNET", "I2C", "INTERRUPTIN", "PORTIN", "PORTINOUT", "PORTOUT", "SERIAL", "SERIAL_FC", "SPI", "SPISLAVE", "TSC"]
    },
    "ARM_MPS2_M3": {
        "inherits": ["ARM_MPS2_Target"],
        "core": "Cortex-M3",
        "supported_toolchains": ["ARM"],
        "extra_labels": ["ARM_SSG", "MPS2", "MPS2_M3"],
        "macros": ["CMSDK_CM3"],
        "device_has": ["AACI", "ANALOGIN", "CLCD", "ETHERNET", "I2C", "INTERRUPTIN", "PORTIN", "PORTINOUT", "PORTOUT", "SERIAL", "SERIAL_FC", "SPI", "SPISLAVE", "TSC"],
        "release_versions": ["2"]
    },
    "ARM_MPS2_M4": {
        "inherits": ["ARM_MPS2_Target"],
        "core": "Cortex-M4F",
        "supported_toolchains": ["ARM"],
        "extra_labels": ["ARM_SSG", "MPS2", "MPS2_M4"],
        "macros": ["CMSDK_CM4"],
        "device_has": ["AACI", "ANALOGIN", "CLCD", "ETHERNET", "I2C", "INTERRUPTIN", "PORTIN", "PORTINOUT", "PORTOUT", "SERIAL", "SERIAL_FC", "SPI", "SPISLAVE", "TSC"],
        "release_versions": ["2"]
    },
    "ARM_MPS2_M7": {
        "inherits": ["ARM_MPS2_Target"],
        "core": "Cortex-M7",
        "supported_toolchains": ["ARM"],
        "extra_labels": ["ARM_SSG", "MPS2", "MPS2_M7"],
        "macros": ["CMSDK_CM7"],
        "device_has": ["AACI", "ANALOGIN", "CLCD", "ETHERNET", "I2C", "INTERRUPTIN", "PORTIN", "PORTINOUT", "PORTOUT", "SERIAL", "SERIAL_FC", "SPI", "SPISLAVE", "TSC"],
        "release_versions": ["2"]
    },
    "ARM_IOTSS_Target": {
        "inherits": ["Target"],
        "public": false,
        "device_has": ["AACI", "ANALOGIN", "CLCD", "ETHERNET", "I2C", "INTERRUPTIN", "PORTIN", "PORTINOUT", "PORTOUT", "SERIAL", "SERIAL_FC", "SPI", "SPISLAVE", "TSC"]
    },
    "ARM_IOTSS_BEID": {
        "inherits": ["ARM_IOTSS_Target"],
        "core": "Cortex-M3",
        "supported_toolchains": ["ARM"],
        "extra_labels": ["ARM_SSG", "IOTSS", "IOTSS_BEID"],
        "macros": ["CMSDK_BEID"],
        "device_has": ["AACI", "ANALOGIN", "CLCD", "ETHERNET", "I2C", "INTERRUPTIN", "PORTIN", "PORTINOUT", "PORTOUT", "SERIAL", "SERIAL_FC", "SPI", "SPISLAVE", "TSC"],
        "release_versions": ["2"]
    },
     "ARM_CM3DS_MPS2": {
        "inherits": ["ARM_IOTSS_Target"],
        "core": "Cortex-M3",
        "supported_toolchains": ["ARM", "GCC_ARM", "IAR"],
        "extra_labels": ["ARM_SSG", "CM3DS_MPS2"],
        "macros": ["CMSDK_CM3DS"],
        "device_has": ["ANALOGIN", "ETHERNET", "I2C", "INTERRUPTIN", "PORTIN", "PORTINOUT", "PORTOUT", "SERIAL", "SPI", "RTC"],
        "release_versions": ["2", "5"],
        "copy_method": "mps2",
        "reset_method": "reboot.txt"
    },
    "ARM_BEETLE_SOC": {
        "inherits": ["ARM_IOTSS_Target"],
        "core": "Cortex-M3",
        "supported_toolchains": ["ARM", "GCC_ARM", "IAR"],
        "default_toolchain": "ARM",
        "extra_labels": ["ARM_SSG", "BEETLE"],
        "macros": ["CMSDK_BEETLE", "WSF_MS_PER_TICK=20", "WSF_TOKEN_ENABLED=FALSE", "WSF_TRACE_ENABLED=TRUE", "WSF_ASSERT_ENABLED=FALSE", "WSF_PRINTF_MAX_LEN=128", "ASIC", "CONFIG_HOST_REV=0x20", "CONFIG_ALLOW_DEEP_SLEEP=FALSE", "HCI_VS_TARGET", "CONFIG_ALLOW_SETTING_WRITE=TRUE", "WSF_MAX_HANDLERS=20", "NO_LEDS"],
        "device_has": ["ANALOGIN", "CLCD", "I2C", "INTERRUPTIN", "LOWPOWERTIMER", "PORTIN", "PORTINOUT", "PORTOUT", "SERIAL", "SLEEP", "SPI"],
        "features": ["BLE"],
        "release_versions": ["2", "5"]
    },
    "RZ_A1H": {
        "supported_form_factors": ["ARDUINO"],
        "core": "Cortex-A9",
        "program_cycle_s": 2,
        "extra_labels": ["RENESAS", "MBRZA1H"],
        "supported_toolchains": ["ARM", "GCC_ARM", "IAR"],
        "inherits": ["Target"],
        "device_has": ["ANALOGIN", "CAN", "ETHERNET", "I2C", "I2CSLAVE", "I2C_ASYNCH", "INTERRUPTIN", "PORTIN", "PORTINOUT", "PORTOUT", "PWMOUT", "RTC", "SERIAL", "SERIAL_ASYNCH", "SERIAL_FC", "SPI", "SPISLAVE", "SPI_ASYNCH", "STDIO_MESSAGES"],
        "features": ["LWIP"],
        "release_versions": ["2", "5"]
    },
    "VK_RZ_A1H": {
        "inherits": ["Target"],
        "core": "Cortex-A9",
        "extra_labels": ["RENESAS", "VKRZA1H"],
        "supported_toolchains": ["ARM", "GCC_ARM", "IAR"],
        "default_toolchain": "ARM",
        "program_cycle_s": 2,
        "device_has": ["ANALOGIN", "CAN", "ETHERNET", "I2C", "I2CSLAVE", "INTERRUPTIN", "PORTIN", "PORTINOUT", "PORTOUT", "PWMOUT", "RTC", "SERIAL", "SERIAL_FC", "SPI", "SPISLAVE", "STDIO_MESSAGES"],
        "features": ["LWIP"],
        "default_lib": "std",
        "release_versions": []
    },
    "MAXWSNENV": {
        "inherits": ["Target"],
        "core": "Cortex-M3",
        "macros": ["__SYSTEM_HFX=24000000"],
        "extra_labels": ["Maxim", "MAX32610"],
        "supported_toolchains": ["GCC_ARM", "IAR", "ARM"],
        "device_has": ["ANALOGIN", "ANALOGOUT", "I2C", "INTERRUPTIN", "LOWPOWERTIMER", "PORTIN", "PORTINOUT", "PORTOUT", "PWMOUT", "RTC", "SERIAL", "SERIAL_FC", "SLEEP", "SPI", "STDIO_MESSAGES"],
        "features": ["BLE"],
        "release_versions": ["2", "5"]
    },
    "MAX32600MBED": {
        "inherits": ["Target"],
        "core": "Cortex-M3",
        "macros": ["__SYSTEM_HFX=24000000"],
        "extra_labels": ["Maxim", "MAX32600"],
        "supported_toolchains": ["GCC_ARM", "IAR", "ARM"],
        "device_has": ["ANALOGIN", "ANALOGOUT", "I2C", "INTERRUPTIN", "LOWPOWERTIMER", "PORTIN", "PORTINOUT", "PORTOUT", "PWMOUT", "RTC", "SERIAL", "SERIAL_FC", "SLEEP", "SPI", "STDIO_MESSAGES"],
        "release_versions": ["2", "5"]
    },
    "MAX32620HSP": {
        "inherits": ["Target"],
        "core": "Cortex-M4F",
        "extra_labels": ["Maxim", "MAX32620"],
        "supported_toolchains": ["GCC_ARM", "IAR", "ARM"],
        "device_has": ["ANALOGIN", "I2C", "INTERRUPTIN", "LOWPOWERTIMER", "PORTIN", "PORTINOUT", "PORTOUT", "PWMOUT", "RTC", "SERIAL", "SERIAL_FC", "SLEEP", "SPI", "SPI_ASYNCH", "STDIO_MESSAGES"],
        "features": ["BLE"],
        "release_versions": ["2", "5"]
    },
    "MAX32625MBED": {
        "inherits": ["Target"],
        "core": "Cortex-M4F",
        "macros": ["__SYSTEM_HFX=96000000","TARGET=MAX32625","TARGET_REV=0x4132"],
        "extra_labels": ["Maxim", "MAX32625"],
        "supported_toolchains": ["GCC_ARM", "IAR", "ARM"],
        "device_has": ["ANALOGIN", "I2C", "INTERRUPTIN", "LOWPOWERTIMER", "PORTIN", "PORTINOUT", "PORTOUT", "PWMOUT", "RTC", "SERIAL", "SERIAL_FC", "SLEEP", "SPI", "STDIO_MESSAGES"],
        "release_versions": ["2", "5"]
    },
    "MAX32625NEXPAQ": {
        "inherits": ["Target"],
        "core": "Cortex-M4F",
        "macros": ["__SYSTEM_HFX=96000000","TARGET=MAX32625","TARGET_REV=0x4132"],
        "extra_labels": ["Maxim", "MAX32625"],
        "supported_toolchains": ["GCC_ARM", "IAR", "ARM"],
        "device_has": ["ANALOGIN", "I2C", "INTERRUPTIN", "LOWPOWERTIMER", "PORTIN", "PORTINOUT", "PORTOUT", "PWMOUT", "RTC", "SERIAL", "SERIAL_FC", "SLEEP", "SPI", "STDIO_MESSAGES"],
        "release_versions": ["2", "5"]
    },
    "MAX32630FTHR": {
        "inherits": ["Target"],
        "core": "Cortex-M4F",
        "macros": ["__SYSTEM_HFX=96000000", "TARGET=MAX32630", "TARGET_REV=0x4132", "BLE_HCI_UART", "OPEN_DRAIN_LEDS"],
        "extra_labels": ["Maxim", "MAX32630"],
        "supported_toolchains": ["GCC_ARM", "IAR", "ARM"],
        "device_has": ["ANALOGIN", "I2C", "INTERRUPTIN", "LOWPOWERTIMER", "PORTIN", "PORTINOUT", "PORTOUT", "PWMOUT", "RTC", "SERIAL", "SERIAL_FC", "SLEEP", "SPI", "STDIO_MESSAGES"],
		"features": ["BLE"],
        "release_versions": ["2", "5"]
    },
    "EFM32": {
        "inherits": ["Target"],
        "extra_labels": ["Silicon_Labs", "EFM32"],
        "macros": ["MBEDTLS_CONFIG_HW_SUPPORT"],
        "public": false
    },
    "EFM32GG990F1024": {
        "inherits": ["EFM32"],
        "extra_labels_add": ["EFM32GG", "1024K", "SL_AES"],
        "core": "Cortex-M3",
        "macros_add": ["EFM32GG990F1024", "TRANSACTION_QUEUE_SIZE_SPI=4"],
        "supported_toolchains": ["GCC_ARM", "ARM", "uARM", "IAR"],
        "release_versions": ["2", "5"],
        "device_name": "EFM32GG990F1024",
        "public": false,
        "bootloader_supported": true
    },
    "EFM32GG_STK3700": {
        "inherits": ["EFM32GG990F1024"],
        "progen": {"target": "efm32gg-stk"},
        "device_has": ["ANALOGIN", "ANALOGOUT", "I2C", "I2CSLAVE", "I2C_ASYNCH", "INTERRUPTIN", "LOWPOWERTIMER", "PORTIN", "PORTINOUT", "PORTOUT", "PWMOUT", "RTC", "SERIAL", "SERIAL_ASYNCH", "SLEEP", "SPI", "SPISLAVE", "SPI_ASYNCH", "STDIO_MESSAGES", "FLASH"],
        "forced_reset_timeout": 2,
        "config": {
            "hf_clock_src": {
                "help": "Value: HFXO for external crystal, HFRCO for internal RC oscillator",
                "value": "HFXO",
                "macro_name": "CORE_CLOCK_SOURCE"
            },
            "hfxo_clock_freq": {
                "help": "Value: External crystal frequency in hertz",
                "value": "48000000",
                "macro_name": "HFXO_FREQUENCY"
            },
            "lf_clock_src": {
                "help": "Value: LFXO for external crystal, LFRCO for internal RC oscillator, ULFRCO for internal 1KHz RC oscillator",
                "value": "LFXO",
                "macro_name": "LOW_ENERGY_CLOCK_SOURCE"
            },
            "lfxo_clock_freq": {
                "help": "Value: External crystal frequency in hertz",
                "value": "32768",
                "macro_name": "LFXO_FREQUENCY"
            },
            "hfrco_clock_freq": {
                "help": "Value: Frequency in hertz, must correspond to setting of hfrco_band_select",
                "value": "21000000",
                "macro_name": "HFRCO_FREQUENCY"
            },
            "hfrco_band_select": {
                "help": "Value: One of _CMU_HFRCOCTRL_BAND_28MHZ, _CMU_HFRCOCTRL_BAND_21MHZ, _CMU_HFRCOCTRL_BAND_14MHZ, _CMU_HFRCOCTRL_BAND_11MHZ, _CMU_HFRCOCTRL_BAND_7MHZ, _CMU_HFRCOCTRL_BAND_1MHZ. Be sure to set hfrco_clock_freq accordingly!",
                "value": "_CMU_HFRCOCTRL_BAND_21MHZ",
                "macro_name": "HFRCO_FREQUENCY_ENUM"
            },
            "board_controller_enable": {
                "help": "Pin to pull high for enabling the USB serial port",
                "value": "PF7",
                "macro_name": "EFM_BC_EN"
            }
        }
    },
    "EFM32LG990F256": {
        "inherits": ["EFM32"],
        "extra_labels_add": ["EFM32LG", "256K", "SL_AES"],
        "core": "Cortex-M3",
        "macros_add": ["EFM32LG990F256", "TRANSACTION_QUEUE_SIZE_SPI=4"],
        "supported_toolchains": ["GCC_ARM", "ARM", "uARM", "IAR"],
        "release_versions": ["2", "5"],
        "device_name": "EFM32LG990F256",
        "public": false,
        "bootloader_supported": true
    },
    "EFM32LG_STK3600": {
        "inherits": ["EFM32LG990F256"],
        "device_has": ["ANALOGIN", "ANALOGOUT", "I2C", "I2CSLAVE", "I2C_ASYNCH", "INTERRUPTIN", "LOWPOWERTIMER", "PORTIN", "PORTINOUT", "PORTOUT", "PWMOUT", "RTC", "SERIAL", "SERIAL_ASYNCH", "SLEEP", "SPI", "SPISLAVE", "SPI_ASYNCH", "STDIO_MESSAGES", "FLASH"],
        "forced_reset_timeout": 2,
        "device_name": "EFM32LG990F256",
        "config": {
            "hf_clock_src": {
                "help": "Value: HFXO for external crystal, HFRCO for internal RC oscillator",
                "value": "HFXO",
                "macro_name": "CORE_CLOCK_SOURCE"
            },
            "hfxo_clock_freq": {
                "help": "Value: External crystal frequency in hertz",
                "value": "48000000",
                "macro_name": "HFXO_FREQUENCY"
            },
            "lf_clock_src": {
                "help": "Value: LFXO for external crystal, LFRCO for internal RC oscillator, ULFRCO for internal 1KHz RC oscillator",
                "value": "LFXO",
                "macro_name": "LOW_ENERGY_CLOCK_SOURCE"
            },
            "lfxo_clock_freq": {
                "help": "Value: External crystal frequency in hertz",
                "value": "32768",
                "macro_name": "LFXO_FREQUENCY"
            },
            "hfrco_clock_freq": {
                "help": "Value: Frequency in hertz, must correspond to setting of hfrco_band_select",
                "value": "21000000",
                "macro_name": "HFRCO_FREQUENCY"
            },
            "hfrco_band_select": {
                "help": "Value: One of _CMU_HFRCOCTRL_BAND_28MHZ, _CMU_HFRCOCTRL_BAND_21MHZ, _CMU_HFRCOCTRL_BAND_14MHZ, _CMU_HFRCOCTRL_BAND_11MHZ, _CMU_HFRCOCTRL_BAND_7MHZ, _CMU_HFRCOCTRL_BAND_1MHZ. Be sure to set hfrco_clock_freq accordingly!",
                "value": "_CMU_HFRCOCTRL_BAND_21MHZ",
                "macro_name": "HFRCO_FREQUENCY_ENUM"
            },
            "board_controller_enable": {
                "help": "Pin to pull high for enabling the USB serial port",
                "value": "PF7",
                "macro_name": "EFM_BC_EN"
            }
        }
    },
    "EFM32WG990F256": {
        "inherits": ["EFM32"],
        "extra_labels_add": ["EFM32WG", "256K", "SL_AES"],
        "core": "Cortex-M4F",
        "macros_add": ["EFM32WG990F256", "TRANSACTION_QUEUE_SIZE_SPI=4"],
        "supported_toolchains": ["GCC_ARM", "ARM", "uARM", "IAR"],
        "release_versions": ["2", "5"],
        "device_name": "EFM32WG990F256",
        "public": false,
        "bootloader_supported": true
    },
    "EFM32WG_STK3800": {
        "inherits": ["EFM32WG990F256"],
        "progen": {"target": "efm32wg-stk"},
        "device_has": ["ANALOGIN", "ANALOGOUT", "I2C", "I2CSLAVE", "I2C_ASYNCH", "INTERRUPTIN", "LOWPOWERTIMER", "PORTIN", "PORTINOUT", "PORTOUT", "PWMOUT", "RTC", "SERIAL", "SERIAL_ASYNCH", "SLEEP", "SPI", "SPISLAVE", "SPI_ASYNCH", "STDIO_MESSAGES", "FLASH"],
        "forced_reset_timeout": 2,
        "config": {
            "hf_clock_src": {
                "help": "Value: HFXO for external crystal, HFRCO for internal RC oscillator",
                "value": "HFXO",
                "macro_name": "CORE_CLOCK_SOURCE"
            },
            "hfxo_clock_freq": {
                "help": "Value: External crystal frequency in hertz",
                "value": "48000000",
                "macro_name": "HFXO_FREQUENCY"
            },
            "lf_clock_src": {
                "help": "Value: LFXO for external crystal, LFRCO for internal RC oscillator, ULFRCO for internal 1KHz RC oscillator",
                "value": "LFXO",
                "macro_name": "LOW_ENERGY_CLOCK_SOURCE"
            },
            "lfxo_clock_freq": {
                "help": "Value: External crystal frequency in hertz",
                "value": "32768",
                "macro_name": "LFXO_FREQUENCY"
            },
            "hfrco_clock_freq": {
                "help": "Value: Frequency in hertz, must correspond to setting of hfrco_band_select",
                "value": "21000000",
                "macro_name": "HFRCO_FREQUENCY"
            },
            "hfrco_band_select": {
                "help": "Value: One of _CMU_HFRCOCTRL_BAND_28MHZ, _CMU_HFRCOCTRL_BAND_21MHZ, _CMU_HFRCOCTRL_BAND_14MHZ, _CMU_HFRCOCTRL_BAND_11MHZ, _CMU_HFRCOCTRL_BAND_7MHZ, _CMU_HFRCOCTRL_BAND_1MHZ. Be sure to set hfrco_clock_freq accordingly!",
                "value": "_CMU_HFRCOCTRL_BAND_21MHZ",
                "macro_name": "HFRCO_FREQUENCY_ENUM"
            },
            "board_controller_enable": {
                "help": "Pin to pull high for enabling the USB serial port",
                "value": "PF7",
                "macro_name": "EFM_BC_EN"
            }
        }
    },
    "EFM32ZG222F32": {
        "inherits": ["EFM32"],
        "extra_labels_add": ["EFM32ZG", "32K", "SL_AES"],
        "core": "Cortex-M0+",
        "default_toolchain": "uARM",
        "macros_add": ["EFM32ZG222F32", "TRANSACTION_QUEUE_SIZE_SPI=0"],
        "supported_toolchains": ["GCC_ARM", "uARM", "IAR"],
        "default_lib": "small",
        "release_versions": ["2"],
        "device_name": "EFM32ZG222F32",
        "public": false
    },
    "EFM32ZG_STK3200": {
        "inherits": ["EFM32ZG222F32"],
        "device_has": ["ANALOGIN", "I2C", "I2CSLAVE", "I2C_ASYNCH", "INTERRUPTIN", "LOWPOWERTIMER", "PORTIN", "PORTINOUT", "PORTOUT", "PWMOUT", "RTC", "SERIAL", "SERIAL_ASYNCH", "SLEEP", "SPI", "SPISLAVE", "SPI_ASYNCH", "STDIO_MESSAGES"],
        "forced_reset_timeout": 2,
        "config": {
            "hf_clock_src": {
                "help": "Value: HFXO for external crystal, HFRCO for internal RC oscillator",
                "value": "HFXO",
                "macro_name": "CORE_CLOCK_SOURCE"
            },
            "hfxo_clock_freq": {
                "help": "Value: External crystal frequency in hertz",
                "value": "24000000",
                "macro_name": "HFXO_FREQUENCY"
            },
            "lf_clock_src": {
                "help": "Value: LFXO for external crystal, LFRCO for internal RC oscillator, ULFRCO for internal 1KHz RC oscillator",
                "value": "LFXO",
                "macro_name": "LOW_ENERGY_CLOCK_SOURCE"
            },
            "lfxo_clock_freq": {
                "help": "Value: External crystal frequency in hertz",
                "value": "32768",
                "macro_name": "LFXO_FREQUENCY"
            },
            "hfrco_clock_freq": {
                "help": "Value: Frequency in hertz, must correspond to setting of hfrco_band_select",
                "value": "21000000",
                "macro_name": "HFRCO_FREQUENCY"
            },
            "hfrco_band_select": {
                "help": "Value: One of _CMU_HFRCOCTRL_BAND_21MHZ, _CMU_HFRCOCTRL_BAND_14MHZ, _CMU_HFRCOCTRL_BAND_11MHZ, _CMU_HFRCOCTRL_BAND_7MHZ, _CMU_HFRCOCTRL_BAND_1MHZ. Be sure to set hfrco_clock_freq accordingly!",
                "value": "_CMU_HFRCOCTRL_BAND_21MHZ",
                "macro_name": "HFRCO_FREQUENCY_ENUM"
            },
            "board_controller_enable": {
                "help": "Pin to pull high for enabling the USB serial port",
                "value": "PA9",
                "macro_name": "EFM_BC_EN"
            }
        }
    },
    "EFM32HG322F64": {
        "inherits": ["EFM32"],
        "extra_labels_add": ["EFM32HG", "64K", "SL_AES"],
        "core": "Cortex-M0+",
        "default_toolchain": "uARM",
        "macros_add": ["EFM32HG322F64", "TRANSACTION_QUEUE_SIZE_SPI=0"],
        "supported_toolchains": ["GCC_ARM", "uARM", "IAR"],
        "default_lib": "small",
        "release_versions": ["2"],
        "device_name": "EFM32HG322F64",
        "public": false
    },
    "EFM32HG_STK3400": {
        "inherits": ["EFM32HG322F64"],
        "device_has": ["ANALOGIN", "I2C", "I2CSLAVE", "I2C_ASYNCH", "INTERRUPTIN", "LOWPOWERTIMER", "PORTIN", "PORTINOUT", "PORTOUT", "PWMOUT", "RTC", "SERIAL", "SERIAL_ASYNCH", "SLEEP", "SPI", "SPISLAVE", "SPI_ASYNCH", "STDIO_MESSAGES"],
        "forced_reset_timeout": 2,
        "config": {
            "hf_clock_src": {
                "help": "Value: HFXO for external crystal, HFRCO for internal RC oscillator",
                "value": "HFXO",
                "macro_name": "CORE_CLOCK_SOURCE"
            },
            "hfxo_clock_freq": {
                "help": "Value: External crystal frequency in hertz",
                "value": "24000000",
                "macro_name": "HFXO_FREQUENCY"
            },
            "lf_clock_src": {
                "help": "Value: LFXO for external crystal, LFRCO for internal RC oscillator, ULFRCO for internal 1KHz RC oscillator",
                "value": "LFXO",
                "macro_name": "LOW_ENERGY_CLOCK_SOURCE"
            },
            "lfxo_clock_freq": {
                "help": "Value: External crystal frequency in hertz",
                "value": "32768",
                "macro_name": "LFXO_FREQUENCY"
            },
            "hfrco_clock_freq": {
                "help": "Value: Frequency in hertz, must correspond to setting of hfrco_band_select",
                "value": "21000000",
                "macro_name": "HFRCO_FREQUENCY"
            },
            "hfrco_band_select": {
                "help": "Value: One of _CMU_HFRCOCTRL_BAND_21MHZ, _CMU_HFRCOCTRL_BAND_14MHZ, _CMU_HFRCOCTRL_BAND_11MHZ, _CMU_HFRCOCTRL_BAND_7MHZ, _CMU_HFRCOCTRL_BAND_1MHZ. Be sure to set hfrco_clock_freq accordingly!",
                "value": "_CMU_HFRCOCTRL_BAND_21MHZ",
                "macro_name": "HFRCO_FREQUENCY_ENUM"
            },
            "board_controller_enable": {
                "help": "Pin to pull high for enabling the USB serial port",
                "value": "PA9",
                "macro_name": "EFM_BC_EN"
            }
        }
    },
    "EFM32PG1B100F256GM32": {
        "inherits": ["EFM32"],
        "extra_labels_add": ["EFM32PG", "256K", "SL_CRYPTO"],
        "core": "Cortex-M4F",
        "macros_add": ["EFM32PG1B100F256GM32", "TRANSACTION_QUEUE_SIZE_SPI=4"],
        "supported_toolchains": ["GCC_ARM", "ARM", "uARM", "IAR"],
        "release_versions": ["2", "5"],
        "device_name": "EFM32PG1B100F256GM32",
        "public": false,
        "bootloader_supported": true
    },
    "EFM32PG_STK3401": {
        "inherits": ["EFM32PG1B100F256GM32"],
        "device_has": ["ANALOGIN", "I2C", "I2CSLAVE", "I2C_ASYNCH", "INTERRUPTIN", "LOWPOWERTIMER", "PORTIN", "PORTINOUT", "PORTOUT", "PWMOUT", "RTC", "SERIAL", "SERIAL_ASYNCH", "SLEEP", "SPI", "SPISLAVE", "SPI_ASYNCH", "STDIO_MESSAGES", "FLASH"],
        "forced_reset_timeout": 2,
        "config": {
            "hf_clock_src": {
                "help": "Value: HFXO for external crystal, HFRCO for internal RC oscillator",
                "value": "HFXO",
                "macro_name": "CORE_CLOCK_SOURCE"
            },
            "hfxo_clock_freq": {
                "help": "Value: External crystal frequency in hertz",
                "value": "40000000",
                "macro_name": "HFXO_FREQUENCY"
            },
            "lf_clock_src": {
                "help": "Value: LFXO for external crystal, LFRCO for internal RC oscillator, ULFRCO for internal 1KHz RC oscillator",
                "value": "LFXO",
                "macro_name": "LOW_ENERGY_CLOCK_SOURCE"
            },
            "lfxo_clock_freq": {
                "help": "Value: External crystal frequency in hertz",
                "value": "32768",
                "macro_name": "LFXO_FREQUENCY"
            },
            "hfrco_clock_freq": {
                "help": "Value: Frequency in hertz, must correspond to setting of hfrco_band_select",
                "value": "32000000",
                "macro_name": "HFRCO_FREQUENCY"
            },
            "hfrco_band_select": {
                "help": "Value: One of cmuHFRCOFreq_1M0Hz, cmuHFRCOFreq_2M0Hz, cmuHFRCOFreq_4M0Hz, cmuHFRCOFreq_7M0Hz, cmuHFRCOFreq_13M0Hz, cmuHFRCOFreq_16M0Hz, cmuHFRCOFreq_19M0Hz, cmuHFRCOFreq_26M0Hz, cmuHFRCOFreq_32M0Hz, cmuHFRCOFreq_38M0Hz. Be sure to set hfrco_clock_freq accordingly!",
                "value": "cmuHFRCOFreq_32M0Hz",
                "macro_name": "HFRCO_FREQUENCY_ENUM"
            },
            "board_controller_enable": {
                "help": "Pin to pull high for enabling the USB serial port",
                "value": "PA5",
                "macro_name": "EFM_BC_EN"
            }
        }
    },
    "EFR32MG1P132F256GM48": {
        "inherits": ["EFM32"],
        "extra_labels_add": ["EFR32MG1", "EFR32_1", "256K", "SL_RAIL", "SL_CRYPTO"],
        "core": "Cortex-M4F",
        "macros_add": ["EFR32MG1P132F256GM48", "TRANSACTION_QUEUE_SIZE_SPI=4"],
        "supported_toolchains": ["GCC_ARM", "ARM", "uARM", "IAR"],
        "release_versions": ["2", "5"],
        "device_name": "EFR32MG1P132F256GM48",
        "public": false,
        "bootloader_supported": true
    },
    "EFR32MG1P233F256GM48": {
        "inherits": ["EFM32"],
        "extra_labels_add": ["EFR32MG1", "EFR32_1", "256K", "SL_RAIL", "SL_CRYPTO"],
        "core": "Cortex-M4F",
        "macros_add": ["EFR32MG1P233F256GM48", "TRANSACTION_QUEUE_SIZE_SPI=4"],
        "supported_toolchains": ["GCC_ARM", "ARM", "uARM", "IAR"],
        "release_versions": ["2", "5"],
        "public": false,
        "bootloader_supported": true
    },
    "EFR32MG1_BRD4150": {
        "inherits": ["EFR32MG1P132F256GM48"],
        "device_has": ["ANALOGIN", "I2C", "I2CSLAVE", "I2C_ASYNCH", "INTERRUPTIN", "LOWPOWERTIMER", "PORTIN", "PORTINOUT", "PORTOUT", "PWMOUT", "RTC", "SERIAL", "SERIAL_ASYNCH", "SLEEP", "SPI", "SPISLAVE", "SPI_ASYNCH", "STDIO_MESSAGES", "FLASH"],
        "forced_reset_timeout": 2,
        "config": {
            "hf_clock_src": {
                "help": "Value: HFXO for external crystal, HFRCO for internal RC oscillator",
                "value": "HFXO",
                "macro_name": "CORE_CLOCK_SOURCE"
            },
            "hfxo_clock_freq": {
                "help": "Value: External crystal frequency in hertz",
                "value": "38400000",
                "macro_name": "HFXO_FREQUENCY"
            },
            "lf_clock_src": {
                "help": "Value: LFXO for external crystal, LFRCO for internal RC oscillator, ULFRCO for internal 1KHz RC oscillator",
                "value": "LFXO",
                "macro_name": "LOW_ENERGY_CLOCK_SOURCE"
            },
            "lfxo_clock_freq": {
                "help": "Value: External crystal frequency in hertz",
                "value": "32768",
                "macro_name": "LFXO_FREQUENCY"
            },
            "hfrco_clock_freq": {
                "help": "Value: Frequency in hertz, must correspond to setting of hfrco_band_select",
                "value": "32000000",
                "macro_name": "HFRCO_FREQUENCY"
            },
            "hfrco_band_select": {
                "help": "Value: One of cmuHFRCOFreq_1M0Hz, cmuHFRCOFreq_2M0Hz, cmuHFRCOFreq_4M0Hz, cmuHFRCOFreq_7M0Hz, cmuHFRCOFreq_13M0Hz, cmuHFRCOFreq_16M0Hz, cmuHFRCOFreq_19M0Hz, cmuHFRCOFreq_26M0Hz, cmuHFRCOFreq_32M0Hz, cmuHFRCOFreq_38M0Hz. Be sure to set hfrco_clock_freq accordingly!",
                "value": "cmuHFRCOFreq_32M0Hz",
                "macro_name": "HFRCO_FREQUENCY_ENUM"
            },
            "board_controller_enable": {
                "help": "Pin to pull high for enabling the USB serial port",
                "value": "PA5",
                "macro_name": "EFM_BC_EN"
            }
        },
        "public": false
    },
    "TB_SENSE_1": {
        "inherits": ["EFR32MG1P233F256GM48"],
        "device_has": ["ANALOGIN", "I2C", "I2CSLAVE", "I2C_ASYNCH", "INTERRUPTIN", "LOWPOWERTIMER", "PORTIN", "PORTINOUT", "PORTOUT", "PWMOUT", "RTC", "SERIAL", "SERIAL_ASYNCH", "SLEEP", "SPI", "SPISLAVE", "SPI_ASYNCH", "STDIO_MESSAGES", "FLASH"],
        "forced_reset_timeout": 5,
        "config": {
            "hf_clock_src": {
                "help": "Value: HFXO for external crystal, HFRCO for internal RC oscillator",
                "value": "HFXO",
                "macro_name": "CORE_CLOCK_SOURCE"
            },
            "hfxo_clock_freq": {
                "help": "Value: External crystal frequency in hertz",
                "value": "38400000",
                "macro_name": "HFXO_FREQUENCY"
            },
            "lf_clock_src": {
                "help": "Value: LFXO for external crystal, LFRCO for internal RC oscillator, ULFRCO for internal 1KHz RC oscillator",
                "value": "LFXO",
                "macro_name": "LOW_ENERGY_CLOCK_SOURCE"
            },
            "lfxo_clock_freq": {
                "help": "Value: External crystal frequency in hertz",
                "value": "32768",
                "macro_name": "LFXO_FREQUENCY"
            },
            "hfrco_clock_freq": {
                "help": "Value: Frequency in hertz, must correspond to setting of hfrco_band_select",
                "value": "32000000",
                "macro_name": "HFRCO_FREQUENCY"
            },
            "hfrco_band_select": {
                "help": "Value: One of cmuHFRCOFreq_1M0Hz, cmuHFRCOFreq_2M0Hz, cmuHFRCOFreq_4M0Hz, cmuHFRCOFreq_7M0Hz, cmuHFRCOFreq_13M0Hz, cmuHFRCOFreq_16M0Hz, cmuHFRCOFreq_19M0Hz, cmuHFRCOFreq_26M0Hz, cmuHFRCOFreq_32M0Hz, cmuHFRCOFreq_38M0Hz. Be sure to set hfrco_clock_freq accordingly!",
                "value": "cmuHFRCOFreq_32M0Hz",
                "macro_name": "HFRCO_FREQUENCY_ENUM"
            }
        }
    },
    "EFM32PG12B500F1024GL125": {
        "inherits": ["EFM32"],
        "extra_labels_add": ["EFM32PG12", "1024K", "SL_CRYPTO"],
        "core": "Cortex-M4F",
        "macros_add": ["EFM32PG12B500F1024GL125", "TRANSACTION_QUEUE_SIZE_SPI=4"],
        "supported_toolchains": ["GCC_ARM", "ARM", "uARM", "IAR"],
        "release_versions": ["2", "5"],
        "device_name": "EFM32PG12B500F1024GL125",
        "public": false,
        "bootloader_supported": true
    },
    "EFM32PG12_STK3402": {
        "inherits": ["EFM32PG12B500F1024GL125"],
        "device_has": ["ANALOGIN", "I2C", "I2CSLAVE", "I2C_ASYNCH", "INTERRUPTIN", "LOWPOWERTIMER", "PORTIN", "PORTINOUT", "PORTOUT", "PWMOUT", "RTC", "SERIAL", "SERIAL_ASYNCH", "SLEEP", "SPI", "SPISLAVE", "SPI_ASYNCH", "STDIO_MESSAGES", "TRNG", "FLASH"],
        "forced_reset_timeout": 2,
        "config": {
            "hf_clock_src": {
                "help": "Value: HFXO for external crystal, HFRCO for internal RC oscillator",
                "value": "HFXO",
                "macro_name": "CORE_CLOCK_SOURCE"
            },
            "hfxo_clock_freq": {
                "help": "Value: External crystal frequency in hertz",
                "value": "40000000",
                "macro_name": "HFXO_FREQUENCY"
            },
            "lf_clock_src": {
                "help": "Value: LFXO for external crystal, LFRCO for internal RC oscillator, ULFRCO for internal 1KHz RC oscillator",
                "value": "LFXO",
                "macro_name": "LOW_ENERGY_CLOCK_SOURCE"
            },
            "lfxo_clock_freq": {
                "help": "Value: External crystal frequency in hertz",
                "value": "32768",
                "macro_name": "LFXO_FREQUENCY"
            },
            "hfrco_clock_freq": {
                "help": "Value: Frequency in hertz, must correspond to setting of hfrco_band_select",
                "value": "32000000",
                "macro_name": "HFRCO_FREQUENCY"
            },
            "hfrco_band_select": {
                "help": "Value: One of cmuHFRCOFreq_1M0Hz, cmuHFRCOFreq_2M0Hz, cmuHFRCOFreq_4M0Hz, cmuHFRCOFreq_7M0Hz, cmuHFRCOFreq_13M0Hz, cmuHFRCOFreq_16M0Hz, cmuHFRCOFreq_19M0Hz, cmuHFRCOFreq_26M0Hz, cmuHFRCOFreq_32M0Hz, cmuHFRCOFreq_38M0Hz. Be sure to set hfrco_clock_freq accordingly!",
                "value": "cmuHFRCOFreq_32M0Hz",
                "macro_name": "HFRCO_FREQUENCY_ENUM"
            },
            "board_controller_enable": {
                "help": "Pin to pull high for enabling the USB serial port",
                "value": "PA5",
                "macro_name": "EFM_BC_EN"
            }
        }
    },
    "EFR32MG12P332F1024GL125": {
        "inherits": ["EFM32"],
        "extra_labels_add": ["EFR32MG12", "EFR32_12", "1024K", "SL_RAIL", "SL_CRYPTO"],
        "core": "Cortex-M4F",
        "macros_add": ["EFR32MG12P332F1024GL125", "TRANSACTION_QUEUE_SIZE_SPI=4"],
        "supported_toolchains": ["GCC_ARM", "ARM", "uARM", "IAR"],
        "release_versions": ["2", "5"],
        "device_name": "EFR32MG12P332F1024GL125",
        "public": false,
        "bootloader_supported": true
    },
    "TB_SENSE_12": {
        "inherits": ["EFR32MG12P332F1024GL125"],
        "device_name": "EFR32MG12P332F1024GL125",
        "device_has": ["ANALOGIN", "I2C", "I2CSLAVE", "I2C_ASYNCH", "INTERRUPTIN", "LOWPOWERTIMER", "PORTIN", "PORTINOUT", "PORTOUT", "PWMOUT", "RTC", "SERIAL", "SERIAL_ASYNCH", "SLEEP", "SPI", "SPISLAVE", "SPI_ASYNCH", "STDIO_MESSAGES", "TRNG", "FLASH"],
        "forced_reset_timeout": 5,
        "config": {
            "hf_clock_src": {
                "help": "Value: HFXO for external crystal, HFRCO for internal RC oscillator",
                "value": "HFXO",
                "macro_name": "CORE_CLOCK_SOURCE"
            },
            "hfxo_clock_freq": {
                "help": "Value: External crystal frequency in hertz",
                "value": "38400000",
                "macro_name": "HFXO_FREQUENCY"
            },
            "lf_clock_src": {
                "help": "Value: LFXO for external crystal, LFRCO for internal RC oscillator, ULFRCO for internal 1KHz RC oscillator",
                "value": "LFXO",
                "macro_name": "LOW_ENERGY_CLOCK_SOURCE"
            },
            "lfxo_clock_freq": {
                "help": "Value: External crystal frequency in hertz",
                "value": "32768",
                "macro_name": "LFXO_FREQUENCY"
            },
            "hfrco_clock_freq": {
                "help": "Value: Frequency in hertz, must correspond to setting of hfrco_band_select",
                "value": "32000000",
                "macro_name": "HFRCO_FREQUENCY"
            },
            "hfrco_band_select": {
                "help": "Value: One of cmuHFRCOFreq_1M0Hz, cmuHFRCOFreq_2M0Hz, cmuHFRCOFreq_4M0Hz, cmuHFRCOFreq_7M0Hz, cmuHFRCOFreq_13M0Hz, cmuHFRCOFreq_16M0Hz, cmuHFRCOFreq_19M0Hz, cmuHFRCOFreq_26M0Hz, cmuHFRCOFreq_32M0Hz, cmuHFRCOFreq_38M0Hz. Be sure to set hfrco_clock_freq accordingly!",
                "value": "cmuHFRCOFreq_32M0Hz",
                "macro_name": "HFRCO_FREQUENCY_ENUM"
            }
        }
    },
    "WIZWIKI_W7500": {
        "supported_form_factors": ["ARDUINO"],
        "core": "Cortex-M0",
        "extra_labels": ["WIZNET", "W7500x", "WIZwiki_W7500"],
        "macros": ["CMSIS_VECTAB_VIRTUAL", "CMSIS_VECTAB_VIRTUAL_HEADER_FILE=\"cmsis_nvic.h\""],
        "supported_toolchains": ["uARM", "ARM", "GCC_ARM", "IAR"],
        "inherits": ["Target"],
        "device_has": ["ANALOGIN", "I2C", "INTERRUPTIN", "PORTIN", "PORTINOUT", "PORTOUT", "PWMOUT", "SERIAL", "SPI", "SPISLAVE", "STDIO_MESSAGES"],
        "release_versions": ["2", "5"]
    },
    "WIZWIKI_W7500P": {
        "supported_form_factors": ["ARDUINO"],
        "core": "Cortex-M0",
        "extra_labels": ["WIZNET", "W7500x", "WIZwiki_W7500P"],
        "macros": ["CMSIS_VECTAB_VIRTUAL", "CMSIS_VECTAB_VIRTUAL_HEADER_FILE=\"cmsis_nvic.h\""],
        "supported_toolchains": ["uARM", "ARM", "GCC_ARM", "IAR"],
        "inherits": ["Target"],
        "device_has": ["ANALOGIN", "I2C", "INTERRUPTIN", "PORTIN", "PORTINOUT", "PORTOUT", "PWMOUT", "SERIAL", "SPI", "SPISLAVE", "STDIO_MESSAGES"],
        "release_versions": ["2", "5"]
    },
    "WIZWIKI_W7500ECO": {
        "inherits": ["Target"],
        "core": "Cortex-M0",
        "extra_labels": ["WIZNET", "W7500x", "WIZwiki_W7500ECO"],
        "macros": ["CMSIS_VECTAB_VIRTUAL", "CMSIS_VECTAB_VIRTUAL_HEADER_FILE=\"cmsis_nvic.h\""],
        "supported_toolchains": ["uARM", "ARM", "GCC_ARM", "IAR"],
        "device_has": ["ANALOGIN", "I2C", "INTERRUPTIN", "PORTIN", "PORTINOUT", "PORTOUT", "PWMOUT", "SERIAL", "SPI", "SPISLAVE", "STDIO_MESSAGES"],
        "release_versions": ["2", "5"]
    },
    "SAMR21G18A": {
        "inherits": ["Target"],
        "core": "Cortex-M0+",
        "macros": ["__SAMR21G18A__", "I2C_MASTER_CALLBACK_MODE=true", "EXTINT_CALLBACK_MODE=true", "USART_CALLBACK_MODE=true", "TC_ASYNC=true"],
        "extra_labels": ["Atmel", "SAM_CortexM0P", "SAMR21"],
        "supported_toolchains": ["GCC_ARM", "ARM", "uARM"],
        "device_has": ["ANALOGIN", "I2C", "I2CSLAVE", "I2C_ASYNCH", "INTERRUPTIN", "PORTIN", "PORTINOUT", "PORTOUT", "PWMOUT", "RTC", "SERIAL", "SERIAL_ASYNCH", "SERIAL_FC", "SLEEP", "SPI", "SPISLAVE", "SPI_ASYNCH"],
        "release_versions": ["2"],
        "device_name": "ATSAMR21G18A"
    },
    "SAMD21J18A": {
        "inherits": ["Target"],
        "core": "Cortex-M0+",
        "macros": ["__SAMD21J18A__", "I2C_MASTER_CALLBACK_MODE=true", "EXTINT_CALLBACK_MODE=true", "USART_CALLBACK_MODE=true", "TC_ASYNC=true"],
        "extra_labels": ["Atmel", "SAM_CortexM0P", "SAMD21"],
        "supported_toolchains": ["GCC_ARM", "ARM", "uARM"],
        "device_has": ["ANALOGIN", "ANALOGOUT", "I2C", "I2CSLAVE", "I2C_ASYNCH", "INTERRUPTIN", "PORTIN", "PORTINOUT", "PORTOUT", "PWMOUT", "RTC", "SERIAL", "SERIAL_ASYNCH", "SERIAL_FC", "SLEEP", "SPI", "SPISLAVE", "SPI_ASYNCH"],
        "release_versions": ["2"],
        "device_name": "ATSAMD21J18A"
    },
    "SAMD21G18A": {
        "inherits": ["Target"],
        "core": "Cortex-M0+",
        "macros": ["__SAMD21G18A__", "I2C_MASTER_CALLBACK_MODE=true", "EXTINT_CALLBACK_MODE=true", "USART_CALLBACK_MODE=true", "TC_ASYNC=true"],
        "extra_labels": ["Atmel", "SAM_CortexM0P", "SAMD21"],
        "supported_toolchains": ["GCC_ARM", "ARM", "uARM"],
        "device_has": ["ANALOGIN", "ANALOGOUT", "I2C", "I2CSLAVE", "I2C_ASYNCH", "INTERRUPTIN", "PORTIN", "PORTINOUT", "PORTOUT", "PWMOUT", "RTC", "SERIAL", "SERIAL_ASYNCH", "SERIAL_FC", "SLEEP", "SPI", "SPISLAVE", "SPI_ASYNCH"],
        "release_versions": ["2"],
        "device_name": "ATSAMD21G18A"
    },
    "SAML21J18A": {
        "inherits": ["Target"],
        "core": "Cortex-M0+",
        "macros": ["__SAML21J18A__", "I2C_MASTER_CALLBACK_MODE=true", "EXTINT_CALLBACK_MODE=true", "USART_CALLBACK_MODE=true", "TC_ASYNC=true"],
        "extra_labels": ["Atmel", "SAM_CortexM0P", "SAML21"],
        "supported_toolchains": ["GCC_ARM", "ARM", "uARM"],
        "device_has": ["ANALOGIN", "ANALOGOUT", "I2C", "I2CSLAVE", "I2C_ASYNCH", "INTERRUPTIN", "PORTIN", "PORTINOUT", "PORTOUT", "PWMOUT", "RTC", "SERIAL", "SERIAL_ASYNCH", "SERIAL_FC", "SLEEP", "SPI", "SPISLAVE", "SPI_ASYNCH"],
        "device_name": "ATSAML21J18A"
    },
    "SAMG55J19": {
        "inherits": ["Target"],
        "core": "Cortex-M4",
        "extra_labels": ["Atmel", "SAM_CortexM4", "SAMG55"],
        "macros": ["__SAMG55J19__", "BOARD=75", "I2C_MASTER_CALLBACK_MODE=true", "EXTINT_CALLBACK_MODE=true", "USART_CALLBACK_MODE=true", "TC_ASYNC=true"],
        "supported_toolchains": ["GCC_ARM", "ARM", "uARM"],
        "default_toolchain": "ARM",
        "device_has": ["ANALOGIN", "I2C", "I2CSLAVE", "I2C_ASYNCH", "INTERRUPTIN", "LOWPOWERTIMER", "PORTIN", "PORTINOUT", "PORTOUT", "PWMOUT", "RTC", "SERIAL", "SERIAL_ASYNCH", "SERIAL_FC", "SLEEP", "SPI", "SPISLAVE", "SPI_ASYNCH"],
        "default_lib": "std",
        "device_name": "ATSAMG55J19"
    },
    "MCU_NRF51_UNIFIED": {
        "inherits": ["Target"],
        "core": "Cortex-M0",
        "OVERRIDE_BOOTLOADER_FILENAME": "nrf51822_bootloader.hex",
        "macros": [
            "NRF51",
            "TARGET_NRF51822",
            "BLE_STACK_SUPPORT_REQD",
            "SOFTDEVICE_PRESENT",
            "S130",
            "TARGET_MCU_NRF51822",
            "CMSIS_VECTAB_VIRTUAL",
            "CMSIS_VECTAB_VIRTUAL_HEADER_FILE=\"cmsis_nvic.h\"",
            "NO_SYSTICK",
            "MBED_TICKLESS"
        ],
        "MERGE_BOOTLOADER": false,
        "extra_labels": ["NORDIC", "MCU_NRF51", "MCU_NRF51822_UNIFIED", "NRF5", "SDK11"],
        "OUTPUT_EXT": "hex",
        "is_disk_virtual": true,
        "supported_toolchains": ["ARM", "GCC_ARM", "IAR"],
        "public": false,
        "MERGE_SOFT_DEVICE": true,
        "EXPECTED_SOFTDEVICES_WITH_OFFSETS": [
            {
                "boot": "",
                "name": "s130_nrf51_2.0.0_softdevice.hex",
                "offset": 110592
            }
        ],
        "detect_code": ["1070"],
        "post_binary_hook": {
            "function": "MCU_NRF51Code.binary_hook",
            "toolchains": ["ARM_STD", "GCC_ARM", "IAR"]
        },
        "program_cycle_s": 6,
        "features": ["BLE"],
        "config": {
            "lf_clock_src": {
                "value": "NRF_LF_SRC_XTAL",
                "macro_name": "MBED_CONF_NORDIC_NRF_LF_CLOCK_SRC"
            },
            "uart_hwfc": {
                "help": "Value: 1 for enable, 0 for disable",
                "value": 1,
                "macro_name": "MBED_CONF_NORDIC_UART_HWFC"
            }
        },
        "device_has": ["ANALOGIN", "I2C", "INTERRUPTIN", "PORTIN", "PORTINOUT", "PORTOUT", "PWMOUT", "SERIAL", "SLEEP", "SPI", "SPISLAVE"]
    },
    "MCU_NRF51_32K_UNIFIED": {
        "inherits": ["MCU_NRF51_UNIFIED"],
        "extra_labels_add": ["MCU_NORDIC_32K", "MCU_NRF51_32K"],
        "macros_add": ["TARGET_MCU_NORDIC_32K", "TARGET_MCU_NRF51_32K"],
        "public": false
    },
    "NRF51_DK": {
        "supported_form_factors": ["ARDUINO"],
        "inherits": ["MCU_NRF51_32K_UNIFIED"],
        "device_has": ["ANALOGIN", "I2C", "I2C_ASYNCH", "INTERRUPTIN", "LOWPOWERTIMER", "PORTIN", "PORTINOUT", "PORTOUT", "PWMOUT", "RTC", "SERIAL", "SERIAL_ASYNCH", "SERIAL_FC", "SLEEP", "SPI", "SPI_ASYNCH", "SPISLAVE"],
        "release_versions": ["2", "5"],
        "device_name": "nRF51822_xxAA"
    },
    "NRF51_DONGLE": {
        "inherits": ["MCU_NRF51_32K_UNIFIED"],
        "progen": {"target": "nrf51-dongle"},
        "device_has": ["I2C", "I2C_ASYNCH", "INTERRUPTIN", "LOWPOWERTIMER", "PORTIN", "PORTINOUT", "PORTOUT", "PWMOUT", "RTC", "SERIAL", "SERIAL_ASYNCH", "SLEEP", "SPI", "SPI_ASYNCH", "SPISLAVE"],
        "release_versions": ["2", "5"]
    },
    "MCU_NRF52": {
        "inherits": ["Target"],
        "core": "Cortex-M4F",
        "macros": ["NRF52", "TARGET_NRF52832", "BLE_STACK_SUPPORT_REQD", "SOFTDEVICE_PRESENT", "S132", "CMSIS_VECTAB_VIRTUAL", "CMSIS_VECTAB_VIRTUAL_HEADER_FILE=\"cmsis_nvic.h\"", "MBED_TICKLESS"],
        "device_has": ["FLASH", "ITM", "SLEEP", "STCLK_OFF_DURING_SLEEP", "TRNG"],
        "extra_labels": ["NORDIC", "MCU_NRF52", "MCU_NRF52832", "NRF5", "SDK11", "NRF52_COMMON"],
        "OUTPUT_EXT": "hex",
        "is_disk_virtual": true,
        "supported_toolchains": ["GCC_ARM", "ARM", "IAR"],
        "public": false,
        "detect_code": ["1101"],
        "program_cycle_s": 6,
        "MERGE_SOFT_DEVICE": true,
        "EXPECTED_SOFTDEVICES_WITH_OFFSETS": [
            {
                "boot": "",
                "name": "s132_nrf52_2.0.0_softdevice.hex",
                "offset": 114688
            }
        ],
        "post_binary_hook": {
            "function": "MCU_NRF51Code.binary_hook",
            "toolchains": ["ARM_STD", "GCC_ARM", "IAR"]
        },
        "MERGE_BOOTLOADER": false,
        "features": ["BLE"],
        "config": {
            "lf_clock_src": {
                "value": "NRF_LF_SRC_XTAL",
                "macro_name": "MBED_CONF_NORDIC_NRF_LF_CLOCK_SRC"
            },
            "uart_hwfc": {
                "help": "Value: 1 for enable, 0 for disable",
                "value": 0,
                "macro_name": "MBED_CONF_NORDIC_UART_HWFC"
            }
        }
    },
    "NRF52_DK": {
        "supported_form_factors": ["ARDUINO"],
        "inherits": ["MCU_NRF52"],
        "macros_add": ["BOARD_PCA10040", "NRF52_PAN_12", "NRF52_PAN_15", "NRF52_PAN_58", "NRF52_PAN_55", "NRF52_PAN_54", "NRF52_PAN_31", "NRF52_PAN_30", "NRF52_PAN_51", "NRF52_PAN_36", "NRF52_PAN_53", "S132", "CONFIG_GPIO_AS_PINRESET", "BLE_STACK_SUPPORT_REQD", "SWI_DISABLE0", "NRF52_PAN_20", "NRF52_PAN_64", "NRF52_PAN_62", "NRF52_PAN_63"],
        "device_has_add": ["ANALOGIN", "I2C", "I2C_ASYNCH", "INTERRUPTIN", "LOWPOWERTIMER", "PORTIN", "PORTINOUT", "PORTOUT", "PWMOUT", "RTC", "SERIAL", "SERIAL_ASYNCH", "SERIAL_FC", "SLEEP", "SPI", "SPI_ASYNCH", "SPISLAVE"],
        "release_versions": ["2", "5"],
        "device_name": "nRF52832_xxAA"
    },
    "UBLOX_EVA_NINA": {
        "inherits": ["MCU_NRF52"],
        "macros_add": ["BOARD_PCA10040", "NRF52_PAN_12", "NRF52_PAN_15", "NRF52_PAN_58", "NRF52_PAN_55", "NRF52_PAN_54", "NRF52_PAN_31", "NRF52_PAN_30", "NRF52_PAN_51", "NRF52_PAN_36", "NRF52_PAN_53", "S132", "CONFIG_GPIO_AS_PINRESET", "BLE_STACK_SUPPORT_REQD", "SWI_DISABLE0", "NRF52_PAN_20", "NRF52_PAN_64", "NRF52_PAN_62", "NRF52_PAN_63"],
        "device_has_add": ["ANALOGIN", "I2C", "I2C_ASYNCH", "INTERRUPTIN", "LOWPOWERTIMER", "PORTIN", "PORTINOUT", "PORTOUT", "PWMOUT", "RTC", "SERIAL", "SERIAL_ASYNCH", "SERIAL_FC", "SLEEP", "SPI", "SPI_ASYNCH", "SPISLAVE"],
        "release_versions": ["2", "5"],
        "overrides": {"uart_hwfc": 0},
        "device_name": "nRF52832_xxAA"
    },
    "UBLOX_EVK_NINA_B1": {
        "supported_form_factors": ["ARDUINO"],
        "inherits": ["MCU_NRF52"],
        "macros_add": ["BOARD_PCA10040", "NRF52_PAN_12", "NRF52_PAN_15", "NRF52_PAN_58", "NRF52_PAN_55", "NRF52_PAN_54", "NRF52_PAN_31", "NRF52_PAN_30", "NRF52_PAN_51", "NRF52_PAN_36", "NRF52_PAN_53", "S132", "CONFIG_GPIO_AS_PINRESET", "BLE_STACK_SUPPORT_REQD", "SWI_DISABLE0", "NRF52_PAN_20", "NRF52_PAN_64", "NRF52_PAN_62", "NRF52_PAN_63"],
        "device_has_add": ["ANALOGIN", "I2C", "I2C_ASYNCH", "INTERRUPTIN", "LOWPOWERTIMER", "PORTIN", "PORTINOUT", "PORTOUT", "PWMOUT", "RTC", "SERIAL", "SERIAL_ASYNCH", "SERIAL_FC", "SLEEP", "SPI", "SPI_ASYNCH", "SPISLAVE"],
        "release_versions": ["2", "5"],
        "device_name": "nRF52832_xxAA"
    },
    "DELTA_DFBM_NQ620": {
        "supported_form_factors": ["ARDUINO"],
        "inherits": ["MCU_NRF52"],
        "macros_add": ["BOARD_PCA10040", "NRF52_PAN_12", "NRF52_PAN_15", "NRF52_PAN_58", "NRF52_PAN_55", "NRF52_PAN_54", "NRF52_PAN_31", "NRF52_PAN_30", "NRF52_PAN_51", "NRF52_PAN_36", "NRF52_PAN_53", "S132", "CONFIG_GPIO_AS_PINRESET", "BLE_STACK_SUPPORT_REQD", "SWI_DISABLE0", "NRF52_PAN_20", "NRF52_PAN_64", "NRF52_PAN_62", "NRF52_PAN_63"],
        "device_has_add": ["ANALOGIN", "I2C", "I2C_ASYNCH", "INTERRUPTIN", "LOWPOWERTIMER", "PORTIN", "PORTINOUT", "PORTOUT", "PWMOUT", "RTC", "SERIAL", "SERIAL_ASYNCH", "SLEEP", "SPI", "SPI_ASYNCH", "SPISLAVE"],
        "release_versions": ["2", "5"],
        "overrides": {"lf_clock_src": "NRF_LF_SRC_RC"},
        "config": {
            "lf_clock_rc_calib_timer_interval": {
                "value": 16,
                "macro_name": "MBED_CONF_NORDIC_NRF_LF_CLOCK_CALIB_TIMER_INTERVAL"
            },
            "lf_clock_rc_calib_mode_config": {
                "value": 0,
                "macro_name": "MBED_CONF_NORDIC_NRF_LF_CLOCK_CALIB_MODE_CONFIG"
            }
        },
        "device_name": "nRF52832_xxAA"
    },
    "MCU_NRF52840": {
        "inherits": ["Target"],
        "core": "Cortex-M4F",
<<<<<<< HEAD
        "macros": ["TARGET_NRF52840", "BLE_STACK_SUPPORT_REQD", "SOFTDEVICE_PRESENT", "S140", "NRF_SD_BLE_API_VERSION=5", "NRF52840_XXAA", "NRF_DFU_SETTINGS_VERSION=1", "NRF_SD_BLE_API_VERSION=5", "CMSIS_VECTAB_VIRTUAL", "CMSIS_VECTAB_VIRTUAL_HEADER_FILE=\"cmsis_nvic.h\"", "MBED_TICKLESS"],
        "device_has": ["STCLK_OFF_DURING_SLEEP"],
=======
        "macros": ["TARGET_NRF52840", "BLE_STACK_SUPPORT_REQD", "SOFTDEVICE_PRESENT", "S140", "NRF52840_XXAA", "NRF_DFU_SETTINGS_VERSION=1", "NRF_SD_BLE_API_VERSION=5", "CMSIS_VECTAB_VIRTUAL", "CMSIS_VECTAB_VIRTUAL_HEADER_FILE=\"cmsis_nvic.h\"", "MBED_TICKLESS"],
        "device_has": ["FLASH", "ITM", "SLEEP", "STCLK_OFF_DURING_SLEEP", "TRNG"],
>>>>>>> 7460a255
        "extra_labels": ["NORDIC", "MCU_NRF52840", "NRF5", "SDK13", "NRF52_COMMON"],
        "OUTPUT_EXT": "hex",
        "is_disk_virtual": true,
        "supported_toolchains": ["GCC_ARM", "ARM", "IAR"],
        "public": false,
        "detect_code": ["1101"],
        "program_cycle_s": 6,
        "MERGE_SOFT_DEVICE": true,
        "EXPECTED_SOFTDEVICES_WITH_OFFSETS": [
            {
                "boot": "",
                "name": "s140_nrf52840_5.0.0-1.alpha_softdevice.hex",
                "offset": 135168
            }
        ],
        "bootloader_select_index": 0,
        "post_binary_hook": {
            "function": "MCU_NRF51Code.binary_hook",
            "toolchains": ["ARM_STD", "GCC_ARM", "IAR"]
        },
        "MERGE_BOOTLOADER": false,
        "features": ["BLE"],
        "config": {
            "lf_clock_src": {
                "value": "NRF_LF_SRC_XTAL",
                "macro_name": "MBED_CONF_NORDIC_NRF_LF_CLOCK_SRC"
            },
            "uart_hwfc": {
                "help": "Value: 1 for enable, 0 for disable",
                "value": 0,
                "macro_name": "MBED_CONF_NORDIC_UART_HWFC"
            }
        }
    },
    "NRF52840_DK": {
        "supported_form_factors": ["ARDUINO"],
        "inherits": ["MCU_NRF52840"],
        "macros_add": ["BOARD_PCA10056", "CONFIG_GPIO_AS_PINRESET", "SWI_DISABLE0", "NRF52_ERRATA_20"],
        "device_has_add": ["ANALOGIN", "I2C", "I2C_ASYNCH", "INTERRUPTIN", "LOWPOWERTIMER", "PORTIN", "PORTINOUT", "PORTOUT", "PWMOUT", "RTC", "SERIAL", "SERIAL_ASYNCH", "SERIAL_FC", "SPI", "SPISLAVE"],
        "release_versions": ["2", "5"],
        "device_name": "nRF52840_xxAA",
        "bootloader_supported": true
    },
    "BLUEPILL_F103C8": {
        "inherits": ["FAMILY_STM32"],
        "core": "Cortex-M3",
        "default_toolchain": "GCC_ARM",
        "extra_labels_add": ["STM32F1", "STM32F103C8"],
        "supported_toolchains": ["GCC_ARM"],
        "device_has_add": [],
        "device_has_remove": ["RTC", "STDIO_MESSAGES"]
    },
    "NUMAKER_PFM_NUC472": {
        "core": "Cortex-M4F",
        "default_toolchain": "ARM",
        "extra_labels": ["NUVOTON", "NUC472", "NU_XRAM_SUPPORTED", "FLASH_CMSIS_ALGO"],
        "is_disk_virtual": true,
        "supported_toolchains": ["ARM", "uARM", "GCC_ARM", "IAR"],
        "config": {
            "gpio-irq-debounce-enable": {
                "help": "Enable GPIO IRQ debounce",
                "value": 0
            },
            "gpio-irq-debounce-enable-list": {
                "help": "Comma separated pin list to enable GPIO IRQ debounce",
                "value": "NC"
            },
            "gpio-irq-debounce-clock-source": {
                "help": "Select GPIO IRQ debounce clock source: GPIO_DBCTL_DBCLKSRC_HCLK or GPIO_DBCTL_DBCLKSRC_IRC10K",
                "value": "GPIO_DBCTL_DBCLKSRC_IRC10K"
            },
            "gpio-irq-debounce-sample-rate": {
                "help": "Select GPIO IRQ debounce sample rate: GPIO_DBCTL_DBCLKSEL_1, GPIO_DBCTL_DBCLKSEL_2, GPIO_DBCTL_DBCLKSEL_4, ..., or GPIO_DBCTL_DBCLKSEL_32768",
                "value": "GPIO_DBCTL_DBCLKSEL_16"
            }
        },
        "inherits": ["Target"],
        "macros_add": ["MBEDTLS_CONFIG_HW_SUPPORT"],
        "device_has": ["ANALOGIN", "I2C", "I2CSLAVE", "I2C_ASYNCH", "INTERRUPTIN", "LOWPOWERTIMER", "PORTIN", "PORTINOUT", "PORTOUT", "PWMOUT", "RTC", "SERIAL", "SERIAL_ASYNCH", "SERIAL_FC", "STDIO_MESSAGES", "SLEEP", "SPI", "SPISLAVE", "SPI_ASYNCH", "TRNG", "CAN", "FLASH"],
        "features": ["LWIP"],
        "release_versions": ["5"],
        "device_name": "NUC472HI8AE",
        "bootloader_supported": true
    },
    "NCS36510": {
        "inherits": ["Target"],
        "core": "Cortex-M3",
        "extra_labels": ["ONSEMI"],
        "config": {
            "mac-addr-low": {
                "help": "Lower 32 bits of the MAC extended address. All FFs indicates that factory programmed MAC address shall be used. In order to override the factory programmed MAC address this value needs to be changed from 0xFFFFFFFF to any chosen value.",
                "value": "0xFFFFFFFF"
            },
            "mac-addr-high": {
                "help": "Higher 32 bits of the MAC extended address. All FFs indicates that factory programmed MAC address shall be used. In order to override the factory programmed MAC address this value needs to be changed from 0xFFFFFFFF to any chosen value.",
                "value": "0xFFFFFFFF"
            },
            "32KHz-clk-trim": {
                "help": "32KHz clock trim",
                "value": "0x39"
            },
            "32MHz-clk-trim": {
                "help": "32MHz clock trim",
                "value": "0x17"
            },
            "rssi-trim": {
                "help": "RSSI trim",
                "value": "0x3D"
            },
            "txtune-trim": {
                "help": "TX tune trim",
                "value": "0xFFFFFFFF"
            }
        },
        "OUTPUT_EXT": "hex",
        "post_binary_hook": {"function": "NCS36510TargetCode.ncs36510_addfib"},
        "macros": ["CM3", "CPU_NCS36510", "TARGET_NCS36510", "LOAD_ADDRESS=0x3000"],
        "supported_toolchains": ["GCC_ARM", "ARM", "IAR"],
        "device_has": ["ANALOGIN", "SERIAL", "I2C", "INTERRUPTIN", "PORTIN", "PORTINOUT", "PORTOUT", "PWMOUT", "RTC", "SERIAL", "SERIAL_FC", "SLEEP", "SPI", "LOWPOWERTIMER", "TRNG", "SPISLAVE"],
        "release_versions": ["2", "5"]
    },
    "NUMAKER_PFM_M453": {
        "core": "Cortex-M4F",
        "default_toolchain": "ARM",
        "extra_labels": ["NUVOTON", "M451", "NUMAKER_PFM_M453", "FLASH_CMSIS_ALGO"],
        "is_disk_virtual": true,
        "supported_toolchains": ["ARM", "uARM", "GCC_ARM", "IAR"],
        "config": {
            "gpio-irq-debounce-enable": {
                "help": "Enable GPIO IRQ debounce",
                "value": 0
            },
            "gpio-irq-debounce-enable-list": {
                "help": "Comma separated pin list to enable GPIO IRQ debounce",
                "value": "NC"
            },
            "gpio-irq-debounce-clock-source": {
                "help": "Select GPIO IRQ debounce clock source: GPIO_DBCTL_DBCLKSRC_HCLK or GPIO_DBCTL_DBCLKSRC_LIRC",
                "value": "GPIO_DBCTL_DBCLKSRC_LIRC"
            },
            "gpio-irq-debounce-sample-rate": {
                "help": "Select GPIO IRQ debounce sample rate: GPIO_DBCTL_DBCLKSEL_1, GPIO_DBCTL_DBCLKSEL_2, GPIO_DBCTL_DBCLKSEL_4, ..., or GPIO_DBCTL_DBCLKSEL_32768",
                "value": "GPIO_DBCTL_DBCLKSEL_16"
            }
        },
        "inherits": ["Target"],
        "progen": {"target": "numaker-pfm-m453"},
        "device_has": ["ANALOGIN", "I2C", "I2CSLAVE", "I2C_ASYNCH", "INTERRUPTIN", "LOWPOWERTIMER", "PORTIN", "PORTINOUT", "PORTOUT", "PWMOUT", "RTC", "SERIAL", "SERIAL_ASYNCH", "SERIAL_FC", "STDIO_MESSAGES", "SLEEP", "SPI", "SPISLAVE", "SPI_ASYNCH", "CAN", "FLASH"],
        "release_versions": ["2", "5"],
        "device_name": "M453VG6AE",
        "bootloader_supported": true
    },
    "NUMAKER_PFM_NANO130": {
        "core": "Cortex-M0",
        "default_toolchain": "ARM",
        "extra_labels": ["NUVOTON", "NANO100", "NANO130KE3BN"],
        "is_disk_virtual": true,
        "supported_toolchains": ["ARM", "uARM", "GCC_ARM", "IAR"],
        "config": {
            "gpio-irq-debounce-enable": {
                "help": "Enable GPIO IRQ debounce",
                "value": 0
            },
            "gpio-irq-debounce-enable-list": {
                "help": "Comma separated pin list to enable GPIO IRQ debounce",
                "value": "NC"
            },
            "gpio-irq-debounce-clock-source": {
                "help": "Select GPIO IRQ debounce clock source: GPIO_DBCLKSRC_HCLK or GPIO_DBCLKSRC_IRC10K",
                "value": "GPIO_DBCLKSRC_IRC10K"
            },
            "gpio-irq-debounce-sample-rate": {
                "help": "Select GPIO IRQ debounce sample rate: GPIO_DBCLKSEL_1, GPIO_DBCLKSEL_2, GPIO_DBCLKSEL_4, ..., or GPIO_DBCLKSEL_32768",
                "value": "GPIO_DBCLKSEL_16"
            }
        },
        "inherits": ["Target"],
        "macros": ["CMSIS_VECTAB_VIRTUAL", "CMSIS_VECTAB_VIRTUAL_HEADER_FILE=\"cmsis_nvic.h\""],
        "device_has": ["ANALOGIN", "I2C", "I2CSLAVE", "I2C_ASYNCH", "INTERRUPTIN", "LOWPOWERTIMER", "PORTIN", "PORTINOUT", "PORTOUT", "PWMOUT", "RTC", "SERIAL", "SERIAL_ASYNCH", "SERIAL_FC", "STDIO_MESSAGES", "SLEEP", "SPI", "SPISLAVE", "SPI_ASYNCH"],
        "release_versions": ["5"],
        "device_name": "NANO130KE3BN"
    },
    "HI2110": {
        "inherits": ["Target"],
        "core": "Cortex-M0",
        "default_toolchain": "GCC_ARM",
        "supported_toolchains": ["GCC_ARM", "ARM", "IAR"],
        "extra_labels": ["ublox"],
        "macros": ["TARGET_PROCESSOR_FAMILY_BOUDICA", "BOUDICA_SARA", "NDEBUG=1", "CMSIS_VECTAB_VIRTUAL", "CMSIS_VECTAB_VIRTUAL_HEADER_FILE=\"cmsis_nvic.h\""],
        "public": false,
        "target_overrides": {
            "*": {
                "core.stdio-flush-at-exit": false
            }
        },
        "device_has": ["INTERRUPTIN", "LOWPOWERTIMER", "PORTIN", "PORTINOUT", "PORTOUT", "SERIAL", "SLEEP", "STDIO_MESSAGES"],
        "default_lib": "std",
        "release_versions": ["5"]
   },
    "SARA_NBIOT": {
        "inherits": ["HI2110"],
        "extra_labels": ["ublox", "HI2110"],
        "public": false
    },
    "SARA_NBIOT_EVK": {
        "inherits": ["SARA_NBIOT"],
        "extra_labels": ["ublox", "HI2110", "SARA_NBIOT"]
    },
    "REALTEK_RTL8195AM": {
        "supported_form_factors": ["ARDUINO"],
        "core": "Cortex-M3",
        "default_toolchain": "GCC_ARM",
        "inherits": ["Target"],
        "detect_code": ["4600"],
        "extra_labels": ["Realtek", "AMEBA", "RTL8195A"],
        "macros": ["__RTL8195A__","CONFIG_PLATFORM_8195A","CONFIG_MBED_ENABLED","PLATFORM_CMSIS_RTOS"],
        "supported_toolchains": ["GCC_ARM", "ARM", "IAR"],
        "device_has": ["ANALOGIN", "ANALOGOUT", "I2C", "I2CSLAVE", "INTERRUPTIN", "PORTIN", "PORTINOUT", "PORTOUT", "PWMOUT", "RTC", "SERIAL", "SPI", "TRNG", "EMAC", "FLASH"],
        "features": ["LWIP"],
        "post_binary_hook": {
            "function": "RTL8195ACode.binary_hook",
            "toolchains": ["ARM_STD", "GCC_ARM", "IAR"]
        },
        "release_versions": ["5"]
    },
    "VBLUNO51_LEGACY": {
        "supported_form_factors": ["ARDUINO"],
        "inherits": ["MCU_NRF51_32K"],
        "extra_labels_add": ["VBLUNO51"]
    },
    "VBLUNO51_BOOT": {
        "supported_form_factors": ["ARDUINO"],
        "inherits": ["MCU_NRF51_32K_BOOT"],
        "extra_labels_add": ["VBLUNO51"],
        "macros_add": ["TARGET_VBLUNO51"]
    },
    "VBLUNO51_OTA": {
        "supported_form_factors": ["ARDUINO"],
        "inherits": ["MCU_NRF51_32K_OTA"],
        "extra_labels_add": ["VBLUNO51"],
        "macros_add": ["TARGET_VBLUNO51"]
    },
    "VBLUNO51": {
        "supported_form_factors": ["ARDUINO"],
        "inherits": ["MCU_NRF51_32K_UNIFIED"],
        "device_has": ["ANALOGIN", "I2C", "I2C_ASYNCH", "INTERRUPTIN", "LOWPOWERTIMER", "PORTIN", "PORTINOUT", "PORTOUT", "PWMOUT", "RTC", "SERIAL", "SERIAL_ASYNCH", "SERIAL_FC", "SLEEP", "SPI", "SPI_ASYNCH", "SPISLAVE"],
        "release_versions": ["2"],
        "device_name": "nRF51822_xxAC"
    },
    "NUCLEO_L496ZG": {
        "inherits": ["FAMILY_STM32"],
        "supported_form_factors": ["ARDUINO", "MORPHO"],
        "core": "Cortex-M4F",
        "extra_labels_add": ["STM32L4", "STM32L496ZG", "STM32L496xG"],
        "config": {
            "clock_source": {
                "help": "Mask value : USE_PLL_HSE_EXTC (need HW patch) | USE_PLL_HSE_XTAL (need HW patch) | USE_PLL_HSI | USE_PLL_MSI",
                "value": "USE_PLL_MSI",
                "macro_name": "CLOCK_SOURCE"
            }
        },
        "detect_code": ["0823"],
        "device_has_add": ["ANALOGOUT", "CAN", "LOWPOWERTIMER", "SERIAL_ASYNCH", "SERIAL_FC", "TRNG", "FLASH"],
        "release_versions": ["2", "5"],
        "device_name": "STM32L496ZG"
    },
    "NUCLEO_L496ZG_P": {
        "inherits": ["NUCLEO_L496ZG"],
        "detect_code": ["0828"]
        },
    "VBLUNO52": {
        "supported_form_factors": ["ARDUINO"],
        "inherits": ["MCU_NRF52"],
        "macros_add": ["BOARD_PCA10040", "BOARD_VBLUNO52", "NRF52_PAN_12", "NRF52_PAN_15", "NRF52_PAN_58", "NRF52_PAN_55", "NRF52_PAN_54", "NRF52_PAN_31", "NRF52_PAN_30", "NRF52_PAN_51", "NRF52_PAN_36", "NRF52_PAN_53", "S132", "CONFIG_GPIO_AS_PINRESET", "BLE_STACK_SUPPORT_REQD", "SWI_DISABLE0", "NRF52_PAN_20", "NRF52_PAN_64", "NRF52_PAN_62", "NRF52_PAN_63"],
        "device_has": ["ANALOGIN", "I2C", "I2C_ASYNCH", "INTERRUPTIN", "LOWPOWERTIMER", "PORTIN", "PORTINOUT", "PORTOUT", "PWMOUT", "RTC", "SERIAL", "SERIAL_ASYNCH", "SERIAL_FC", "SLEEP", "SPI", "SPI_ASYNCH", "SPISLAVE"],
        "release_versions": ["2"],
        "device_name": "nRF52832_xxAA"
    },
    "NUMAKER_PFM_M487": {
        "core": "Cortex-M4F",
        "default_toolchain": "ARM",
        "extra_labels": ["NUVOTON", "M480", "FLASH_CMSIS_ALGO"],
        "is_disk_virtual": true,
        "supported_toolchains": ["ARM", "uARM", "GCC_ARM", "IAR"],
        "config": {
            "gpio-irq-debounce-enable": {
                "help": "Enable GPIO IRQ debounce",
                "value": 0
            },
            "gpio-irq-debounce-enable-list": {
                "help": "Comma separated pin list to enable GPIO IRQ debounce",
                "value": "NC"
            },
            "gpio-irq-debounce-clock-source": {
                "help": "Select GPIO IRQ debounce clock source: GPIO_DBCTL_DBCLKSRC_HCLK or GPIO_DBCTL_DBCLKSRC_LIRC",
                "value": "GPIO_DBCTL_DBCLKSRC_LIRC"
            },
            "gpio-irq-debounce-sample-rate": {
                "help": "Select GPIO IRQ debounce sample rate: GPIO_DBCTL_DBCLKSEL_1, GPIO_DBCTL_DBCLKSEL_2, GPIO_DBCTL_DBCLKSEL_4, ..., or GPIO_DBCTL_DBCLKSEL_32768",
                "value": "GPIO_DBCTL_DBCLKSEL_16"
            },
            "usb-device-hsusbd": {
                "help": "Select high-speed USB device or not",
                "value": 1
            },
            "ctrl01-enable": {
                "help": "Enable control_01",
                "value": 0
            }
        },
        "inherits": ["Target"],
        "macros_add": ["MBEDTLS_CONFIG_HW_SUPPORT"],
        "device_has": ["ANALOGIN", "I2C", "I2CSLAVE", "I2C_ASYNCH", "INTERRUPTIN", "LOWPOWERTIMER", "PORTIN", "PORTINOUT", "PORTOUT", "PWMOUT", "RTC", "SERIAL", "SERIAL_ASYNCH", "SERIAL_FC", "STDIO_MESSAGES", "SLEEP", "SPI", "SPISLAVE", "SPI_ASYNCH", "TRNG", "FLASH", "CAN"],
        "features": ["LWIP"],
        "release_versions": ["5"],
        "device_name": "M487JIDAE",
        "bootloader_supported": true
    },
    "TMPM066": {
        "inherits": ["Target"],
        "core": "Cortex-M0",
        "is_disk_virtual": true,
        "extra_labels": ["TOSHIBA"],
        "macros": ["__TMPM066__", "CMSIS_VECTAB_VIRTUAL", "CMSIS_VECTAB_VIRTUAL_HEADER_FILE=\"cmsis_nvic.h\""],
        "supported_toolchains": ["GCC_ARM", "ARM", "IAR"],
        "device_has": ["ANALOGIN", "INTERRUPTIN", "PORTIN", "PORTINOUT", "PORTOUT", "SERIAL", "SLEEP", "I2C", "I2CSLAVE", "STDIO_MESSAGES", "PWMOUT"],
        "device_name": "TMPM066FWUG",
        "detect_code": ["7011"],
        "release_versions": ["5"]
    },
    "SAKURAIO_EVB_01": {
        "inherits": ["FAMILY_STM32"],
        "supported_form_factors": [],
        "core": "Cortex-M4F",
        "extra_labels_add": ["STM32F4", "STM32F411xE", "STM32F411RE"],
        "device_has": ["ANALOGIN", "I2C", "I2CSLAVE", "I2C_ASYNCH", "INTERRUPTIN", "PORTIN", "PORTINOUT", "PORTOUT", "PWMOUT", "SERIAL", "SLEEP", "SPI", "SPISLAVE", "SPI_ASYNCH", "STDIO_MESSAGES"],
        "config": {
            "clock_source": {
                "help": "Mask value : USE_PLL_HSE_EXTC | USE_PLL_HSE_XTAL (need HW patch) | USE_PLL_HSI",
                "value": "USE_PLL_HSI",
                "macro_name": "CLOCK_SOURCE"
            }
        },
        "device_has_add": ["LOWPOWERTIMER", "SERIAL_ASYNCH", "SERIAL_FC", "FLASH"],
        "release_versions": ["2"],
        "device_name": "STM32F411RE"
    }
}<|MERGE_RESOLUTION|>--- conflicted
+++ resolved
@@ -3201,7 +3201,7 @@
             },
             "uart_hwfc": {
                 "help": "Value: 1 for enable, 0 for disable",
-                "value": 0,
+                "value": 1,
                 "macro_name": "MBED_CONF_NORDIC_UART_HWFC"
             }
         }
@@ -3252,13 +3252,8 @@
     "MCU_NRF52840": {
         "inherits": ["Target"],
         "core": "Cortex-M4F",
-<<<<<<< HEAD
-        "macros": ["TARGET_NRF52840", "BLE_STACK_SUPPORT_REQD", "SOFTDEVICE_PRESENT", "S140", "NRF_SD_BLE_API_VERSION=5", "NRF52840_XXAA", "NRF_DFU_SETTINGS_VERSION=1", "NRF_SD_BLE_API_VERSION=5", "CMSIS_VECTAB_VIRTUAL", "CMSIS_VECTAB_VIRTUAL_HEADER_FILE=\"cmsis_nvic.h\"", "MBED_TICKLESS"],
-        "device_has": ["STCLK_OFF_DURING_SLEEP"],
-=======
         "macros": ["TARGET_NRF52840", "BLE_STACK_SUPPORT_REQD", "SOFTDEVICE_PRESENT", "S140", "NRF52840_XXAA", "NRF_DFU_SETTINGS_VERSION=1", "NRF_SD_BLE_API_VERSION=5", "CMSIS_VECTAB_VIRTUAL", "CMSIS_VECTAB_VIRTUAL_HEADER_FILE=\"cmsis_nvic.h\"", "MBED_TICKLESS"],
         "device_has": ["FLASH", "ITM", "SLEEP", "STCLK_OFF_DURING_SLEEP", "TRNG"],
->>>>>>> 7460a255
         "extra_labels": ["NORDIC", "MCU_NRF52840", "NRF5", "SDK13", "NRF52_COMMON"],
         "OUTPUT_EXT": "hex",
         "is_disk_virtual": true,
@@ -3288,7 +3283,7 @@
             },
             "uart_hwfc": {
                 "help": "Value: 1 for enable, 0 for disable",
-                "value": 0,
+                "value": 1,
                 "macro_name": "MBED_CONF_NORDIC_UART_HWFC"
             }
         }
@@ -3297,7 +3292,7 @@
         "supported_form_factors": ["ARDUINO"],
         "inherits": ["MCU_NRF52840"],
         "macros_add": ["BOARD_PCA10056", "CONFIG_GPIO_AS_PINRESET", "SWI_DISABLE0", "NRF52_ERRATA_20"],
-        "device_has_add": ["ANALOGIN", "I2C", "I2C_ASYNCH", "INTERRUPTIN", "LOWPOWERTIMER", "PORTIN", "PORTINOUT", "PORTOUT", "PWMOUT", "RTC", "SERIAL", "SERIAL_ASYNCH", "SERIAL_FC", "SPI", "SPISLAVE"],
+        "device_has_add": ["FLASH", "ANALOGIN", "I2C", "I2C_ASYNCH", "INTERRUPTIN", "LOWPOWERTIMER", "PORTIN", "PORTINOUT", "PORTOUT", "PWMOUT", "RTC", "SERIAL", "SERIAL_ASYNCH", "SERIAL_FC", "SLEEP", "SPI", "SPISLAVE", "TRNG"],
         "release_versions": ["2", "5"],
         "device_name": "nRF52840_xxAA",
         "bootloader_supported": true
