--- conflicted
+++ resolved
@@ -9134,7 +9134,6 @@
         "device_name": "STM32G071RBTx",
         "bootloader_supported": true
     },
-<<<<<<< HEAD
     "S5JS100": {
         "inherits": [
             "Target"
@@ -9169,7 +9168,7 @@
         "detect_code": [
             "3701"
         ]
-=======
+    },
     "FAMILY_Apollo3": {
         "inherits": ["Target"],
         "core": "Cortex-M4F",
@@ -9210,7 +9209,6 @@
     },    
     "SparkFun_ARTmbed": {
         "inherits": ["AMA3B1KK"]
->>>>>>> ab2d002e
     },
     "__build_tools_metadata__": {
         "version": "1",
