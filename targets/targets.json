{
    "Target": {
        "core": null,
        "default_toolchain": "ARM",
        "supported_toolchains": null,
        "extra_labels": [],
        "is_disk_virtual": false,
        "macros": [],
        "device_has": [],
        "features": [],
        "detect_code": [],
        "public": false,
        "default_lib": "std",
        "bootloader_supported": false
    },
    "Super_Target": {
        "inherits": ["Target"],
        "core": "Cortex-M4",
        "features_add": ["UVISOR", "BLE", "CLIENT", "IPV4", "IPV6"],
        "supported_toolchains": ["ARM"]
    },
    "CM4_UARM": {
        "inherits": ["Target"],
        "core": "Cortex-M4",
        "default_toolchain": "uARM",
        "public": false,
        "supported_toolchains": ["uARM"],
        "default_lib": "small"
    },
    "CM4_ARM": {
        "inherits": ["Target"],
        "core": "Cortex-M4",
        "public": false,
        "supported_toolchains": ["ARM"]
    },
    "CM4F_UARM": {
        "inherits": ["Target"],
        "core": "Cortex-M4F",
        "default_toolchain": "uARM",
        "public": false,
        "supported_toolchains": ["uARM"],
        "default_lib": "small"
    },
    "CM4F_ARM": {
        "inherits": ["Target"],
        "core": "Cortex-M4F",
        "public": false,
        "supported_toolchains": ["ARM"]
    },
    "LPCTarget": {
        "inherits": ["Target"],
        "post_binary_hook": {"function": "LPCTargetCode.lpc_patch"},
        "public": false
    },
    "LPC11C24": {
        "inherits": ["LPCTarget"],
        "core": "Cortex-M0",
        "extra_labels": ["NXP", "LPC11XX_11CXX", "LPC11CXX"],
        "supported_toolchains": ["ARM", "uARM", "GCC_ARM", "IAR"],
        "device_has": ["ANALOGIN", "CAN", "ERROR_PATTERN", "I2C", "I2CSLAVE", "INTERRUPTIN", "PORTIN", "PORTINOUT", "PORTOUT", "PWMOUT", "SERIAL", "SLEEP", "SPI", "SPISLAVE", "STDIO_MESSAGES"],
        "device_name": "LPC11C24FBD48/301"
    },
    "LPC1114": {
        "inherits": ["LPCTarget"],
        "core": "Cortex-M0",
        "default_toolchain": "uARM",
        "extra_labels": ["NXP", "LPC11XX_11CXX", "LPC11XX"],
        "supported_toolchains": ["ARM", "uARM", "GCC_ARM", "GCC_CR", "IAR"],
        "device_has": ["ANALOGIN", "ERROR_PATTERN", "I2C", "I2CSLAVE", "INTERRUPTIN", "PORTIN", "PORTINOUT", "PORTOUT", "PWMOUT", "SERIAL", "SLEEP", "SPI", "SPISLAVE", "STDIO_MESSAGES"],
        "default_lib": "small",
        "release_versions": ["2"],
        "device_name": "LPC1114FN28/102"
    },
    "LPC11U24": {
        "inherits": ["LPCTarget"],
        "core": "Cortex-M0",
        "default_toolchain": "uARM",
        "extra_labels": ["NXP", "LPC11UXX", "LPC11U24_401"],
        "supported_toolchains": ["ARM", "uARM", "GCC_ARM", "IAR"],
        "detect_code": ["1040"],
        "device_has": ["ANALOGIN", "ERROR_PATTERN", "I2C", "I2CSLAVE", "INTERRUPTIN", "LOCALFILESYSTEM", "PORTIN", "PORTINOUT", "PORTOUT", "PWMOUT", "SEMIHOST", "SERIAL", "SLEEP", "SPI", "SPISLAVE", "STDIO_MESSAGES"],
        "default_lib": "small",
        "release_versions": ["2"],
        "device_name": "LPC11U24FBD48/401"
    },
    "OC_MBUINO": {
        "inherits": ["LPC11U24"],
        "macros": ["TARGET_LPC11U24"],
        "extra_labels": ["NXP", "LPC11UXX"],
        "device_has": ["ANALOGIN", "ERROR_PATTERN", "I2C", "I2CSLAVE", "INTERRUPTIN", "PORTIN", "PORTINOUT", "PORTOUT", "PWMOUT", "SERIAL", "SLEEP", "SPI", "SPISLAVE", "STDIO_MESSAGES"],
        "release_versions": ["2"]
    },
    "LPC11U24_301": {
        "inherits": ["LPCTarget"],
        "core": "Cortex-M0",
        "extra_labels": ["NXP", "LPC11UXX"],
        "supported_toolchains": ["ARM", "uARM", "GCC_ARM", "IAR"],
        "device_has": ["ANALOGIN", "ERROR_PATTERN", "I2C", "I2CSLAVE", "INTERRUPTIN", "LOCALFILESYSTEM", "PORTIN", "PORTINOUT", "PORTOUT", "PWMOUT", "SEMIHOST", "SERIAL", "SLEEP", "SPI", "SPISLAVE", "STDIO_MESSAGES"],
        "device_name": "LPC11U24FHI33/301"
    },
    "LPC11U34_421": {
        "inherits": ["LPCTarget"],
        "core": "Cortex-M0",
        "default_toolchain": "uARM",
        "extra_labels": ["NXP", "LPC11UXX"],
        "supported_toolchains": ["ARM", "uARM", "GCC_ARM"],
        "device_has": ["ANALOGIN", "ERROR_PATTERN", "I2C", "I2CSLAVE", "INTERRUPTIN", "PORTIN", "PORTINOUT", "PORTOUT", "PWMOUT", "SERIAL", "SLEEP", "SPI", "SPISLAVE"],
	"default_lib": "small",
        "device_name": "LPC11U34FBD48/311"
    },
    "MICRONFCBOARD": {
        "inherits": ["LPC11U34_421"],
        "macros": ["LPC11U34_421", "APPNEARME_MICRONFCBOARD"],
        "extra_labels_add": ["APPNEARME_MICRONFCBOARD"],
        "release_versions": ["2"],
        "device_name": "LPC11U34FBD48/311"
    },
    "LPC11U35_401": {
        "inherits": ["LPCTarget"],
        "core": "Cortex-M0",
        "default_toolchain": "uARM",
        "extra_labels": ["NXP", "LPC11UXX"],
        "supported_toolchains": ["ARM", "uARM", "GCC_ARM", "GCC_CR", "IAR"],
        "device_has": ["ANALOGIN", "ERROR_PATTERN", "I2C", "I2CSLAVE", "INTERRUPTIN", "PORTIN", "PORTINOUT", "PORTOUT", "PWMOUT", "SERIAL", "SLEEP", "SPI", "SPISLAVE"],
        "default_lib": "small",
        "release_versions": ["2"],
        "device_name": "LPC11U35FBD48/401"
    },
    "LPC11U35_501": {
        "inherits": ["LPCTarget"],
        "core": "Cortex-M0",
        "default_toolchain": "uARM",
        "extra_labels": ["NXP", "LPC11UXX", "MCU_LPC11U35_501"],
        "supported_toolchains": ["ARM", "uARM", "GCC_ARM", "GCC_CR", "IAR"],
        "device_has": ["ANALOGIN", "ERROR_PATTERN", "I2C", "I2CSLAVE", "INTERRUPTIN", "PORTIN", "PORTINOUT", "PORTOUT", "PWMOUT", "SERIAL", "SLEEP", "SPI", "SPISLAVE"],
        "default_lib": "small",
        "release_versions": ["2"],
        "device_name": "LPC11U35FHI33/501"
    },
    "LPC11U35_501_IBDAP": {
        "inherits": ["LPCTarget"],
        "core": "Cortex-M0",
        "default_toolchain": "uARM",
        "extra_labels": ["NXP", "LPC11UXX", "MCU_LPC11U35_501"],
        "supported_toolchains": ["ARM", "uARM", "GCC_ARM", "GCC_CR", "IAR"],
        "device_has": ["ANALOGIN", "ERROR_PATTERN", "I2C", "I2CSLAVE", "INTERRUPTIN", "PORTIN", "PORTINOUT", "PORTOUT", "PWMOUT", "SERIAL", "SLEEP", "SPI", "SPISLAVE"],
        "default_lib": "small",
        "device_name": "LPC11U35FHI33/501"
    },
    "XADOW_M0": {
        "inherits": ["LPC11U35_501"]
    },
    "LPC11U35_Y5_MBUG": {
        "inherits": ["LPCTarget"],
        "core": "Cortex-M0",
        "default_toolchain": "uARM",
        "extra_labels": ["NXP", "LPC11UXX", "MCU_LPC11U35_501"],
        "supported_toolchains": ["ARM", "uARM", "GCC_ARM", "GCC_CR", "IAR"],
        "device_has": ["ANALOGIN", "ERROR_PATTERN", "I2C", "I2CSLAVE", "INTERRUPTIN", "PORTIN", "PORTINOUT", "PORTOUT", "PWMOUT", "SERIAL", "SLEEP", "SPI", "SPISLAVE"],
        "default_lib": "small",
        "device_name": "LPC11U35FHI33/501"
    },
    "LPC11U37_501": {
        "inherits": ["LPCTarget"],
        "core": "Cortex-M0",
        "default_toolchain": "uARM",
        "extra_labels": ["NXP", "LPC11UXX"],
        "supported_toolchains": ["ARM", "uARM", "GCC_ARM", "GCC_CR", "IAR"],
        "default_lib": "small",
        "device_name": "LPC11U37FBD64/501"
    },
    "LPCCAPPUCCINO": {
        "inherits": ["LPC11U37_501"],
        "device_has": ["ANALOGIN", "ERROR_PATTERN", "I2C", "I2CSLAVE", "INTERRUPTIN", "PORTIN", "PORTINOUT", "PORTOUT", "PWMOUT", "SERIAL", "SLEEP", "SPI", "SPISLAVE"],
        "device_name": "LPC11U37FBD64/501"
    },
    "ARCH_GPRS": {
        "supported_form_factors": ["ARDUINO"],
        "core": "Cortex-M0",
        "default_toolchain": "uARM",
        "extra_labels": ["NXP", "LPC11UXX", "LPC11U37_501"],
        "supported_toolchains": ["ARM", "uARM", "GCC_ARM", "GCC_CR", "IAR"],
        "inherits": ["LPCTarget"],
        "device_has": ["ANALOGIN", "ERROR_PATTERN", "I2C", "I2CSLAVE", "INTERRUPTIN", "PORTIN", "PORTINOUT", "PORTOUT", "PWMOUT", "SERIAL", "SLEEP", "SPI", "SPISLAVE"],
        "default_lib": "small",
        "release_versions": ["2"],
        "device_name": "LPC11U37FBD64/501"
    },
    "LPC11U68": {
        "supported_form_factors": ["ARDUINO"],
        "core": "Cortex-M0+",
        "default_toolchain": "uARM",
        "extra_labels": ["NXP", "LPC11U6X"],
        "supported_toolchains": ["ARM", "uARM", "GCC_CR", "GCC_ARM", "IAR"],
        "inherits": ["LPCTarget"],
        "detect_code": ["1168"],
        "device_has": ["ANALOGIN", "ERROR_RED", "I2C", "I2CSLAVE", "INTERRUPTIN", "PWMOUT", "RTC", "SERIAL", "SLEEP", "SPI"],
        "default_lib": "small",
        "release_versions": ["2"],
        "device_name": "LPC11U68JBD100"
    },
    "LPC1347": {
        "inherits": ["LPCTarget"],
        "core": "Cortex-M3",
        "extra_labels": ["NXP", "LPC13XX"],
        "supported_toolchains": ["ARM", "GCC_ARM", "IAR"],
        "device_has": ["ANALOGIN", "I2C", "I2CSLAVE", "INTERRUPTIN", "PORTIN", "PORTINOUT", "PORTOUT", "PWMOUT", "SERIAL", "SLEEP", "SPI", "SPISLAVE", "STDIO_MESSAGES"],
        "release_versions": ["2"],
        "device_name": "LPC1347FBD48"
    },
    "LPC1549": {
        "supported_form_factors": ["ARDUINO"],
        "core": "Cortex-M3",
        "default_toolchain": "uARM",
        "extra_labels": ["NXP", "LPC15XX"],
        "supported_toolchains": ["uARM", "GCC_CR", "GCC_ARM", "IAR"],
        "inherits": ["LPCTarget"],
        "detect_code": ["1549"],
        "device_has": ["ANALOGIN", "ANALOGOUT", "CAN", "I2C", "INTERRUPTIN", "PWMOUT", "RTC", "SERIAL", "SERIAL_FC", "SPI", "SPISLAVE"],
        "default_lib": "small",
        "release_versions": ["2"],
        "device_name": "LPC1549JBD64"
    },
    "LPC1768": {
        "inherits": ["LPCTarget"],
        "core": "Cortex-M3",
        "extra_labels": ["NXP", "LPC176X", "MBED_LPC1768"],
        "supported_toolchains": ["ARM", "uARM", "GCC_ARM", "GCC_CR", "IAR"],
        "detect_code": ["1010"],
        "device_has": ["ANALOGIN", "ANALOGOUT", "CAN", "DEBUG_AWARENESS", "ERROR_PATTERN", "ETHERNET", "I2C", "I2CSLAVE", "INTERRUPTIN", "LOCALFILESYSTEM", "PORTIN", "PORTINOUT", "PORTOUT", "PWMOUT", "RTC", "SEMIHOST", "SERIAL", "SERIAL_FC", "SLEEP", "SPI", "SPISLAVE", "STDIO_MESSAGES"],
        "release_versions": ["2", "5"],
        "features": ["LWIP"],
        "device_name": "LPC1768"
    },
    "ARCH_PRO": {
        "supported_form_factors": ["ARDUINO"],
        "core": "Cortex-M3",
        "supported_toolchains": ["ARM", "uARM", "GCC_ARM", "GCC_CR", "IAR"],
        "extra_labels": ["NXP", "LPC176X"],
        "macros": ["TARGET_LPC1768"],
        "inherits": ["LPCTarget"],
        "device_has": ["ANALOGIN", "ANALOGOUT", "CAN", "DEBUG_AWARENESS", "ERROR_PATTERN", "ETHERNET", "I2C", "I2CSLAVE", "INTERRUPTIN", "PORTIN", "PORTINOUT", "PORTOUT", "PWMOUT", "RTC", "SERIAL", "SERIAL_FC", "SLEEP", "SPI", "SPISLAVE", "STDIO_MESSAGES"],
        "release_versions": ["2", "5"],
        "features": ["LWIP"],
        "device_name": "LPC1768"
    },
    "UBLOX_C027": {
        "supported_form_factors": ["ARDUINO"],
        "core": "Cortex-M3",
        "supported_toolchains": ["ARM", "uARM", "GCC_ARM", "GCC_CR", "IAR"],
        "extra_labels": ["NXP", "LPC176X", "FLASH_CMSIS_ALGO", "UBLOX_MODEM_GENERIC"],
        "config": {
            "modem_is_on_board": {
                "help": "Value: Tells the build system that the modem is on-board as oppose to a plug-in shield/module.",
                "value": 1,
                "macro_name": "MODEM_ON_BOARD" 
            },
            "modem_data_connection_type": {
                "help": "Value: Defines how the modem is wired up to the MCU, e.g., data connection can be a UART or USB and so forth.",
                "value": 1,
                "macro_name": "MODEM_ON_BOARD_UART" 
            }
        },
        "macros": ["TARGET_LPC1768"],
        "inherits": ["LPCTarget"],
        "device_has": ["ANALOGIN", "ANALOGOUT", "CAN", "DEBUG_AWARENESS", "ERROR_RED", "ETHERNET", "I2C", "I2CSLAVE", "INTERRUPTIN", "PORTIN", "PORTINOUT", "PORTOUT", "PWMOUT", "RTC", "SERIAL", "SERIAL_FC", "SLEEP", "SPI", "SPISLAVE", "STDIO_MESSAGES", "FLASH"],
        "release_versions": ["2", "5"],
        "features": ["LWIP"],
        "device_name": "LPC1768"
    },
    "XBED_LPC1768": {
        "inherits": ["LPCTarget"],
        "core": "Cortex-M3",
        "supported_toolchains": ["ARM", "uARM", "GCC_ARM", "GCC_CR", "IAR"],
        "extra_labels": ["NXP", "LPC176X", "XBED_LPC1768", "FLASH_CMSIS_ALGO"],
        "macros": ["TARGET_LPC1768"],
        "detect_code": ["1010"],
        "device_has": ["ANALOGIN", "ANALOGOUT", "CAN", "DEBUG_AWARENESS", "ERROR_PATTERN", "ETHERNET", "I2C", "I2CSLAVE", "INTERRUPTIN", "LOCALFILESYSTEM", "PORTIN", "PORTINOUT", "PORTOUT", "PWMOUT", "RTC", "SEMIHOST", "SERIAL", "SERIAL_FC", "SLEEP", "SPI", "SPISLAVE", "STDIO_MESSAGES", "FLASH"],
        "device_name": "LPC1768"
    },
    "LPC810": {
        "inherits": ["LPCTarget"],
        "core": "Cortex-M0+",
        "default_toolchain": "uARM",
        "extra_labels": ["NXP", "LPC81X"],
        "is_disk_virtual": true,
        "supported_toolchains": ["uARM", "IAR", "GCC_ARM"],
        "device_has": ["ERROR_RED", "I2C", "I2CSLAVE", "INTERRUPTIN", "PWMOUT", "SERIAL", "SERIAL_FC", "SLEEP", "SPI", "SPISLAVE"],
        "default_lib": "small",
        "device_name": "LPC810M021FN8"
    },
    "LPC812": {
        "supported_form_factors": ["ARDUINO"],
        "core": "Cortex-M0+",
        "default_toolchain": "uARM",
        "extra_labels": ["NXP", "LPC81X"],
        "is_disk_virtual": true,
        "supported_toolchains": ["uARM", "IAR", "GCC_ARM"],
        "inherits": ["LPCTarget"],
        "detect_code": ["1050"],
        "device_has": ["ERROR_RED", "I2C", "I2CSLAVE", "INTERRUPTIN", "PWMOUT", "SERIAL", "SERIAL_FC", "SLEEP", "SPI", "SPISLAVE"],
        "default_lib": "small",
        "release_versions": ["2"],
        "device_name": "LPC812M101JDH20"
    },
    "LPC824": {
        "supported_form_factors": ["ARDUINO"],
        "core": "Cortex-M0+",
        "default_toolchain": "uARM",
        "extra_labels": ["NXP", "LPC82X"],
        "is_disk_virtual": true,
        "supported_toolchains": ["uARM", "GCC_ARM", "GCC_CR", "IAR"],
        "inherits": ["LPCTarget"],
        "device_has": ["ANALOGIN", "ERROR_RED", "I2C", "I2CSLAVE", "INTERRUPTIN", "PWMOUT", "SERIAL", "SLEEP", "SPI", "SPISLAVE"],
        "default_lib": "small",
        "release_versions": ["2"],
        "device_name": "LPC824M201JDH20"
    },
    "SSCI824": {
        "inherits": ["LPCTarget"],
        "core": "Cortex-M0+",
        "default_toolchain": "uARM",
        "extra_labels": ["NXP", "LPC82X"],
        "is_disk_virtual": true,
        "supported_toolchains": ["uARM", "GCC_ARM"],
        "device_has": ["ANALOGIN", "ERROR_RED", "I2C", "I2CSLAVE", "INTERRUPTIN", "PWMOUT", "SERIAL", "SLEEP", "SPI", "SPISLAVE"],
        "default_lib": "small",
        "release_versions": ["2"]
    },
    "MCU_LPC4088": {
        "inherits": ["LPCTarget"],
        "core": "Cortex-M4F",
        "extra_labels": ["NXP", "LPC408X"],
        "is_disk_virtual": true,
        "supported_toolchains": ["ARM", "GCC_CR", "GCC_ARM", "IAR"],
        "post_binary_hook": {
            "function": "LPC4088Code.binary_hook"
        },
        "device_has": ["ANALOGIN", "ANALOGOUT", "CAN", "DEBUG_AWARENESS", "ERROR_PATTERN", "ETHERNET", "I2C", "I2CSLAVE", "INTERRUPTIN", "PORTIN", "PORTINOUT", "PORTOUT", "PWMOUT", "RTC", "SERIAL", "SLEEP", "SPI", "SPISLAVE", "STDIO_MESSAGES"],
        "features": ["LWIP"],
        "device_name": "LPC4088FBD144"
    },
    "LPC4088": {
        "inherits": ["MCU_LPC4088"],
        "release_versions": ["2", "5"]
    },
    "LPC4088_DM": {
        "inherits": ["MCU_LPC4088"],
        "release_versions": ["2", "5"]
    },
    "LPC4330_M4": {
        "inherits": ["LPCTarget"],
        "core": "Cortex-M4F",
        "extra_labels": ["NXP", "LPC43XX", "LPC4330"],
        "supported_toolchains": ["ARM", "GCC_CR", "IAR", "GCC_ARM"],
        "device_has": ["ANALOGIN", "ANALOGOUT", "DEBUG_AWARENESS", "ERROR_PATTERN", "ETHERNET", "I2C", "I2CSLAVE", "INTERRUPTIN", "PORTIN", "PORTINOUT", "PORTOUT", "PWMOUT", "RTC", "SERIAL", "SLEEP", "SPI", "SPISLAVE", "STDIO_MESSAGES"],
        "device_name": "LPC4330"
    },
    "LPC4330_M0": {
        "inherits": ["LPCTarget"],
        "core": "Cortex-M0",
        "extra_labels": ["NXP", "LPC43XX", "LPC4330"],
        "supported_toolchains": ["ARM", "GCC_CR", "IAR"],
        "device_has": ["ANALOGIN", "ANALOGOUT", "DEBUG_AWARENESS", "ERROR_PATTERN", "ETHERNET", "I2C", "I2CSLAVE", "INTERRUPTIN", "PORTIN", "PORTINOUT", "PORTOUT", "PWMOUT", "RTC", "SERIAL", "SLEEP", "SPI", "SPISLAVE", "STDIO_MESSAGES"]
    },
    "LPC4337": {
        "inherits": ["LPCTarget"],
        "core": "Cortex-M4F",
        "extra_labels": ["NXP", "LPC43XX", "LPC4337"],
        "supported_toolchains": ["ARM"],
        "device_has": ["ANALOGIN", "ANALOGOUT", "DEBUG_AWARENESS", "ERROR_RED", "ETHERNET", "I2C", "I2CSLAVE", "INTERRUPTIN", "PORTIN", "PORTINOUT", "PORTOUT", "PWMOUT", "RTC", "SERIAL", "SLEEP", "SPI", "SPISLAVE", "STDIO_MESSAGES"],
        "release_versions": ["2"],
        "device_name": "LPC4337"
    },
    "LPC1800": {
        "inherits": ["LPCTarget"],
        "core": "Cortex-M3",
        "extra_labels": ["NXP", "LPC43XX"],
        "public": false,
        "supported_toolchains": ["ARM", "GCC_CR", "IAR"]
    },
    "LPC11U37H_401": {
        "supported_form_factors": ["ARDUINO"],
        "core": "Cortex-M0",
        "default_toolchain": "uARM",
        "extra_labels": ["NXP", "LPC11UXX"],
        "supported_toolchains": ["ARM", "uARM", "GCC_ARM", "GCC_CR"],
        "inherits": ["LPCTarget"],
        "device_has": ["ANALOGIN", "ERROR_PATTERN", "I2C", "I2CSLAVE", "INTERRUPTIN", "PORTIN", "PORTINOUT", "PORTOUT", "PWMOUT", "SERIAL", "SLEEP", "SPI", "SPISLAVE"],
        "default_lib": "small",
        "release_versions": ["2"],
        "device_name": "LPC11U37HFBD64/401"
    },
    "ELEKTOR_COCORICO": {
        "core": "Cortex-M0+",
        "default_toolchain": "uARM",
        "extra_labels": ["NXP", "LPC81X"],
        "supported_toolchains": ["uARM", "GCC_ARM", "IAR"],
        "inherits": ["LPCTarget"],
        "is_disk_virtual": true,
        "detect_code": ["C000"],
        "default_lib": "small",
        "device_name": "LPC812M101JDH16"
    },
    "KL05Z": {
        "supported_form_factors": ["ARDUINO"],
        "core": "Cortex-M0+",
        "default_toolchain": "uARM",
        "extra_labels": ["Freescale", "KLXX"],
        "is_disk_virtual": true,
        "supported_toolchains": ["ARM", "uARM", "GCC_ARM", "IAR"],
        "inherits": ["Target"],
        "device_has": ["ANALOGIN", "ANALOGOUT", "ERROR_RED", "I2C", "I2CSLAVE", "INTERRUPTIN", "PORTIN", "PORTINOUT", "PORTOUT", "PWMOUT", "RTC", "SEMIHOST", "SERIAL", "SLEEP", "SPI", "SPISLAVE", "STDIO_MESSAGES"],
        "default_lib": "small",
        "release_versions": ["2"],
        "device_name": "MKL05Z32xxx4"
    },
    "KL25Z": {
        "supported_form_factors": ["ARDUINO"],
        "core": "Cortex-M0+",
        "extra_labels": ["Freescale", "KLXX"],
        "is_disk_virtual": true,
        "supported_toolchains": ["ARM", "GCC_ARM", "IAR"],
        "inherits": ["Target"],
        "detect_code": ["0200"],
        "device_has": ["ANALOGIN", "ANALOGOUT", "ERROR_RED", "I2C", "I2CSLAVE", "INTERRUPTIN", "PORTIN", "PORTINOUT", "PORTOUT", "PWMOUT", "SEMIHOST", "SERIAL", "SLEEP", "SPI", "SPISLAVE", "STDIO_MESSAGES"],
        "release_versions": ["2", "5"],
        "device_name": "MKL25Z128xxx4"
    },
    "KL26Z": {
        "supported_form_factors": ["ARDUINO"],
        "core": "Cortex-M0+",
        "extra_labels": ["Freescale", "KLXX"],
        "is_disk_virtual": true,
        "supported_toolchains": ["ARM", "GCC_ARM", "IAR"],
        "inherits": ["Target"],
        "device_has": ["ANALOGIN", "ANALOGOUT", "ERROR_RED", "I2C", "I2CSLAVE", "INTERRUPTIN", "PORTIN", "PORTINOUT", "PORTOUT", "PWMOUT", "RTC", "SEMIHOST", "SERIAL", "SLEEP", "SPI", "SPISLAVE", "STDIO_MESSAGES"],
        "device_name": "MKL26Z128xxx4"
    },
    "KL46Z": {
        "supported_form_factors": ["ARDUINO"],
        "core": "Cortex-M0+",
        "extra_labels": ["Freescale", "KLXX", "FLASH_CMSIS_ALGO"],
        "is_disk_virtual": true,
        "supported_toolchains": ["GCC_ARM", "ARM", "IAR"],
        "inherits": ["Target"],
        "detect_code": ["0220"],
        "device_has": ["ANALOGIN", "ANALOGOUT", "ERROR_RED", "I2C", "I2CSLAVE", "INTERRUPTIN", "PORTIN", "PORTINOUT", "PORTOUT", "PWMOUT", "RTC", "SEMIHOST", "SERIAL", "SLEEP", "SPI", "SPISLAVE", "STDIO_MESSAGES", "FLASH"],
        "release_versions": ["2", "5"],
        "device_name": "MKL46Z256xxx4",
        "bootloader_supported": true
    },
    "K20D50M": {
        "inherits": ["Target"],
        "core": "Cortex-M4",
        "extra_labels": ["Freescale", "K20XX"],
        "is_disk_virtual": true,
        "supported_toolchains": ["GCC_ARM", "ARM", "IAR"],
        "detect_code": ["0230"],
        "device_has": ["ANALOGIN", "ERROR_RED", "I2C", "I2CSLAVE", "INTERRUPTIN", "PORTIN", "PORTINOUT", "PORTOUT", "PWMOUT", "RTC", "SEMIHOST", "SERIAL", "SLEEP", "SPI", "SPISLAVE", "STDIO_MESSAGES"],
        "release_versions": ["2"],
        "device_name": "MK20DX128xxx5"
    },
    "TEENSY3_1": {
        "inherits": ["Target"],
        "core": "Cortex-M4",
        "extra_labels": ["Freescale", "K20XX", "K20DX256"],
        "OUTPUT_EXT": "hex",
        "is_disk_virtual": true,
        "supported_toolchains": ["GCC_ARM", "ARM"],
        "post_binary_hook": {
            "function": "TEENSY3_1Code.binary_hook",
            "toolchains": ["ARM_STD", "ARM_MICRO", "GCC_ARM"]
        },
        "detect_code": ["0230"],
        "device_has": ["ANALOGIN", "ANALOGOUT", "ERROR_RED", "I2C", "I2CSLAVE", "INTERRUPTIN", "PORTIN", "PORTINOUT", "PORTOUT", "PWMOUT", "RTC", "SEMIHOST", "SERIAL", "SLEEP", "SPI", "SPISLAVE", "STDIO_MESSAGES"],
        "release_versions": ["2"],
        "device_name": "MK20DX256xxx7"
    },
    "MCU_K22F512": {
        "core": "Cortex-M4F",
        "supported_toolchains": ["ARM", "GCC_ARM", "IAR"],
        "extra_labels": ["Freescale", "MCUXpresso_MCUS", "KSDK2_MCUS", "MCU_K22F", "MCU_K22F512", "FRDM", "KPSDK_MCUS", "KPSDK_CODE"],
        "is_disk_virtual": true,
        "public": false,
        "macros": ["CPU_MK22FN512VLH12", "FSL_RTOS_MBED"],
        "inherits": ["Target"],
        "detect_code": ["0231"],
        "device_has": ["ANALOGIN", "ANALOGOUT", "ERROR_RED", "I2C", "I2CSLAVE", "INTERRUPTIN", "LOWPOWERTIMER", "PORTIN", "PORTINOUT", "PORTOUT", "PWMOUT", "RTC", "SERIAL", "SLEEP", "SPI", "SPISLAVE", "STDIO_MESSAGES", "TRNG"],
        "device_name": "MK22DN512xxx5"
    },
    "K22F": {
        "supported_form_factors": ["ARDUINO"],
        "inherits": ["MCU_K22F512"],
        "release_versions": ["2", "5"],
        "extra_labels_add": ["FRDM"]
    },
    "KL27Z": {
        "inherits": ["Target"],
        "core": "Cortex-M0+",
        "extra_labels": ["Freescale", "MCUXpresso_MCUS", "KSDK2_MCUS", "FRDM"],
        "macros": ["CPU_MKL27Z64VLH4", "FSL_RTOS_MBED"],
        "supported_toolchains": ["ARM", "GCC_ARM", "IAR"],
        "supported_form_factors": ["ARDUINO"],
        "is_disk_virtual": true,
        "default_toolchain": "ARM",
        "detect_code": ["0261"],
        "device_has": ["ANALOGIN", "ERROR_RED", "I2C", "I2CSLAVE", "INTERRUPTIN", "PORTIN", "PORTOUT", "PWMOUT", "RTC", "SERIAL", "SLEEP", "SPI", "SPISLAVE", "STDIO_MESSAGES"],
        "default_lib": "std",
        "release_versions": ["2"],
        "device_name": "MKL27Z64xxx4"
    },
    "KL43Z": {
        "supported_form_factors": ["ARDUINO"],
        "core": "Cortex-M0+",
        "supported_toolchains": ["GCC_ARM", "ARM", "IAR"],
        "extra_labels": ["Freescale", "MCUXpresso_MCUS", "KSDK2_MCUS", "FRDM"],
        "macros": ["CPU_MKL43Z256VLH4", "FSL_RTOS_MBED"],
        "is_disk_virtual": true,
        "inherits": ["Target"],
        "detect_code": ["0262"],
        "device_has": ["ANALOGIN", "ANALOGOUT", "ERROR_RED", "I2C", "I2CSLAVE", "INTERRUPTIN", "PORTIN", "PORTINOUT", "PORTOUT", "PWMOUT", "RTC", "SEMIHOST", "SERIAL", "SLEEP", "SPI", "SPISLAVE", "STDIO_MESSAGES"],
        "release_versions": ["2", "5"],
        "device_name": "MKL43Z256xxx4"
    },
    "KL82Z": {
        "supported_form_factors": ["ARDUINO"],
        "core": "Cortex-M0+",
        "supported_toolchains": ["GCC_ARM", "ARM", "IAR"],
        "extra_labels": ["Freescale", "MCUXpresso_MCUS", "KSDK2_MCUS", "FRDM"],
        "macros": ["CPU_MKL82Z128VLK7", "FSL_RTOS_MBED"],
        "is_disk_virtual": true,
        "inherits": ["Target"],
        "detect_code": ["0218"],
        "device_has": ["ANALOGIN", "ANALOGOUT", "ERROR_RED", "I2C", "I2CSLAVE", "INTERRUPTIN", "PORTIN", "PORTINOUT", "PORTOUT", "PWMOUT", "RTC", "SEMIHOST", "SERIAL", "SLEEP", "SPI", "SPISLAVE", "STDIO_MESSAGES", "TRNG"],
        "release_versions": ["2", "5"],
        "device_name": "MKL82Z128xxx7"
    },
    "USENSE": {
        "inherits": ["KL82Z"],
        "device_has_add": ["LOWPOWERTIMER"],
        "extra_labels_remove": ["FRDM"],
        "supported_form_factors": []
    },
    "KW24D": {
        "supported_form_factors": ["ARDUINO"],
        "core": "Cortex-M4",
        "supported_toolchains": ["ARM", "GCC_ARM", "IAR"],
        "extra_labels": ["Freescale", "MCUXpresso_MCUS", "KSDK2_MCUS", "FRDM"],
        "is_disk_virtual": true,
        "macros": ["CPU_MKW24D512VHA5", "FSL_RTOS_MBED"],
        "inherits": ["Target"],
        "detect_code": ["0250"],
        "device_has": ["ANALOGIN", "ERROR_RED", "I2C", "I2CSLAVE", "INTERRUPTIN", "LOWPOWERTIMER", "PORTIN", "PORTINOUT", "PORTOUT", "PWMOUT", "RTC", "SERIAL", "SERIAL_FC", "SLEEP", "SPI", "SPISLAVE", "STDIO_MESSAGES", "TRNG"],
        "release_versions": ["2", "5"],
        "device_name": "MKW24D512xxx5"
    },
    "KW41Z": {
        "supported_form_factors": ["ARDUINO"],
        "core": "Cortex-M0+",
        "supported_toolchains": ["ARM", "GCC_ARM", "IAR"],
        "extra_labels": ["Freescale", "MCUXpresso_MCUS", "KSDK2_MCUS", "FRDM"],
        "is_disk_virtual": true,
        "macros": ["CPU_MKW41Z512VHT4", "FSL_RTOS_MBED"],
        "inherits": ["Target"],
        "detect_code": ["0201"],
        "device_has": ["ANALOGIN", "ANALOGOUT", "ERROR_RED", "I2C", "I2CSLAVE", "INTERRUPTIN", "PORTIN", "PORTINOUT", "PORTOUT", "PWMOUT", "RTC", "SERIAL", "SLEEP", "SPI", "SPISLAVE", "TRNG", "STDIO_MESSAGES"],
        "release_versions": ["2", "5"],
        "device_name": "MKW41Z512xxx4"
    },
    "MCU_K24F1M": {
        "core": "Cortex-M4F",
        "supported_toolchains": ["ARM", "GCC_ARM", "IAR"],
        "extra_labels": ["Freescale", "MCUXpresso_MCUS", "KSDK2_MCUS", "MCU_K24F", "KPSDK_MCUS", "KPSDK_CODE", "FLASH_CMSIS_ALGO"],
        "is_disk_virtual": true,
        "public": false,
        "macros": ["CPU_MK24FN1M0VDC12", "FSL_RTOS_MBED"],
        "inherits": ["Target"],
        "device_has": ["ANALOGIN", "ANALOGOUT", "ERROR_RED", "I2C", "I2CSLAVE", "INTERRUPTIN", "LOWPOWERTIMER", "PORTIN", "PORTINOUT", "PORTOUT", "PWMOUT", "RTC", "SERIAL", "SERIAL_FC", "SERIAL_ASYNCH", "SLEEP", "SPI", "SPI_ASYNCH", "SPISLAVE", "STDIO_MESSAGES", "TRNG", "FLASH"],
        "device_name": "MK24FN1M0xxx12"
    },
    "RO359B": {
        "supported_form_factors": ["ARDUINO"],
        "inherits": ["MCU_K24F1M"],
        "detect_code": ["1022"],
        "release_versions": ["2", "5"]
    },
    "K64F": {
        "supported_form_factors": ["ARDUINO"],
        "core": "Cortex-M4F",
        "supported_toolchains": ["ARM", "GCC_ARM", "IAR"],
        "extra_labels": ["Freescale", "MCUXpresso_MCUS", "KSDK2_MCUS", "FRDM", "KPSDK_MCUS", "KPSDK_CODE", "MCU_K64F", "FLASH_CMSIS_ALGO"],
        "is_disk_virtual": true,
        "macros": ["CPU_MK64FN1M0VMD12", "FSL_RTOS_MBED"],
        "inherits": ["Target"],
        "detect_code": ["0240"],
        "device_has": ["ANALOGIN", "ANALOGOUT", "ERROR_RED", "I2C", "I2CSLAVE", "INTERRUPTIN", "LOWPOWERTIMER", "PORTIN", "PORTINOUT", "PORTOUT", "PWMOUT", "RTC", "SERIAL", "SERIAL_FC", "SERIAL_ASYNCH", "SLEEP", "SPI", "SPI_ASYNCH", "SPISLAVE", "STDIO_MESSAGES", "STORAGE", "TRNG", "FLASH"],
        "features": ["LWIP", "STORAGE"],
        "release_versions": ["2", "5"],
        "device_name": "MK64FN1M0xxx12",
        "bootloader_supported": true
    },
    "MTS_GAMBIT": {
        "inherits": ["Target"],
        "core": "Cortex-M4F",
        "supported_toolchains": ["ARM", "GCC_ARM"],
        "extra_labels": ["Freescale", "MCUXpresso_MCUS", "KSDK2_MCUS", "KPSDK_MCUS", "KPSDK_CODE", "MCU_K64F", "FLASH_CMSIS_ALGO"],
        "is_disk_virtual": true,
        "macros": ["CPU_MK64FN1M0VMD12", "FSL_RTOS_MBED", "TARGET_K64F"],
        "device_has": ["I2C", "I2CSLAVE", "INTERRUPTIN", "PORTIN", "PORTINOUT", "PORTOUT", "RTC", "SERIAL", "SERIAL_ASYNCH", "SLEEP", "SPI", "SPI_ASYNCH", "SPISLAVE", "STDIO_MESSAGES", "FLASH"],
        "device_name": "MK64FN1M0xxx12"
    },
    "HEXIWEAR": {
        "inherits": ["Target"],
        "core": "Cortex-M4F",
        "extra_labels": ["Freescale", "MCUXpresso_MCUS", "KSDK2_MCUS", "MCU_K64F", "FLASH_CMSIS_ALGO"],
        "supported_toolchains": ["ARM", "GCC_ARM", "IAR"],
        "macros": ["CPU_MK64FN1M0VMD12", "FSL_RTOS_MBED", "TARGET_K64F"],
        "is_disk_virtual": true,
        "default_toolchain": "ARM",
        "detect_code": ["0214"],
        "device_has": ["ANALOGIN", "ANALOGOUT", "ERROR_RED", "I2C", "I2CSLAVE", "INTERRUPTIN", "PORTIN", "PORTINOUT", "PORTOUT", "PWMOUT", "RTC", "SERIAL", "SERIAL_ASYNCH", "SERIAL_FC", "SLEEP", "SPI", "SPI_ASYNCH", "SPISLAVE", "STDIO_MESSAGES", "TRNG", "FLASH"],
        "default_lib": "std",
        "release_versions": ["2", "5"],
        "device_name": "MK64FN1M0xxx12"
    },
    "K66F": {
        "supported_form_factors": ["ARDUINO"],
        "core": "Cortex-M4F",
        "supported_toolchains": ["ARM", "GCC_ARM", "IAR"],
        "extra_labels": ["Freescale", "MCUXpresso_MCUS", "KSDK2_MCUS", "FRDM"],
        "is_disk_virtual": true,
        "macros": ["CPU_MK66FN2M0VMD18", "FSL_RTOS_MBED"],
        "inherits": ["Target"],
        "detect_code": ["0311"],
        "device_has": ["ANALOGIN", "ANALOGOUT", "ERROR_RED", "I2C", "I2CSLAVE", "INTERRUPTIN", "PORTIN", "PORTINOUT", "PORTOUT", "PWMOUT", "RTC", "SERIAL", "SERIAL_FC", "SLEEP", "SPI", "SPISLAVE", "STDIO_MESSAGES", "TRNG"],
        "features": ["LWIP"],
        "release_versions": ["2", "5"],
        "device_name": "MK66FN2M0xxx18"
    },
    "K82F": {
        "supported_form_factors": ["ARDUINO"],
        "core": "Cortex-M4F",
        "supported_toolchains": ["ARM", "GCC_ARM", "IAR"],
        "extra_labels": ["Freescale", "MCUXpresso_MCUS", "KSDK2_MCUS", "FRDM"],
        "is_disk_virtual": true,
        "macros": ["CPU_MK82FN256VDC15", "FSL_RTOS_MBED"],
        "inherits": ["Target"],
        "detect_code": ["0217"],
        "device_has": ["ANALOGIN", "ANALOGOUT", "ERROR_RED", "I2C", "I2CSLAVE", "INTERRUPTIN", "LOWPOWERTIMER", "PORTIN", "PORTINOUT", "PORTOUT", "PWMOUT", "RTC", "SERIAL", "SLEEP", "SPI", "SPISLAVE", "STDIO_MESSAGES", "TRNG"],
        "release_versions": ["2", "5"],
        "device_name": "MK82FN256xxx15"
    },
    "UBRIDGE": {
        "inherits": ["K82F"],
        "extra_labels_remove": ["FRDM"],
        "supported_form_factors": []
    },
    "NUCLEO_F030R8": {
        "supported_form_factors": ["ARDUINO", "MORPHO"],
        "core": "Cortex-M0",
        "default_toolchain": "ARM",
        "extra_labels": ["STM", "STM32F0", "STM32F030R8"],
        "supported_toolchains": ["ARM", "uARM", "IAR", "GCC_ARM"],
        "inherits": ["Target"],
        "detect_code": ["0725"],
        "macros": ["TRANSACTION_QUEUE_SIZE_SPI=2"],
        "device_has": ["ANALOGIN", "I2C", "I2CSLAVE", "I2C_ASYNCH", "INTERRUPTIN", "PORTIN", "PORTINOUT", "PORTOUT", "PWMOUT", "RTC", "SERIAL", "SERIAL_FC", "SLEEP", "SPI", "SPISLAVE", "SPI_ASYNCH", "STDIO_MESSAGES"],
        "default_lib": "small",
        "release_versions": ["2"],
        "device_name": "STM32F030R8"
    },
    "NUCLEO_F031K6": {
        "supported_form_factors": ["ARDUINO"],
        "core": "Cortex-M0",
        "default_toolchain": "uARM",
        "extra_labels": ["STM", "STM32F0", "STM32F031K6"],
        "supported_toolchains": ["ARM", "uARM", "IAR", "GCC_ARM"],
        "inherits": ["Target"],
        "detect_code": ["0791"],
        "macros": ["RTC_LSI=1", "TRANSACTION_QUEUE_SIZE_SPI=2"],
        "device_has": ["ANALOGIN", "I2C", "I2CSLAVE", "I2C_ASYNCH", "INTERRUPTIN", "PORTIN", "PORTINOUT", "PORTOUT", "PWMOUT", "RTC", "SERIAL", "SERIAL_FC", "SLEEP", "SPI", "SPISLAVE", "SPI_ASYNCH", "STDIO_MESSAGES"],
        "default_lib": "small",
        "release_versions": ["2"],
        "device_name": "STM32F031K6"
    },
    "NUCLEO_F042K6": {
        "supported_form_factors": ["ARDUINO"],
        "core": "Cortex-M0",
        "default_toolchain": "uARM",
        "extra_labels": ["STM", "STM32F0", "STM32F042K6"],
        "supported_toolchains": ["ARM", "uARM", "IAR", "GCC_ARM"],
        "inherits": ["Target"],
        "detect_code": ["0785"],
        "macros": ["RTC_LSI=1", "TRANSACTION_QUEUE_SIZE_SPI=2"],
        "device_has": ["ANALOGIN", "CAN", "I2C", "I2CSLAVE", "I2C_ASYNCH", "INTERRUPTIN", "PORTIN", "PORTINOUT", "PORTOUT", "PWMOUT", "RTC", "SERIAL", "SERIAL_FC", "SLEEP", "SPI", "SPISLAVE", "SPI_ASYNCH", "STDIO_MESSAGES"],
        "default_lib": "small",
        "release_versions": ["2"],
        "device_name": "STM32F042K6"
    },
    "NUCLEO_F070RB": {
        "supported_form_factors": ["ARDUINO", "MORPHO"],
        "core": "Cortex-M0",
        "default_toolchain": "ARM",
        "extra_labels": ["STM", "STM32F0", "STM32F070RB"],
        "supported_toolchains": ["ARM", "uARM", "IAR", "GCC_ARM"],
        "inherits": ["Target"],
        "detect_code": ["0755"],
        "macros": ["TRANSACTION_QUEUE_SIZE_SPI=2"],
        "device_has": ["ANALOGIN", "I2C", "I2CSLAVE", "I2C_ASYNCH", "INTERRUPTIN", "LOWPOWERTIMER", "PORTIN", "PORTINOUT", "PORTOUT", "PWMOUT", "RTC", "SERIAL", "SERIAL_FC", "SERIAL_ASYNCH", "SLEEP", "SPI", "SPISLAVE", "SPI_ASYNCH", "STDIO_MESSAGES"],
        "release_versions": ["2", "5"],
        "device_name": "STM32F070RB"
    },
    "NUCLEO_F072RB": {
        "supported_form_factors": ["ARDUINO", "MORPHO"],
        "core": "Cortex-M0",
        "default_toolchain": "ARM",
        "extra_labels": ["STM", "STM32F0", "STM32F072RB"],
        "supported_toolchains": ["ARM", "uARM", "IAR", "GCC_ARM"],
        "inherits": ["Target"],
        "detect_code": ["0730"],
        "macros": ["TRANSACTION_QUEUE_SIZE_SPI=2"],
        "device_has": ["ANALOGIN", "ANALOGOUT", "CAN", "I2C", "I2CSLAVE", "I2C_ASYNCH", "INTERRUPTIN", "LOWPOWERTIMER", "PORTIN", "PORTINOUT", "PORTOUT", "PWMOUT", "RTC", "SERIAL", "SERIAL_FC", "SERIAL_ASYNCH", "SLEEP", "SPI", "SPISLAVE", "SPI_ASYNCH", "STDIO_MESSAGES"],
        "release_versions": ["2", "5"],
        "device_name": "STM32F072RB"
    },
    "NUCLEO_F091RC": {
        "supported_form_factors": ["ARDUINO", "MORPHO"],
        "core": "Cortex-M0",
        "default_toolchain": "ARM",
        "extra_labels": ["STM", "STM32F0", "STM32F091RC"],
        "supported_toolchains": ["ARM", "uARM", "IAR", "GCC_ARM"],
        "inherits": ["Target"],
        "detect_code": ["0750"],
        "macros": ["TRANSACTION_QUEUE_SIZE_SPI=2"],
        "device_has": ["ANALOGIN", "ANALOGOUT", "CAN", "I2C", "I2CSLAVE", "I2C_ASYNCH", "INTERRUPTIN", "LOWPOWERTIMER", "PORTIN", "PORTINOUT", "PORTOUT", "PWMOUT", "RTC", "SERIAL", "SERIAL_FC", "SERIAL_ASYNCH", "SLEEP", "SPI", "SPISLAVE", "SPI_ASYNCH", "STDIO_MESSAGES"],
        "release_versions": ["2", "5"],
        "device_name": "STM32F091RC"
    },
    "NUCLEO_F103RB": {
        "supported_form_factors": ["ARDUINO", "MORPHO"],
        "core": "Cortex-M3",
        "default_toolchain": "ARM",
        "extra_labels": ["STM", "STM32F1", "STM32F103RB"],
        "supported_toolchains": ["ARM", "uARM", "GCC_ARM", "IAR"],
        "inherits": ["Target"],
        "detect_code": ["0700"],
        "macros": ["TRANSACTION_QUEUE_SIZE_SPI=2"],
        "device_has": ["ANALOGIN", "CAN", "I2C", "I2CSLAVE", "I2C_ASYNCH", "INTERRUPTIN", "PORTIN", "PORTINOUT", "PORTOUT", "PWMOUT", "RTC", "SERIAL", "SERIAL_FC", "SERIAL_ASYNCH", "SLEEP", "SPI", "SPISLAVE", "SPI_ASYNCH", "STDIO_MESSAGES"],
        "release_versions": ["2", "5"],
        "device_name": "STM32F103RB"
    },
    "NUCLEO_F207ZG": {
        "supported_form_factors": ["ARDUINO", "MORPHO"],
        "core": "Cortex-M3",
        "default_toolchain": "ARM",
        "extra_labels": ["STM", "STM32F2", "STM32F207ZG"],
        "supported_toolchains": ["ARM", "uARM", "IAR", "GCC_ARM"],
        "config": {
            "d11_configuration": {
                "help": "Value: PA_7 for the default board configuration, PB_5 in case of solder bridge update (SB121 off/ SB122 on)",
                "value": "PA_7",
                "macro_name": "STM32_D11_SPI_ETHERNET_PIN"
            }
        },
        "inherits": ["Target"],
        "detect_code": ["0835"],
        "macros": ["TRANSACTION_QUEUE_SIZE_SPI=2", "USBHOST_OTHER"],
        "device_has": ["ANALOGIN", "ANALOGOUT", "CAN", "I2C", "I2CSLAVE", "I2C_ASYNCH", "INTERRUPTIN", "PORTIN", "PORTINOUT", "PORTOUT", "PWMOUT", "RTC", "SERIAL", "SERIAL_ASYNCH", "SERIAL_FC", "SLEEP", "SPI", "SPISLAVE", "SPI_ASYNCH", "STDIO_MESSAGES"],
        "features": ["LWIP"],
        "release_versions": ["2", "5"],
        "device_name": "STM32F207ZG"
    },
    "NUCLEO_F302R8": {
        "supported_form_factors": ["ARDUINO", "MORPHO"],
        "core": "Cortex-M4F",
        "default_toolchain": "ARM",
        "extra_labels": ["STM", "STM32F3", "STM32F302x8", "STM32F302R8"],
        "supported_toolchains": ["ARM", "uARM", "IAR", "GCC_ARM"],
        "inherits": ["Target"],
        "detect_code": ["0705"],
        "macros": ["TRANSACTION_QUEUE_SIZE_SPI=2"],
        "device_has": ["ANALOGIN", "ANALOGOUT", "CAN", "I2C", "I2CSLAVE", "I2C_ASYNCH", "INTERRUPTIN", "LOWPOWERTIMER", "PORTIN", "PORTINOUT", "PORTOUT", "PWMOUT", "RTC", "SERIAL", "SERIAL_ASYNCH", "SERIAL_FC", "SLEEP", "SPI", "SPISLAVE", "SPI_ASYNCH", "STDIO_MESSAGES"],
        "default_lib": "small",
        "release_versions": ["2"],
        "device_name": "STM32F302R8"
    },
    "NUCLEO_F303K8": {
        "supported_form_factors": ["ARDUINO"],
        "core": "Cortex-M4F",
        "default_toolchain": "ARM",
        "extra_labels": ["STM", "STM32F3", "STM32F303x8", "STM32F303K8"],
        "macros": ["RTC_LSI=1", "TRANSACTION_QUEUE_SIZE_SPI=2"],
        "supported_toolchains": ["ARM", "uARM", "IAR", "GCC_ARM"],
        "inherits": ["Target"],
        "detect_code": ["0775"],
        "default_lib": "small",
        "device_has": ["ANALOGIN", "ANALOGOUT", "CAN", "I2C", "I2CSLAVE", "I2C_ASYNCH", "INTERRUPTIN", "LOWPOWERTIMER", "PORTIN", "PORTINOUT", "PORTOUT", "PWMOUT", "RTC", "SERIAL", "SERIAL_FC", "SLEEP", "SPI", "SPISLAVE", "SPI_ASYNCH", "STDIO_MESSAGES"],
        "release_versions": ["2"],
        "device_name": "STM32F303K8"
    },
    "NUCLEO_F303RE": {
        "supported_form_factors": ["ARDUINO", "MORPHO"],
        "core": "Cortex-M4F",
        "default_toolchain": "ARM",
        "extra_labels": ["STM", "STM32F3", "STM32F303xE", "STM32F303RE"],
        "supported_toolchains": ["ARM", "uARM", "IAR", "GCC_ARM"],
        "inherits": ["Target"],
        "detect_code": ["0745"],
        "macros": ["TRANSACTION_QUEUE_SIZE_SPI=2"],
        "device_has": ["ANALOGIN", "ANALOGOUT", "CAN", "I2C", "I2CSLAVE", "I2C_ASYNCH", "INTERRUPTIN", "LOWPOWERTIMER", "PORTIN", "PORTINOUT", "PORTOUT", "PWMOUT", "RTC", "SERIAL", "SERIAL_ASYNCH", "SERIAL_FC", "SLEEP", "SPI", "SPISLAVE", "SPI_ASYNCH", "STDIO_MESSAGES"],
        "release_versions": ["2", "5"],
        "device_name": "STM32F303RE"
    },
    "NUCLEO_F303ZE": {
        "supported_form_factors": ["ARDUINO", "MORPHO"],
        "core": "Cortex-M4F",
        "default_toolchain": "ARM",
        "extra_labels": ["STM", "STM32F3", "STM32F303xE", "STM32F303ZE"],
        "supported_toolchains": ["ARM", "uARM", "IAR", "GCC_ARM"],
        "inherits": ["Target"],
        "detect_code": ["0747"],
        "macros": ["TRANSACTION_QUEUE_SIZE_SPI=2"],
        "device_has": ["ANALOGIN", "ANALOGOUT", "CAN", "I2C", "I2CSLAVE", "I2C_ASYNCH", "INTERRUPTIN", "PORTIN", "PORTINOUT", "PORTOUT", "PWMOUT", "RTC", "SERIAL", "SLEEP", "SPI", "SPISLAVE", "SPI_ASYNCH", "STDIO_MESSAGES", "LOWPOWERTIMER"],
        "release_versions": ["2", "5"],
        "device_name": "STM32F303ZE"
    },
    "NUCLEO_F334R8": {
        "supported_form_factors": ["ARDUINO", "MORPHO"],
        "core": "Cortex-M4F",
        "default_toolchain": "ARM",
        "extra_labels": ["STM", "STM32F3", "STM32F334x8", "STM32F334R8"],
        "supported_toolchains": ["ARM", "uARM", "IAR", "GCC_ARM"],
        "inherits": ["Target"],
        "detect_code": ["0735"],
        "macros": ["TRANSACTION_QUEUE_SIZE_SPI=2"],
        "device_has": ["ANALOGIN", "ANALOGOUT", "CAN", "I2C", "I2CSLAVE", "I2C_ASYNCH", "INTERRUPTIN", "LOWPOWERTIMER", "PORTIN", "PORTINOUT", "PORTOUT", "PWMOUT", "RTC", "SERIAL", "SERIAL_ASYNCH", "SERIAL_FC", "SLEEP", "SPI", "SPISLAVE", "SPI_ASYNCH", "STDIO_MESSAGES"],
        "default_lib": "small",
        "release_versions": ["2"],
        "device_name": "STM32F334R8"
    },
    "NUCLEO_F401RE": {
        "supported_form_factors": ["ARDUINO", "MORPHO"],
        "core": "Cortex-M4F",
        "default_toolchain": "ARM",
        "extra_labels": ["STM", "STM32F4", "STM32F401xE", "STM32F401RE"],
        "supported_toolchains": ["ARM", "uARM", "GCC_ARM", "IAR"],
        "inherits": ["Target"],
        "detect_code": ["0720"],
        "macros": ["TRANSACTION_QUEUE_SIZE_SPI=2", "USB_STM_HAL", "USBHOST_OTHER"],
        "device_has": ["ANALOGIN", "ERROR_RED", "I2C", "I2CSLAVE", "I2C_ASYNCH", "INTERRUPTIN", "PORTIN", "PORTINOUT", "PORTOUT", "PWMOUT", "RTC", "SERIAL", "SERIAL_ASYNCH", "SERIAL_FC", "SLEEP", "SPI", "SPISLAVE", "SPI_ASYNCH", "STDIO_MESSAGES"],
        "release_versions": ["2", "5"],
        "device_name": "STM32F401RE"
    },
    "NUCLEO_F410RB": {
        "supported_form_factors": ["ARDUINO", "MORPHO"],
        "core": "Cortex-M4F",
        "default_toolchain": "ARM",
        "extra_labels": ["STM", "STM32F4", "STM32F410RB","STM32F410xB", "STM32F410Rx"],
        "supported_toolchains": ["ARM", "uARM", "GCC_ARM", "IAR"],
        "inherits": ["Target"],
        "macros": ["TRANSACTION_QUEUE_SIZE_SPI=2"],
        "detect_code": ["0744"],
        "device_has": ["ANALOGIN", "ANALOGOUT", "ERROR_RED", "I2C", "I2CSLAVE", "I2C_ASYNCH", "INTERRUPTIN", "LOWPOWERTIMER", "PORTIN", "PORTINOUT", "PORTOUT", "PWMOUT", "RTC", "SERIAL", "SERIAL_ASYNCH", "SERIAL_FC", "SLEEP", "SPI", "SPISLAVE", "SPI_ASYNCH", "STDIO_MESSAGES", "TRNG"],
        "release_versions": ["2", "5"],
        "device_name": "STM32F410RB"
    },
    "NUCLEO_F411RE": {
        "supported_form_factors": ["ARDUINO", "MORPHO"],
        "core": "Cortex-M4F",
        "default_toolchain": "ARM",
        "extra_labels": ["STM", "STM32F4", "STM32F411xE", "STM32F411RE"],
        "supported_toolchains": ["ARM", "uARM", "GCC_ARM", "IAR"],
        "inherits": ["Target"],
        "detect_code": ["0740"],
        "macros": ["TRANSACTION_QUEUE_SIZE_SPI=2", "USB_STM_HAL", "USBHOST_OTHER"],
        "device_has": ["ANALOGIN", "ERROR_RED", "I2C", "I2CSLAVE", "I2C_ASYNCH", "INTERRUPTIN", "LOWPOWERTIMER", "PORTIN", "PORTINOUT", "PORTOUT", "PWMOUT", "RTC", "SERIAL", "SERIAL_ASYNCH", "SERIAL_FC", "SLEEP", "SPI", "SPISLAVE", "SPI_ASYNCH", "STDIO_MESSAGES"],
        "release_versions": ["2", "5"],
        "device_name": "STM32F411RE"
    },
    "NUCLEO_F412ZG": {
        "supported_form_factors": ["ARDUINO", "MORPHO"],
        "core": "Cortex-M4F",
        "default_toolchain": "ARM",
        "extra_labels": ["STM", "STM32F4", "STM32F412xG", "STM32F412ZG"],
        "supported_toolchains": ["ARM", "uARM", "GCC_ARM", "IAR"],
        "inherits": ["Target"],
        "detect_code": ["0826"],
        "macros": ["TRANSACTION_QUEUE_SIZE_SPI=2", "USB_STM_HAL", "USBHOST_OTHER"],
        "device_has": ["ANALOGIN", "CAN", "ERROR_RED", "I2C", "I2CSLAVE", "I2C_ASYNCH", "INTERRUPTIN", "LOWPOWERTIMER", "PORTIN", "PORTINOUT", "PORTOUT", "PWMOUT", "RTC", "SERIAL", "SERIAL_ASYNCH", "SERIAL_FC", "SLEEP", "SPI", "SPISLAVE", "SPI_ASYNCH", "STDIO_MESSAGES", "TRNG"],
        "release_versions": ["2", "5"],
        "device_name": "STM32F412ZG"
    },
    "ELMO_F411RE": {
        "supported_form_factors": ["ARDUINO"],
        "core": "Cortex-M4F",
        "default_toolchain": "uARM",
        "extra_labels": ["STM", "STM32F4", "STM32F411xE", "STM32F411RE"],
        "supported_toolchains": ["ARM", "uARM", "GCC_ARM"],
        "inherits": ["Target"],
        "detect_code": ["----"],
        "macros": ["TRANSACTION_QUEUE_SIZE_SPI=2"],
        "device_has": ["ANALOGIN", "I2C", "I2CSLAVE", "INTERRUPTIN", "PORTIN", "PORTINOUT", "PORTOUT", "PWMOUT", "RTC", "SERIAL", "SLEEP", "SPI", "SPISLAVE", "SPI_ASYNCH", "STDIO_MESSAGES"],
        "default_lib": "small",
        "release_versions": ["2"],
        "device_name": "STM32F411RE"
    },
    "NUCLEO_F429ZI": {
        "supported_form_factors": ["ARDUINO"],
        "inherits": ["Target"],
        "core": "Cortex-M4F",
        "default_toolchain": "ARM",
        "config": {
            "d11_configuration": {
                "help": "Value: PA_7 for the default board configuration, PB_5 in case of solder bridge update (SB121 off/ SB122 on)",
                "value": "PA_7",
                "macro_name": "STM32_D11_SPI_ETHERNET_PIN"
            }
        },
        "extra_labels": ["STM", "STM32F4", "STM32F429", "STM32F429ZI", "STM32F429xx", "STM32F429xI", "FLASH_CMSIS_ALGO"],
        "supported_toolchains": ["ARM", "uARM", "GCC_ARM", "IAR"],
        "progen": {"target": "nucleo-f429zi"},
        "macros": ["TRANSACTION_QUEUE_SIZE_SPI=2", "USB_STM_HAL", "USBHOST_OTHER"],
        "device_has": ["ANALOGIN", "ANALOGOUT", "CAN", "ERROR_RED", "I2C", "I2CSLAVE", "I2C_ASYNCH", "INTERRUPTIN", "LOWPOWERTIMER", "PORTIN", "PORTINOUT", "PORTOUT", "PWMOUT", "RTC", "SERIAL", "SERIAL_FC", "SLEEP", "SPI", "SPISLAVE", "SPI_ASYNCH", "STDIO_MESSAGES", "TRNG", "FLASH"],
        "detect_code": ["0796"],
        "features": ["LWIP"],
        "release_versions": ["2", "5"],
        "device_name": "STM32F429ZI",
        "bootloader_supported": true
    },
    "NUCLEO_F439ZI": {
        "supported_form_factors": ["ARDUINO"],
        "inherits": ["Target"],
        "core": "Cortex-M4F",
        "default_toolchain": "ARM",
        "config": {
            "d11_configuration": {
                "help": "Value: PA_7 for the default board configuration, PB_5 in case of solder bridge update (SB121 off/ SB122 on)",
                "value": "PA_7",
                "macro_name": "STM32_D11_SPI_ETHERNET_PIN"
            }
        },
        "extra_labels": ["STM", "STM32F4", "STM32F439", "STM32F439ZI", "STM32F439xx", "STM32F439xI", "FLASH_CMSIS_ALGO"],
        "supported_toolchains": ["ARM", "uARM", "GCC_ARM", "IAR"],
        "progen": {"target": "nucleo-f439zi"},
        "macros": ["TRANSACTION_QUEUE_SIZE_SPI=2", "MBEDTLS_CONFIG_HW_SUPPORT", "USB_STM_HAL", "USBHOST_OTHER"],
        "device_has": ["ANALOGIN", "ANALOGOUT", "CAN", "ERROR_RED", "I2C", "I2CSLAVE", "I2C_ASYNCH", "INTERRUPTIN", "LOWPOWERTIMER", "PORTIN", "PORTINOUT", "PORTOUT", "PWMOUT", "RTC", "SERIAL", "SERIAL_FC", "SLEEP", "SPI", "SPISLAVE", "SPI_ASYNCH", "STDIO_MESSAGES", "TRNG", "FLASH"],
        "detect_code": ["0797"],
        "features": ["LWIP"],
        "release_versions": ["2", "5"],
        "device_name" : "STM32F439ZI",
        "bootloader_supported": true
    },
    "NUCLEO_F446RE": {
        "supported_form_factors": ["ARDUINO", "MORPHO"],
        "core": "Cortex-M4F",
        "default_toolchain": "ARM",
        "extra_labels": ["STM", "STM32F4", "STM32F446xE", "STM32F446RE"],
        "supported_toolchains": ["ARM", "uARM", "GCC_ARM", "IAR"],
        "inherits": ["Target"],
        "detect_code": ["0777"],
        "macros": ["TRANSACTION_QUEUE_SIZE_SPI=2", "USB_STM_HAL", "USBHOST_OTHER"],
        "device_has": ["ANALOGIN", "ANALOGOUT", "CAN", "ERROR_RED", "I2C", "I2CSLAVE", "I2C_ASYNCH", "INTERRUPTIN", "LOWPOWERTIMER", "PORTIN", "PORTINOUT", "PORTOUT", "PWMOUT", "RTC", "SERIAL", "SERIAL_ASYNCH", "SERIAL_FC", "SLEEP", "SPI", "SPISLAVE", "SPI_ASYNCH", "STDIO_MESSAGES"],
        "release_versions": ["2", "5"],
        "device_name": "STM32F446RE"
    },
    "NUCLEO_F446ZE": {
        "supported_form_factors": ["ARDUINO", "MORPHO"],
        "core": "Cortex-M4F",
        "default_toolchain": "ARM",
        "extra_labels": ["STM", "STM32F4", "STM32F446xE", "STM32F446ZE"],
        "supported_toolchains": ["ARM", "uARM", "GCC_ARM", "IAR"],
        "inherits": ["Target"],
        "detect_code": ["0778"],
        "macros": ["TRANSACTION_QUEUE_SIZE_SPI=2", "USB_STM_HAL", "USBHOST_OTHER"],
        "device_has": ["ANALOGIN", "ANALOGOUT", "CAN", "ERROR_RED", "I2C", "I2CSLAVE", "I2C_ASYNCH", "INTERRUPTIN", "LOWPOWERTIMER", "PORTIN", "PORTINOUT", "PORTOUT", "PWMOUT", "RTC", "SERIAL", "SERIAL_ASYNCH", "SERIAL_FC", "SLEEP", "SPI", "SPISLAVE", "SPI_ASYNCH", "STDIO_MESSAGES"],
        "release_versions": ["2", "5"],
        "device_name": "STM32F446ZE"
    },
    "B96B_F446VE": {
        "supported_form_factors": ["ARDUINO", "MORPHO"],
        "core": "Cortex-M4F",
        "default_toolchain": "ARM",
        "extra_labels": ["STM", "STM32F4", "STM32F446xE", "STM32F446VE"],
        "supported_toolchains": ["ARM", "uARM", "GCC_ARM", "IAR"],
        "inherits": ["Target"],
        "detect_code": ["0840"],
        "macros": ["TRANSACTION_QUEUE_SIZE_SPI=2"],
        "device_has": ["ANALOGIN", "ANALOGOUT", "CAN", "ERROR_RED", "I2C", "I2CSLAVE", "INTERRUPTIN", "LOWPOWERTIMER", "PORTIN", "PORTINOUT", "PORTOUT", "PWMOUT", "RTC", "SERIAL", "SERIAL_ASYNCH", "SERIAL_FC", "SLEEP", "SPI", "SPISLAVE", "SPI_ASYNCH", "STDIO_MESSAGES"],
        "release_versions": ["2", "5"],
        "device_name":"STM32F446VE"
    },
    "NUCLEO_F746ZG": {
        "inherits": ["Target"],
        "core": "Cortex-M7F",
        "extra_labels": ["STM", "STM32F7", "STM32F746", "STM32F746xG", "STM32F746ZG"],
        "supported_toolchains": ["ARM", "uARM", "GCC_ARM", "IAR"],
        "default_toolchain": "ARM",
        "config": {
            "d11_configuration": {
                "help": "Value: PA_7 for the default board configuration, PB_5 in case of solder bridge update (SB121 off/ SB122 on)",
                "value": "PA_7",
                "macro_name": "STM32_D11_SPI_ETHERNET_PIN"
            }
        },
        "macros": ["TRANSACTION_QUEUE_SIZE_SPI=2", "USBHOST_OTHER"],
        "supported_form_factors": ["ARDUINO"],
        "detect_code": ["0816"],
        "device_has": ["ANALOGIN", "ANALOGOUT", "CAN", "I2C", "I2CSLAVE", "I2C_ASYNCH", "INTERRUPTIN", "LOWPOWERTIMER", "PORTIN", "PORTINOUT", "PORTOUT", "PWMOUT", "RTC", "SERIAL", "SERIAL_ASYNCH", "SLEEP", "SPI", "SPISLAVE", "SPI_ASYNCH", "STDIO_MESSAGES", "TRNG"],
        "features": ["LWIP"],
        "release_versions": ["2", "5"],
        "device_name": "STM32F746ZG"
    },
    "NUCLEO_F756ZG": {
        "inherits": ["Target"],
        "core": "Cortex-M7F",
        "extra_labels": ["STM", "STM32F7", "STM32F756", "STM32F756xG", "STM32F756ZG"],
        "supported_toolchains": ["ARM", "uARM", "GCC_ARM", "IAR"],
        "default_toolchain": "ARM",
        "config": {
            "d11_configuration": {
                "help": "Value: PA_7 for the default board configuration, PB_5 in case of solder bridge update (SB121 off/ SB122 on)",
                "value": "PA_7",
                "macro_name": "STM32_D11_SPI_ETHERNET_PIN"
            }
        },
        "supported_form_factors": ["ARDUINO"],
        "detect_code": ["0819"],
        "device_has": ["ANALOGIN", "ANALOGOUT", "CAN", "I2C", "I2CSLAVE", "I2C_ASYNCH", "INTERRUPTIN", "LOWPOWERTIMER", "PORTIN", "PORTINOUT", "PORTOUT", "PWMOUT", "RTC", "SERIAL", "SERIAL_ASYNCH", "SLEEP", "SPI", "SPISLAVE", "STDIO_MESSAGES", "TRNG"],
        "features": ["LWIP"],
        "release_versions": ["2", "5"],
        "device_name": "STM32F756ZG"
    },
    "NUCLEO_F767ZI": {
        "inherits": ["Target"],
        "core": "Cortex-M7FD",
        "extra_labels": ["STM", "STM32F7", "STM32F767", "STM32F767xI", "STM32F767ZI"],
        "supported_toolchains": ["ARM", "uARM", "GCC_ARM", "IAR"],
        "default_toolchain": "ARM",
        "config": {
            "d11_configuration": {
                "help": "Value: PA_7 for the default board configuration, PB_5 in case of solder bridge update (SB121 off/ SB122 on)",
                "value": "PA_7",
                "macro_name": "STM32_D11_SPI_ETHERNET_PIN"
            }
        },
        "supported_form_factors": ["ARDUINO"],
        "macros": ["TRANSACTION_QUEUE_SIZE_SPI=2", "USBHOST_OTHER"],
        "detect_code": ["0818"],
        "device_has": ["ANALOGIN", "ANALOGOUT", "CAN", "I2C", "I2CSLAVE", "I2C_ASYNCH", "INTERRUPTIN", "LOWPOWERTIMER", "PORTIN", "PORTINOUT", "PORTOUT", "PWMOUT", "RTC", "SERIAL", "SERIAL_ASYNCH", "SLEEP", "SPI", "SPISLAVE", "SPI_ASYNCH", "STDIO_MESSAGES", "TRNG"],
        "features": ["LWIP"],
        "release_versions": ["2", "5"],
        "device_name": "STM32F767ZI"
    },
    "NUCLEO_L011K4": {
        "inherits": ["Target"],
        "core": "Cortex-M0+",
        "extra_labels": ["STM", "STM32L0", "STM32L011K4"],
        "supported_toolchains": ["uARM"],
        "default_toolchain": "uARM",
        "supported_form_factors": ["ARDUINO"],
        "detect_code": ["0780"],
        "device_has": ["ANALOGIN", "I2C", "I2CSLAVE", "I2C_ASYNCH", "INTERRUPTIN", "LOWPOWERTIMER", "PORTIN", "PORTINOUT", "PORTOUT", "PWMOUT", "RTC", "SERIAL", "SERIAL_FC", "SLEEP", "SPI", "SPISLAVE", "SPI_ASYNCH", "STDIO_MESSAGES", "FLASH"],
        "default_lib": "small",
        "release_versions": ["2"],
        "device_name": "STM32L011K4"
    },
    "NUCLEO_L031K6": {
        "inherits": ["Target"],
        "core": "Cortex-M0",
        "extra_labels": ["STM", "STM32L0", "STM32L031K6"],
        "supported_toolchains": ["ARM", "uARM", "IAR", "GCC_ARM"],
        "default_toolchain": "uARM",
        "supported_form_factors": ["ARDUINO"],
        "detect_code": ["0790"],
        "device_has": ["ANALOGIN", "I2C", "I2CSLAVE", "I2C_ASYNCH", "INTERRUPTIN", "LOWPOWERTIMER", "PORTIN", "PORTINOUT", "PORTOUT", "PWMOUT", "RTC", "SERIAL", "SERIAL_FC", "SLEEP", "SPI", "SPISLAVE", "SPI_ASYNCH", "STDIO_MESSAGES", "FLASH"],
        "default_lib": "small",
        "release_versions": ["2"],
        "device_name": "STM32L031K6"
    },
    "NUCLEO_L053R8": {
        "supported_form_factors": ["ARDUINO", "MORPHO"],
        "core": "Cortex-M0+",
        "default_toolchain": "ARM",
        "extra_labels": ["STM", "STM32L0", "STM32L053R8"],
        "supported_toolchains": ["ARM", "uARM", "GCC_ARM", "IAR"],
        "inherits": ["Target"],
        "detect_code": ["0715"],
        "device_has": ["ANALOGIN", "ANALOGOUT", "I2C", "I2CSLAVE", "I2C_ASYNCH", "INTERRUPTIN", "LOWPOWERTIMER", "PORTIN", "PORTINOUT", "PORTOUT", "PWMOUT", "RTC", "SERIAL", "SERIAL_FC", "SERIAL_ASYNCH", "SLEEP", "SPI", "SPISLAVE", "SPI_ASYNCH", "STDIO_MESSAGES", "FLASH"],
        "default_lib": "small",
        "release_versions": ["2"],
        "device_name": "STM32L053R8"
    },
    "NUCLEO_L073RZ": {
        "supported_form_factors": ["ARDUINO", "MORPHO"],
        "core": "Cortex-M0+",
        "default_toolchain": "ARM",
        "extra_labels": ["STM", "STM32L0", "STM32L073RZ", "STM32L073xx"],
        "supported_toolchains": ["ARM", "uARM", "GCC_ARM", "IAR"],
        "inherits": ["Target"],
        "detect_code": ["0760"],
        "device_has": ["ANALOGIN", "ANALOGOUT", "I2C", "I2CSLAVE", "I2C_ASYNCH", "INTERRUPTIN", "LOWPOWERTIMER", "PORTIN", "PORTINOUT", "PORTOUT", "PWMOUT", "RTC", "SERIAL", "SERIAL_FC", "SERIAL_ASYNCH", "SLEEP", "SPI", "SPISLAVE", "SPI_ASYNCH", "STDIO_MESSAGES", "TRNG", "FLASH"],
        "release_versions": ["2", "5"],
        "device_name": "STM32L073RZ"
    },
    "NUCLEO_L152RE": {
        "supported_form_factors": ["ARDUINO", "MORPHO"],
        "core": "Cortex-M3",
        "default_toolchain": "ARM",
        "extra_labels": ["STM", "STM32L1", "STM32L152RE"],
        "supported_toolchains": ["ARM", "uARM", "IAR", "GCC_ARM"],
        "inherits": ["Target"],
        "detect_code": ["0710"],
        "device_has": ["ANALOGIN", "ANALOGOUT", "I2C", "I2CSLAVE", "I2C_ASYNCH", "INTERRUPTIN", "LOWPOWERTIMER", "PORTIN", "PORTINOUT", "PORTOUT", "PWMOUT", "RTC", "SERIAL", "SERIAL_ASYNCH", "SERIAL_FC", "SLEEP", "SPI", "SPISLAVE", "SPI_ASYNCH", "STDIO_MESSAGES"],
        "release_versions": ["2", "5"],
        "device_name": "STM32L152RE"
    },
    "NUCLEO_L432KC": {
        "supported_form_factors": ["ARDUINO"],
        "core": "Cortex-M4F",
        "default_toolchain": "ARM",
        "extra_labels": ["STM", "STM32L4", "STM32L432xC", "STM32L432KC"],
        "supported_toolchains": ["ARM", "uARM", "IAR", "GCC_ARM"],
        "inherits": ["Target"],
        "detect_code": ["0770"],
        "macros": ["TRANSACTION_QUEUE_SIZE_SPI=2"],
        "device_has": ["ANALOGIN", "ANALOGOUT", "I2C", "I2CSLAVE", "I2C_ASYNCH", "INTERRUPTIN", "LOWPOWERTIMER", "PORTIN", "PORTINOUT", "PORTOUT", "PWMOUT", "RTC", "SERIAL", "SERIAL_FC", "SLEEP", "SPI", "SPISLAVE", "CAN", "SPI_ASYNCH", "STDIO_MESSAGES", "TRNG"],
        "release_versions": ["2", "5"],
        "device_name": "STM32L432KC"
    },
    "NUCLEO_L476RG": {
        "supported_form_factors": ["ARDUINO", "MORPHO"],
        "core": "Cortex-M4F",
        "default_toolchain": "ARM",
        "extra_labels": ["STM", "STM32L4", "STM32L476RG", "STM32L476xG"],
        "supported_toolchains": ["ARM", "uARM", "IAR", "GCC_ARM"],
        "inherits": ["Target"],
        "detect_code": ["0765"],
        "macros": ["TRANSACTION_QUEUE_SIZE_SPI=2","USBHOST_OTHER"],
        "device_has": ["ANALOGIN", "ANALOGOUT", "CAN", "I2C", "I2CSLAVE", "I2C_ASYNCH", "INTERRUPTIN", "LOWPOWERTIMER", "PORTIN", "PORTINOUT", "PORTOUT", "PWMOUT", "RTC", "SERIAL", "SERIAL_ASYNCH", "SERIAL_FC", "SLEEP", "SPI", "SPISLAVE", "SPI_ASYNCH", "STDIO_MESSAGES", "TRNG"],
        "release_versions": ["2", "5"],
        "device_name": "STM32L476RG",
        "bootloader_supported": true
    },
    "NUCLEO_L486RG": {
        "supported_form_factors": ["ARDUINO", "MORPHO"],
        "core": "Cortex-M4F",
        "default_toolchain": "ARM",
        "extra_labels": ["STM", "STM32L4", "STM32L486RG", "STM32L486xG"],
        "supported_toolchains": ["ARM", "uARM", "IAR", "GCC_ARM"],
        "inherits": ["Target"],
        "detect_code": ["0827"],
        "macros": ["TRANSACTION_QUEUE_SIZE_SPI=2","USBHOST_OTHER"],
        "device_has": ["ANALOGIN", "ANALOGOUT", "CAN", "I2C", "I2CSLAVE", "I2C_ASYNCH", "INTERRUPTIN", "LOWPOWERTIMER", "PORTIN", "PORTINOUT", "PORTOUT", "PWMOUT", "RTC", "SERIAL", "SERIAL_ASYNCH", "SERIAL_FC", "SLEEP", "SPI", "SPISLAVE", "SPI_ASYNCH", "STDIO_MESSAGES", "TRNG"],
        "release_versions": ["2", "5"],
        "device_name": "STM32L486RG"
    },
    "STM32F3XX": {
        "inherits": ["Target"],
        "core": "Cortex-M4",
        "default_toolchain": "ARM",
        "extra_labels": ["STM", "STM32F3XX"],
        "supported_toolchains": ["ARM", "uARM", "GCC_ARM"]
    },
    "STM32F407": {
        "inherits": ["Target"],
        "core": "Cortex-M4F",
        "extra_labels": ["STM", "STM32F4", "STM32F4XX", "STM32F407xG"],
        "supported_toolchains": ["ARM", "GCC_ARM", "IAR"]
    },
    "ARCH_MAX": {
        "supported_form_factors": ["ARDUINO"],
        "core": "Cortex-M4F",
        "supported_toolchains": ["ARM", "uARM", "GCC_ARM"],
        "program_cycle_s": 2,
        "extra_labels": ["STM", "STM32F4", "STM32F407", "STM32F407xG", "STM32F407VG"],
        "inherits": ["Target"],
        "macros": ["TRANSACTION_QUEUE_SIZE_SPI=2"],
        "device_has": ["ANALOGIN", "ANALOGOUT", "I2C", "I2CSLAVE", "INTERRUPTIN", "PORTIN", "PORTINOUT", "PORTOUT", "PWMOUT", "RTC", "SERIAL", "SLEEP", "SPI", "SPISLAVE", "SPI_ASYNCH", "STDIO_MESSAGES"],
        "release_versions": ["2"],
        "device_name": "STM32F407VG"
    },
    "DISCO_F051R8": {
        "inherits": ["Target"],
        "core": "Cortex-M0",
        "default_toolchain": "ARM",
        "extra_labels": ["STM", "STM32F0", "STM32F051", "STM32F051R8"],
        "supported_toolchains": ["GCC_ARM"],
        "macros": ["TRANSACTION_QUEUE_SIZE_SPI=2"],
        "device_has": ["ANALOGIN", "I2C", "I2CSLAVE", "I2C_ASYNCH", "INTERRUPTIN", "PORTIN", "PORTINOUT", "PORTOUT", "PWMOUT", "RTC", "SERIAL", "SERIAL_FC", "SLEEP", "SPI", "SPISLAVE", "SPI_ASYNCH", "STDIO_MESSAGES"],
        "device_name": "STM32F051R8"
    },
    "DISCO_F100RB": {
        "inherits": ["Target"],
        "core": "Cortex-M3",
        "default_toolchain": "ARM",
        "extra_labels": ["STM", "STM32F1", "STM32F100RB"],
        "supported_toolchains": ["GCC_ARM"],
        "macros": ["TRANSACTION_QUEUE_SIZE_SPI=2"],
        "device_has": ["ANALOGIN", "I2C", "I2CSLAVE", "I2C_ASYNCH", "INTERRUPTIN", "PORTIN", "PORTINOUT", "PORTOUT", "PWMOUT", "RTC", "SERIAL", "SLEEP", "SPI", "SPISLAVE", "SPI_ASYNCH", "STDIO_MESSAGES"],
        "device_name": "STM32F100RB"
    },
    "DISCO_F303VC": {
        "inherits": ["Target"],
        "core": "Cortex-M4F",
        "default_toolchain": "ARM",
        "extra_labels": ["STM", "STM32F3", "STM32F303", "STM32F303xC", "STM32F303VC"],
        "macros": ["RTC_LSI=1", "TRANSACTION_QUEUE_SIZE_SPI=2"],
        "supported_toolchains": ["GCC_ARM"],
        "device_has": ["ANALOGIN", "ANALOGOUT", "CAN", "I2C", "I2CSLAVE", "I2C_ASYNCH", "INTERRUPTIN", "LOWPOWERTIMER", "PORTIN", "PORTINOUT", "PORTOUT", "PWMOUT", "RTC", "SERIAL", "SERIAL_FC", "SLEEP", "SPI", "SPISLAVE", "SPI_ASYNCH", "STDIO_MESSAGES"],
        "device_name": "STM32F303VC"
    },
    "DISCO_F334C8": {
        "inherits": ["Target"],
        "core": "Cortex-M4F",
        "default_toolchain": "ARM",
        "extra_labels": ["STM", "STM32F3", "STM32F334x8","STM32F334C8"],
        "macros": ["RTC_LSI=1", "TRANSACTION_QUEUE_SIZE_SPI=2"],
        "supported_toolchains": ["ARM", "uARM", "IAR", "GCC_ARM"],
        "detect_code": ["0810"],
        "device_has": ["ANALOGIN", "ANALOGOUT", "I2C", "I2CSLAVE", "I2C_ASYNCH", "INTERRUPTIN", "LOWPOWERTIMER", "PORTIN", "PORTINOUT", "PORTOUT", "PWMOUT", "RTC", "SERIAL", "SERIAL_ASYNCH", "SERIAL_FC", "SLEEP", "SPI", "SPISLAVE", "SPI_ASYNCH", "STDIO_MESSAGES"],
        "default_lib": "small",
        "release_versions": ["2"],
        "device_name": "STM32F334C8"
    },
    "DISCO_F407VG": {
        "inherits": ["Target"],
        "core": "Cortex-M4F",
        "extra_labels": ["STM", "STM32F4", "STM32F407", "STM32F407xG", "STM32F407VG"],
        "supported_toolchains": ["ARM", "uARM", "GCC_ARM"],
        "macros": ["TRANSACTION_QUEUE_SIZE_SPI=2", "USB_STM_HAL"],
        "device_has": ["ANALOGIN", "ANALOGOUT", "ERROR_RED", "I2C", "I2CSLAVE", "I2C_ASYNCH", "INTERRUPTIN", "PORTIN", "PORTINOUT", "PORTOUT", "PWMOUT", "RTC", "SERIAL", "SLEEP", "SPI", "SPISLAVE", "SPI_ASYNCH", "STDIO_MESSAGES"],
        "device_name": "STM32F407VG"
    },
    "DISCO_F429ZI": {
        "inherits": ["Target"],
        "core": "Cortex-M4F",
        "default_toolchain": "ARM",
        "extra_labels": ["STM", "STM32F4", "STM32F429", "STM32F429ZI", "STM32F429xI", "STM32F429xx", "FLASH_CMSIS_ALGO"],
        "macros": ["RTC_LSI=1","TRANSACTION_QUEUE_SIZE_SPI=2", "USBHOST_OTHER"],
        "supported_toolchains": ["ARM", "uARM", "GCC_ARM", "IAR"],
        "device_has": ["ANALOGIN", "ANALOGOUT", "CAN", "ERROR_RED", "I2C", "I2CSLAVE", "I2C_ASYNCH", "INTERRUPTIN", "PORTIN", "PORTINOUT", "PORTOUT", "PWMOUT", "RTC", "SERIAL", "SERIAL_ASYNCH", "SERIAL_FC", "SLEEP", "SPI", "SPISLAVE", "SPI_ASYNCH", "STDIO_MESSAGES", "TRNG", "FLASH"],
        "release_versions": ["2", "5"],
        "device_name": "STM32F429ZI"
    },
    "DISCO_F469NI": {
        "supported_form_factors": ["ARDUINO"],
        "core": "Cortex-M4F",
        "default_toolchain": "ARM",
        "extra_labels": ["STM", "STM32F4", "STM32F469", "STM32F469NI", "STM32F469xI", "STM32F469xx"],
        "supported_toolchains": ["ARM", "uARM", "IAR", "GCC_ARM"],
        "inherits": ["Target"],
        "macros": ["TRANSACTION_QUEUE_SIZE_SPI=2"],
        "detect_code": ["0788"],
        "device_has": ["ANALOGIN", "ANALOGOUT", "CAN", "ERROR_RED", "I2C", "I2CSLAVE", "I2C_ASYNCH", "INTERRUPTIN", "LOWPOWERTIMER", "PORTIN", "PORTINOUT", "PORTOUT", "PWMOUT", "RTC", "SERIAL", "SERIAL_FC", "SLEEP", "SPI", "SPISLAVE", "SPI_ASYNCH", "STDIO_MESSAGES", "TRNG"],
        "release_versions": ["2", "5"],
        "device_name": "STM32F469NI"
    },
    "DISCO_L053C8": {
        "inherits": ["Target"],
        "core": "Cortex-M0+",
        "default_toolchain": "ARM",
        "extra_labels": ["STM", "STM32L0", "STM32L053C8"],
        "supported_toolchains": ["ARM", "uARM", "IAR", "GCC_ARM"],
        "macros": ["RTC_LSI=1"],
        "device_has": ["ANALOGIN", "ANALOGOUT", "I2C", "I2CSLAVE", "INTERRUPTIN", "LOWPOWERTIMER", "PORTIN", "PORTINOUT", "PORTOUT", "PWMOUT", "RTC", "SERIAL", "SERIAL_FC", "SLEEP", "SPI", "SPISLAVE", "SPI_ASYNCH", "STDIO_MESSAGES", "FLASH"],
        "default_lib": "small",
        "release_versions": ["2"],
        "device_name": "STM32L053C8"
    },
    "DISCO_L072CZ_LRWAN1": {
        "inherits": ["Target"],
        "core": "Cortex-M0+",
        "default_toolchain": "ARM",
        "extra_labels": ["STM", "STM32L0", "STM32L072CZ", "STM32L072xx"],
        "supported_toolchains": ["ARM", "uARM", "IAR", "GCC_ARM"],
        "supported_form_factors": ["ARDUINO", "MORPHO"],
        "macros": ["RTC_LSI=1"],
        "detect_code": ["0833"],
        "device_has": ["ANALOGIN", "ANALOGOUT", "I2C", "I2CSLAVE", "I2C_ASYNCH", "INTERRUPTIN", "LOWPOWERTIMER", "PORTIN", "PORTINOUT", "PORTOUT", "PWMOUT", "RTC", "SERIAL", "SERIAL_FC", "SERIAL_ASYNCH", "SLEEP", "SPI", "SPISLAVE", "SPI_ASYNCH", "STDIO_MESSAGES", "TRNG"],
        "release_versions": ["2", "5"],
        "device_name": "STM32L072CZ"
    },
    "DISCO_F746NG": {
        "inherits": ["Target"],
        "core": "Cortex-M7F",
        "extra_labels": ["STM", "STM32F7", "STM32F746", "STM32F746xG", "STM32F746NG"],
        "supported_toolchains": ["ARM", "uARM", "GCC_ARM", "IAR"],
        "default_toolchain": "ARM",
        "supported_form_factors": ["ARDUINO"],
        "detect_code": ["0815"],
        "macros": ["TRANSACTION_QUEUE_SIZE_SPI=2"],
        "device_has": ["ANALOGIN", "ANALOGOUT", "CAN", "I2C", "I2CSLAVE", "I2C_ASYNCH", "INTERRUPTIN", "LOWPOWERTIMER", "PORTIN", "PORTINOUT", "PORTOUT", "PWMOUT", "RTC", "SERIAL", "SERIAL_ASYNCH", "SLEEP", "SPI", "SPISLAVE", "SPI_ASYNCH", "STDIO_MESSAGES", "TRNG"],
        "features": ["LWIP"],
        "release_versions": ["2", "5"],
        "device_name": "STM32F746NG"
    },
    "DISCO_F769NI": {
        "inherits": ["Target"],
        "core": "Cortex-M7FD",
        "extra_labels": ["STM", "STM32F7", "STM32F769", "STM32F769xI", "STM32F769NI"],
        "supported_toolchains": ["uARM", "ARM", "GCC_ARM", "IAR"],
        "default_toolchain": "ARM",
        "supported_form_factors": ["ARDUINO"],
        "detect_code": ["0817"],
        "macros": ["TRANSACTION_QUEUE_SIZE_SPI=2"],
        "device_has": ["ANALOGIN", "ANALOGOUT", "CAN", "I2C", "I2CSLAVE", "I2C_ASYNCH", "INTERRUPTIN", "LOWPOWERTIMER", "PORTIN", "PORTINOUT", "PORTOUT", "PWMOUT", "RTC", "SERIAL", "SERIAL_ASYNCH", "SLEEP", "SPI", "SPISLAVE", "SPI_ASYNCH", "STDIO_MESSAGES", "TRNG"],
        "features": ["LWIP"],
        "release_versions": ["2", "5"],
        "device_name": "STM32F769NI"
    },
    "DISCO_L476VG": {
        "inherits": ["Target"],
        "core": "Cortex-M4F",
        "default_toolchain": "ARM",
        "extra_labels": ["STM", "STM32L4", "STM32L476xG", "STM32L476VG"],
        "supported_toolchains": ["ARM", "uARM", "IAR", "GCC_ARM"],
        "detect_code": ["0820"],
        "macros": ["TRANSACTION_QUEUE_SIZE_SPI=2", "USBHOST_OTHER"],
        "device_has": ["ANALOGIN", "ANALOGOUT", "CAN", "I2C", "I2CSLAVE", "I2C_ASYNCH", "INTERRUPTIN", "LOWPOWERTIMER", "PORTIN", "PORTINOUT", "PORTOUT", "PWMOUT", "RTC", "SERIAL", "SERIAL_FC", "SLEEP", "SPI", "SPISLAVE", "SPI_ASYNCH", "STDIO_MESSAGES", "TRNG"],
        "release_versions": ["2", "5"],
        "device_name": "STM32L476VG"
    },
    "MTS_MDOT_F405RG": {
        "inherits": ["Target"],
        "core": "Cortex-M4F",
        "supported_toolchains": ["ARM", "uARM", "GCC_ARM", "IAR"],
        "extra_labels": ["STM", "STM32F4", "STM32F405RG"],
        "is_disk_virtual": true,
        "macros": ["HSE_VALUE=26000000", "TRANSACTION_QUEUE_SIZE_SPI=2"],
        "progen": {"target": "mts-mdot-f405rg"},
        "device_has": ["ANALOGIN", "ANALOGOUT", "I2C", "I2CSLAVE", "INTERRUPTIN", "PORTIN", "PORTINOUT", "PORTOUT", "PWMOUT", "RTC", "SERIAL", "SLEEP", "SPI", "SPISLAVE", "SPI_ASYNCH", "STDIO_MESSAGES"],
        "release_versions": ["2"],
        "device_name": "STM32F405RG"
    },
    "MTS_MDOT_F411RE": {
        "inherits": ["Target"],
        "core": "Cortex-M4F",
        "supported_toolchains": ["ARM", "uARM", "GCC_ARM", "IAR"],
        "extra_labels": ["STM", "STM32F4", "STM32F411RE"],
        "macros": ["HSE_VALUE=26000000", "USE_PLL_HSE_EXTC=0", "VECT_TAB_OFFSET=0x00010000","TRANSACTION_QUEUE_SIZE_SPI=2"],
        "post_binary_hook": {
            "function": "MTSCode.combine_bins_mts_dot",
            "toolchains": ["GCC_ARM", "ARM_STD", "ARM_MICRO", "IAR"]
        },
        "device_has": ["ANALOGIN", "I2C", "I2CSLAVE", "INTERRUPTIN", "PORTIN", "PORTINOUT", "PORTOUT", "PWMOUT", "RTC", "SERIAL", "SLEEP", "SPI", "SPISLAVE", "SPI_ASYNCH", "STDIO_MESSAGES"],
        "release_versions": ["2", "5"],
        "device_name": "STM32F411RE"
    },
    "MTS_DRAGONFLY_F411RE": {
        "inherits": ["Target"],
        "core": "Cortex-M4F",
        "supported_toolchains": ["ARM", "uARM", "GCC_ARM", "IAR"],
        "extra_labels": ["STM", "STM32F4", "STM32F411RE"],
        "config": {
            "modem_is_on_board": {
                "help": "Value: Tells the build system that the modem is on-board as oppose to a plug-in shield/module.",
                "value": 1,
                "macro_name": "MODEM_ON_BOARD" 
            },
            "modem_data_connection_type": {
                "help": "Value: Defines how an on-board modem is wired up to the MCU, e.g., data connection can be a UART or USB and so forth.",
                "value": 1,
                "macro_name": "MODEM_ON_BOARD_UART" 
            }
        },
        "macros": ["HSE_VALUE=26000000", "VECT_TAB_OFFSET=0x08010000","TRANSACTION_QUEUE_SIZE_SPI=2", "RTC_LSI=1"],
        "post_binary_hook": {
            "function": "MTSCode.combine_bins_mts_dragonfly",
            "toolchains": ["GCC_ARM", "ARM_STD", "ARM_MICRO", "IAR"]
        },
        "device_has": ["ANALOGIN", "I2C", "I2CSLAVE", "INTERRUPTIN", "PORTIN", "PORTINOUT", "PORTOUT", "PWMOUT", "RTC", "SERIAL", "SLEEP", "SPI", "SPISLAVE", "SPI_ASYNCH", "STDIO_MESSAGES"],
        "release_versions": ["2", "5"],
        "device_name": "STM32F411RE"
    },
    "XDOT_L151CC": {
        "inherits": ["Target"],
        "core": "Cortex-M3",
        "default_toolchain": "ARM",
        "extra_labels": ["STM", "STM32L1", "STM32L151CC"],
        "supported_toolchains": ["ARM", "GCC_ARM", "IAR"],
        "device_has": ["ANALOGIN", "ANALOGOUT", "I2C", "I2CSLAVE", "INTERRUPTIN", "PORTIN", "PORTINOUT", "PORTOUT", "PWMOUT", "RTC", "SERIAL", "SLEEP", "SPI", "SPISLAVE", "SPI_ASYNCH", "STDIO_MESSAGES"],
        "default_lib": "std",
        "release_versions": ["5"],
        "device_name": "STM32L151CC"
    },
    "MOTE_L152RC": {
        "inherits": ["Target"],
        "core": "Cortex-M3",
        "default_toolchain": "uARM",
        "extra_labels": ["STM", "STM32L1", "STM32L152RC"],
        "macros": ["RTC_LSI=1"],
        "supported_toolchains": ["ARM", "uARM", "IAR", "GCC_ARM"],
        "detect_code": ["4100"],
        "device_has": ["ANALOGIN", "ANALOGOUT", "I2C", "I2CSLAVE", "INTERRUPTIN", "PORTIN", "PORTINOUT", "PORTOUT", "PWMOUT", "RTC", "SERIAL", "SLEEP", "SPI", "SPISLAVE", "SPI_ASYNCH", "STDIO_MESSAGES"],
        "default_lib": "small",
        "release_versions": ["2"],
        "device_name": "STM32L152RC"
    },
    "DISCO_F401VC": {
        "inherits": ["Target"],
        "core": "Cortex-M4F",
        "default_toolchain": "GCC_ARM",
        "extra_labels": ["STM", "STM32F4", "STM32F401", "STM32F401xC", "STM32F401VC"],
        "supported_toolchains": ["GCC_ARM"],
        "macros": ["TRANSACTION_QUEUE_SIZE_SPI=2"],
        "device_has": ["ANALOGIN", "ERROR_RED", "I2C", "I2CSLAVE", "I2C_ASYNCH", "INTERRUPTIN", "PORTIN", "PORTINOUT", "PORTOUT", "PWMOUT", "RTC", "SERIAL", "SLEEP", "SPI", "SPISLAVE", "SPI_ASYNCH", "STDIO_MESSAGES"],
        "device_name": "STM32F401VC"
    },
    "UBLOX_EVK_ODIN_W2": {
        "supported_form_factors": ["ARDUINO"],
        "core": "Cortex-M4F",
        "default_toolchain": "ARM",
        "supported_toolchains": ["ARM", "uARM", "GCC_ARM", "IAR"],
        "extra_labels": ["STM", "STM32F4", "STM32F439", "STM32F439ZI","STM32F439xx", "FLASH_CMSIS_ALGO"],
        "macros": ["HSE_VALUE=24000000", "HSE_STARTUP_TIMEOUT=5000", "CB_INTERFACE_SDIO","CB_CHIP_WL18XX","SUPPORT_80211D_ALWAYS","WLAN_ENABLED","MBEDTLS_ARC4_C","MBEDTLS_DES_C","MBEDTLS_MD4_C","MBEDTLS_MD5_C","MBEDTLS_SHA1_C"],
        "inherits": ["Target"],
        "device_has": ["ANALOGIN", "CAN", "EMAC", "I2C", "I2CSLAVE", "INTERRUPTIN", "PORTIN", "PORTINOUT", "PORTOUT", "PWMOUT", "SERIAL", "SPI", "SPISLAVE", "STDIO_MESSAGES", "TRNG", "FLASH"],
        "features": ["LWIP"],
        "release_versions": ["5"],
        "device_name": "STM32F439ZI",
        "bootloader_supported": true
    },
    "UBLOX_C030": {
        "supported_form_factors": ["ARDUINO"],
        "core": "Cortex-M4F",
        "default_toolchain": "ARM",
        "supported_toolchains": ["GCC_ARM", "ARM", "IAR"],
        "extra_labels": ["STM", "STM32F4", "STM32F437", "STM32F437VG", "STM32F437xx", "STM32F437xG"],
        "macros": ["TRANSACTION_QUEUE_SIZE_SPI=2", "RTC_LSI=1", "HSE_VALUE=12000000"],
        "inherits": ["Target"],
        "device_has": ["ANALOGIN", "ANALOGOUT", "I2C", "I2CSLAVE", "INTERRUPTIN", "PORTIN", "PORTINOUT", "PORTOUT", "PWMOUT", "SERIAL", "SLEEP", "RTC", "SPI", "SPISLAVE", "STDIO_MESSAGES", "TRNG"],
        "features": ["LWIP"],
        "public": false,
        "device_name": "STM32F437VG"
    },
    "UBLOX_C030_U201": {
        "inherits": ["UBLOX_C030"],
        "release_versions": ["5"]
    },
    "UBLOX_C030_N211": {
        "inherits": ["UBLOX_C030"],
        "release_versions": ["5"]
    },
    "NZ32_SC151": {
        "inherits": ["Target"],
        "core": "Cortex-M3",
        "default_toolchain": "uARM",
        "program_cycle_s": 1.5,
        "extra_labels": ["STM", "STM32L1", "STM32L151RC"],
        "macros": ["RTC_LSI=1"],
        "supported_toolchains": ["ARM", "uARM", "GCC_ARM"],
        "device_has": ["ANALOGIN", "ANALOGOUT", "I2C", "I2CSLAVE", "INTERRUPTIN", "PORTIN", "PORTINOUT", "PORTOUT", "PWMOUT", "RTC", "SERIAL", "SLEEP", "SPI", "SPISLAVE", "SPI_ASYNCH", "STDIO_MESSAGES"],
        "default_lib": "small",
        "device_name": "STM32L151RC"
    },
    "MCU_NRF51": {
        "inherits": ["Target"],
        "core": "Cortex-M0",
        "OVERRIDE_BOOTLOADER_FILENAME": "nrf51822_bootloader.hex",
        "macros": ["NRF51", "TARGET_NRF51822"],
        "MERGE_BOOTLOADER": false,
        "extra_labels": ["NORDIC", "MCU_NRF51", "MCU_NRF51822"],
        "OUTPUT_EXT": "hex",
        "is_disk_virtual": true,
        "supported_toolchains": ["ARM", "GCC_ARM"],
        "public": false,
        "MERGE_SOFT_DEVICE": true,
        "EXPECTED_SOFTDEVICES_WITH_OFFSETS": [
            {
                "boot": "s130_nrf51_1.0.0_bootloader.hex",
                "name": "s130_nrf51_1.0.0_softdevice.hex",
                "offset": 114688
            },
            {
                "boot": "s110_nrf51822_8.0.0_bootloader.hex",
                "name": "s110_nrf51822_8.0.0_softdevice.hex",
                "offset": 98304
            },
            {
                "boot": "s110_nrf51822_7.1.0_bootloader.hex",
                "name": "s110_nrf51822_7.1.0_softdevice.hex",
                "offset": 90112
            },
            {
                "boot": "s110_nrf51822_7.0.0_bootloader.hex",
                "name": "s110_nrf51822_7.0.0_softdevice.hex",
                "offset": 90112
            },
            {
                "boot": "s110_nrf51822_6.0.0_bootloader.hex",
                "name": "s110_nrf51822_6.0.0_softdevice.hex",
                "offset": 81920
            }
        ],
        "detect_code": ["1070"],
        "post_binary_hook": {
            "function": "MCU_NRF51Code.binary_hook",
            "toolchains": ["ARM_STD", "GCC_ARM"]
        },
        "program_cycle_s": 6,
        "features": ["BLE"],
        "device_has": ["ANALOGIN", "ERROR_PATTERN", "I2C", "INTERRUPTIN", "PORTIN", "PORTINOUT", "PORTOUT", "PWMOUT", "SERIAL", "SLEEP", "SPI", "SPISLAVE"]
    },
    "MCU_NRF51_16K_BASE": {
        "inherits": ["MCU_NRF51"],
        "extra_labels_add": ["MCU_NORDIC_16K", "MCU_NRF51_16K"],
        "macros_add": ["TARGET_MCU_NORDIC_16K", "TARGET_MCU_NRF51_16K"],
        "public": false,
        "default_lib": "small"
    },
    "MCU_NRF51_16K_BOOT_BASE": {
        "inherits": ["MCU_NRF51_16K_BASE"],
        "MERGE_BOOTLOADER": true,
        "extra_labels_add": ["MCU_NRF51_16K_BOOT"],
        "macros_add": ["TARGET_MCU_NRF51_16K_BOOT", "TARGET_OTA_ENABLED"],
        "public": false
    },
    "MCU_NRF51_16K_OTA_BASE": {
        "inherits": ["MCU_NRF51_16K_BASE"],
        "public": false,
        "extra_labels_add": ["MCU_NRF51_16K_OTA"],
        "macros_add": ["TARGET_MCU_NRF51_16K_OTA", "TARGET_OTA_ENABLED"],
        "MERGE_SOFT_DEVICE": false
    },
    "MCU_NRF51_16K": {
        "inherits": ["MCU_NRF51_16K_BASE"],
        "extra_labels_add": ["MCU_NRF51_16K_S130"],
        "macros_add": ["TARGET_MCU_NRF51_16K_S130"],
        "public": false
    },
    "MCU_NRF51_S110": {
        "extra_labels_add": ["MCU_NRF51_16K_S110"],
        "macros_add": ["TARGET_MCU_NRF51_16K_S110"],
        "EXPECTED_SOFTDEVICES_WITH_OFFSETS": [
            {
                "name": "s110_nrf51822_8.0.0_softdevice.hex",
                "boot": "s110_nrf51822_8.0.0_bootloader.hex",
                "offset": 98304
            },
            {
                "name": "s110_nrf51822_7.1.0_softdevice.hex",
                "boot": "s110_nrf51822_7.1.0_bootloader.hex",
                "offset": 90112
            }
        ],
        "public": false
    },
    "MCU_NRF51_16K_S110": {
        "inherits": ["MCU_NRF51_S110", "MCU_NRF51_16K_BASE"],
        "public": false
    },
    "MCU_NRF51_16K_BOOT": {
        "inherits": ["MCU_NRF51_16K_BOOT_BASE"],
        "extra_labels_add": ["MCU_NRF51_16K_S130"],
        "macros_add": ["TARGET_MCU_NRF51_16K_S130"],
        "public": false
    },
    "MCU_NRF51_16K_BOOT_S110": {
        "inherits": ["MCU_NRF51_S110", "MCU_NRF51_16K_BOOT_BASE"],
        "public": false
    },
    "MCU_NRF51_16K_OTA": {
        "inherits": ["MCU_NRF51_16K_OTA_BASE"],
        "extra_labels_add": ["MCU_NRF51_16K_S130"],
        "macros_add": ["TARGET_MCU_NRF51_16K_S130"],
        "public": false
    },
    "MCU_NRF51_16K_OTA_S110": {
        "inherits": ["MCU_NRF51_S110", "MCU_NRF51_16K_OTA_BASE"],
        "public": false
    },
    "MCU_NRF51_32K": {
        "inherits": ["MCU_NRF51"],
        "extra_labels_add": ["MCU_NORDIC_32K", "MCU_NRF51_32K"],
        "macros_add": ["TARGET_MCU_NORDIC_32K", "TARGET_MCU_NRF51_32K"],
        "public": false
    },
    "MCU_NRF51_32K_BOOT": {
        "inherits": ["MCU_NRF51_32K"],
        "MERGE_BOOTLOADER": true,
        "extra_labels_add": ["MCU_NRF51_32K_BOOT"],
        "macros_add": ["TARGET_MCU_NRF51_32K_BOOT", "TARGET_OTA_ENABLED"],
        "public": false
    },
    "MCU_NRF51_32K_OTA": {
        "inherits": ["MCU_NRF51_32K"],
        "public": false,
        "extra_labels_add": ["MCU_NRF51_32K_OTA"],
        "macros_add": ["TARGET_MCU_NRF51_32K_OTA", "TARGET_OTA_ENABLED"],
        "MERGE_SOFT_DEVICE": false
    },
    "NRF51822": {
        "inherits": ["MCU_NRF51_16K"],
        "extra_labels_add": ["NRF51822", "NRF51822_MKIT"],
        "macros_add": ["TARGET_NRF51822_MKIT"],
        "release_versions": ["2"],
        "device_name": "nRF51822_xxAA"
    },
    "NRF51822_BOOT": {
        "inherits": ["MCU_NRF51_16K_BOOT"],
        "extra_labels_add": ["NRF51822", "NRF51822_MKIT"],
        "macros_add": ["TARGET_NRF51822_MKIT"]
    },
    "NRF51822_OTA": {
        "inherits": ["MCU_NRF51_16K_OTA"],
        "extra_labels_add": ["NRF51822", "NRF51822_MKIT"],
        "macros_add": ["TARGET_NRF51822_MKIT"]
    },
    "ARCH_BLE": {
        "supported_form_factors": ["ARDUINO"],
        "inherits": ["MCU_NRF51_16K"],
        "release_versions": ["2"],
        "device_name": "nRF51822_xxAA"
    },
    "ARCH_BLE_BOOT": {
        "supported_form_factors": ["ARDUINO"],
        "inherits": ["MCU_NRF51_16K_BOOT"],
        "extra_labels_add": ["ARCH_BLE"],
        "macros_add": ["TARGET_ARCH_BLE"]
    },
    "ARCH_BLE_OTA": {
        "supported_form_factors": ["ARDUINO"],
        "inherits": ["MCU_NRF51_16K_OTA"],
        "extra_labels_add": ["ARCH_BLE"],
        "macros_add": ["TARGET_ARCH_BLE"]
    },
    "ARCH_LINK": {
        "supported_form_factors": ["ARDUINO"],
        "inherits": ["MCU_NRF51_16K"],
        "extra_labels_add": ["ARCH_BLE"],
        "macros_add": ["TARGET_ARCH_BLE"]
    },
    "ARCH_LINK_BOOT": {
        "supported_form_factors": ["ARDUINO"],
        "inherits": ["MCU_NRF51_16K_BOOT"],
        "extra_labels_add": ["ARCH_BLE", "ARCH_LINK"],
        "macros_add": ["TARGET_ARCH_BLE", "TARGET_ARCH_LINK"]
    },
    "ARCH_LINK_OTA": {
        "supported_form_factors": ["ARDUINO"],
        "inherits": ["MCU_NRF51_16K_OTA"],
        "extra_labels_add": ["ARCH_BLE", "ARCH_LINK"],
        "macros_add": ["TARGET_ARCH_BLE", "TARGET_ARCH_LINK"]
    },
    "SEEED_TINY_BLE": {
        "inherits": ["MCU_NRF51_16K"],
        "release_versions": ["2"],
        "device_name": "nRF51822_xxAA"
    },
    "SEEED_TINY_BLE_BOOT": {
        "inherits": ["MCU_NRF51_16K_BOOT"],
        "extra_labels_add": ["SEEED_TINY_BLE"],
        "macros_add": ["TARGET_SEEED_TINY_BLE"]
    },
    "SEEED_TINY_BLE_OTA": {
        "inherits": ["MCU_NRF51_16K_OTA"],
        "extra_labels_add": ["SEEED_TINY_BLE"],
        "macros_add": ["TARGET_SEEED_TINY_BLE"]
    },
    "HRM1017": {
        "inherits": ["MCU_NRF51_16K"],
        "macros_add": ["TARGET_NRF_LFCLK_RC"],
        "release_versions": ["2"],
        "device_name": "nRF51822_xxAA"
    },
    "HRM1017_BOOT": {
        "inherits": ["MCU_NRF51_16K_BOOT"],
        "extra_labels_add": ["HRM1017"],
        "macros_add": ["TARGET_HRM1017", "TARGET_NRF_LFCLK_RC"]
    },
    "HRM1017_OTA": {
        "inherits": ["MCU_NRF51_16K_OTA"],
        "extra_labels_add": ["HRM1017"],
        "macros_add": ["TARGET_HRM1017", "TARGET_NRF_LFCLK_RC"]
    },
    "RBLAB_NRF51822": {
        "supported_form_factors": ["ARDUINO"],
        "inherits": ["MCU_NRF51_16K"],
        "release_versions": ["2"],
        "device_name": "nRF51822_xxAA"
    },
    "RBLAB_NRF51822_BOOT": {
        "supported_form_factors": ["ARDUINO"],
        "inherits": ["MCU_NRF51_16K_BOOT"],
        "extra_labels_add": ["RBLAB_NRF51822"],
        "macros_add": ["TARGET_RBLAB_NRF51822"]
    },
    "RBLAB_NRF51822_OTA": {
        "supported_form_factors": ["ARDUINO"],
        "inherits": ["MCU_NRF51_16K_OTA"],
        "extra_labels_add": ["RBLAB_NRF51822"],
        "macros_add": ["TARGET_RBLAB_NRF51822"]
    },
    "RBLAB_BLENANO": {
        "inherits": ["MCU_NRF51_16K"],
        "release_versions": ["2"]
    },
    "RBLAB_BLENANO_BOOT": {
        "inherits": ["MCU_NRF51_16K_BOOT"],
        "extra_labels_add": ["RBLAB_BLENANO"],
        "macros_add": ["TARGET_RBLAB_BLENANO"]
    },
    "RBLAB_BLENANO_OTA": {
        "inherits": ["MCU_NRF51_16K_OTA"],
        "extra_labels_add": ["RBLAB_BLENANO"],
        "macros_add": ["TARGET_RBLAB_BLENANO"]
    },
    "NRF51822_Y5_MBUG": {
        "inherits": ["MCU_NRF51_16K"]
    },
    "WALLBOT_BLE": {
        "inherits": ["MCU_NRF51_16K"],
        "release_versions": ["2"]
    },
    "WALLBOT_BLE_BOOT": {
        "inherits": ["MCU_NRF51_16K_BOOT"],
        "extra_labels_add": ["WALLBOT_BLE"],
        "macros_add": ["TARGET_WALLBOT_BLE"]
    },
    "WALLBOT_BLE_OTA": {
        "inherits": ["MCU_NRF51_16K_OTA"],
        "extra_labels_add": ["WALLBOT_BLE"],
        "macros_add": ["TARGET_WALLBOT_BLE"]
    },
    "DELTA_DFCM_NNN40": {
        "inherits": ["MCU_NRF51_32K"],
        "program_cycle_s": 10,
        "macros_add": ["TARGET_NRF_LFCLK_RC"],
        "device_has": ["ANALOGIN", "DEBUG_AWARENESS", "ERROR_PATTERN", "I2C", "INTERRUPTIN", "PORTIN", "PORTINOUT", "PORTOUT", "PWMOUT", "RTC", "SERIAL", "SLEEP", "SPI", "SPISLAVE"],
        "release_versions": ["2"],
        "device_name": "nRF51822_xxAA"
    },
    "DELTA_DFCM_NNN40_BOOT": {
        "inherits": ["MCU_NRF51_32K_BOOT"],
        "program_cycle_s": 10,
        "extra_labels_add": ["DELTA_DFCM_NNN40"],
        "macros_add": ["TARGET_DELTA_DFCM_NNN40", "TARGET_NRF_LFCLK_RC"]
    },
    "DELTA_DFCM_NNN40_OTA": {
        "inherits": ["MCU_NRF51_32K_OTA"],
        "program_cycle_s": 10,
        "extra_labels_add": ["DELTA_DFCM_NNN40"],
        "macros_add": ["TARGET_DELTA_DFCM_NNN40", "TARGET_NRF_LFCLK_RC"]
    },
    "DELTA_DFCM_NNN50": {
        "supported_form_factors": ["ARDUINO"],
        "inherits": ["MCU_NRF51_32K_UNIFIED"],
        "device_has": ["ANALOGIN", "ERROR_PATTERN", "I2C", "I2C_ASYNCH", "INTERRUPTIN", "LOWPOWERTIMER", "PORTIN", "PORTINOUT", "PORTOUT", "PWMOUT", "RTC", "SERIAL", "SERIAL_ASYNCH", "SERIAL_FC", "SLEEP", "SPI", "SPI_ASYNCH", "SPISLAVE"],
        "device_name": "nRF51822_xxAC"
    },
    "DELTA_DFCM_NNN50_BOOT": {
        "supported_form_factors": ["ARDUINO"],
        "inherits": ["MCU_NRF51_32K_BOOT"],
        "extra_labels_add": ["DELTA_DFCM_NNN50"],
        "macros_add": ["TARGET_DELTA_DFCM_NNN50"]
    },
    "DELTA_DFCM_NNN50_OTA": {
        "supported_form_factors": ["ARDUINO"],
        "inherits": ["MCU_NRF51_32K_OTA"],
        "extra_labels_add": ["DELTA_DFCM_NNN50"],
        "macros_add": ["TARGET_DELTA_DFCM_NNN50"]
    },
    "NRF51_DK_LEGACY": {
        "supported_form_factors": ["ARDUINO"],
        "inherits": ["MCU_NRF51_32K"],
        "extra_labels_add": ["NRF51_DK"]
    },
    "NRF51_DK_BOOT": {
        "supported_form_factors": ["ARDUINO"],
        "inherits": ["MCU_NRF51_32K_BOOT"],
        "extra_labels_add": ["NRF51_DK"],
        "macros_add": ["TARGET_NRF51_DK"]
    },
    "NRF51_DK_OTA": {
        "supported_form_factors": ["ARDUINO"],
        "inherits": ["MCU_NRF51_32K_OTA"],
        "extra_labels_add": ["NRF51_DK"],
        "macros_add": ["TARGET_NRF51_DK"]
    },
    "NRF51_DONGLE_LEGACY": {
        "inherits": ["MCU_NRF51_32K"],
        "extra_labels_add": ["NRF51_DONGLE"],
        "release_versions": ["2"],
        "device_name": "nRF51822_xxAA"
    },
    "NRF51_DONGLE_BOOT": {
        "inherits": ["MCU_NRF51_32K_BOOT"],
        "extra_labels_add": ["NRF51_DONGLE"],
        "macros_add": ["TARGET_NRF51_DONGLE"]
    },
    "NRF51_DONGLE_OTA": {
        "inherits": ["MCU_NRF51_32K_OTA"],
        "extra_labels_add": ["NRF51_DONGLE"],
        "macros_add": ["TARGET_NRF51_DONGLE"]
    },
    "NRF51_MICROBIT": {
        "inherits": ["MCU_NRF51_16K_S110"],
        "macros_add": ["TARGET_NRF_LFCLK_RC"],
        "release_versions": ["2"],
        "device_name": "nRF51822_xxAA"
    },
    "NRF51_MICROBIT_BOOT": {
        "inherits": ["MCU_NRF51_16K_BOOT_S110"],
        "extra_labels_add": ["NRF51_MICROBIT"],
        "macros_add": ["TARGET_NRF51_MICROBIT", "TARGET_NRF_LFCLK_RC"]
    },
    "NRF51_MICROBIT_OTA": {
        "inherits": ["MCU_NRF51_16K_OTA_S110"],
        "extra_labels_add": ["NRF51_MICROBIT"],
        "macros_add": ["TARGET_NRF51_MICROBIT", "TARGET_NRF_LFCLK_RC"]
    },
    "NRF51_MICROBIT_B": {
        "inherits": ["MCU_NRF51_16K"],
        "extra_labels_add": ["NRF51_MICROBIT"],
        "macros_add": ["TARGET_NRF51_MICROBIT", "TARGET_NRF_LFCLK_RC"],
        "release_versions": ["2"]
    },
    "NRF51_MICROBIT_B_BOOT": {
        "inherits": ["MCU_NRF51_16K_BOOT"],
        "extra_labels_add": ["NRF51_MICROBIT"],
        "macros_add": ["TARGET_NRF51_MICROBIT", "TARGET_NRF_LFCLK_RC"]
    },
    "NRF51_MICROBIT_B_OTA": {
        "inherits": ["MCU_NRF51_16K_OTA"],
        "extra_labels_add": ["NRF51_MICROBIT"],
        "macros_add": ["TARGET_NRF51_MICROBIT", "TARGET_NRF_LFCLK_RC"]
    },
    "MTM_MTCONNECT04S": {
        "inherits": ["MCU_NRF51_32K"],
        "release_versions": ["2"],
        "device_name": "nRF51822_xxAA"
    },
    "MTM_MTCONNECT04S_BOOT": {
        "inherits": ["MCU_NRF51_32K_BOOT"],
        "extra_labels_add": ["MTM_CONNECT04S"],
        "macros_add": ["TARGET_MTM_CONNECT04S"]
    },
    "MTM_MTCONNECT04S_OTA": {
        "inherits": ["MCU_NRF51_32K_OTA"],
        "extra_labels_add": ["MTM_CONNECT04S"],
        "macros_add": ["TARGET_MTM_CONNECT04S"]
    },
    "TY51822R3": {
        "inherits": ["MCU_NRF51_32K_UNIFIED"],
        "macros_add": ["TARGET_NRF_32MHZ_XTAL"],
        "device_has": ["ANALOGIN", "ERROR_PATTERN", "I2C", "I2C_ASYNCH", "INTERRUPTIN", "LOWPOWERTIMER", "PORTIN", "PORTINOUT", "PORTOUT", "PWMOUT", "RTC", "SERIAL", "SERIAL_ASYNCH", "SLEEP", "SPI", "SPI_ASYNCH", "SPISLAVE"],
        "detect_code": ["1019"],
        "release_versions": ["2", "5"],
        "overrides": {"uart_hwfc": 0},
        "device_name": "nRF51822_xxAA"
    },
    "TY51822R3_BOOT": {
        "inherits": ["MCU_NRF51_32K_BOOT"],
        "extra_labels_add": ["TY51822R3"],
        "macros_add": ["TARGET_TY51822R3", "TARGET_NRF_32MHZ_XTAL"]
    },
    "TY51822R3_OTA": {
        "inherits": ["MCU_NRF51_32K_OTA"],
        "extra_labels_add": ["NRF51_DK"],
        "macros_add": ["TARGET_TY51822R3", "TARGET_NRF_32MHZ_XTAL"]
    },
    "ARM_MPS2_Target": {
        "inherits": ["Target"],
        "public": false,
        "device_has": ["AACI", "ANALOGIN", "CLCD", "ETHERNET", "I2C", "INTERRUPTIN", "PORTIN", "PORTINOUT", "PORTOUT", "SERIAL", "SERIAL_FC", "SPI", "SPISLAVE", "TSC"]
    },
    "ARM_MPS2_M0": {
        "inherits": ["ARM_MPS2_Target"],
        "core": "Cortex-M0",
        "supported_toolchains": ["ARM"],
        "extra_labels": ["ARM_SSG", "MPS2", "MPS2_M0"],
        "macros": ["CMSDK_CM0"],
        "device_has": ["AACI", "ANALOGIN", "CLCD", "ETHERNET", "I2C", "INTERRUPTIN", "PORTIN", "PORTINOUT", "PORTOUT", "SERIAL", "SERIAL_FC", "SPI", "SPISLAVE", "TSC"],
        "release_versions": ["2"]
    },
    "ARM_MPS2_M0P": {
        "inherits": ["ARM_MPS2_Target"],
        "core": "Cortex-M0+",
        "supported_toolchains": ["ARM"],
        "extra_labels": ["ARM_SSG", "MPS2", "MPS2_M0P"],
        "macros": ["CMSDK_CM0plus"],
        "device_has": ["AACI", "ANALOGIN", "CLCD", "ETHERNET", "I2C", "INTERRUPTIN", "PORTIN", "PORTINOUT", "PORTOUT", "SERIAL", "SERIAL_FC", "SPI", "SPISLAVE", "TSC"],
        "release_versions": ["2"]
    },
    "ARM_MPS2_M1": {
        "inherits": ["ARM_MPS2_Target"],
        "core": "Cortex-M1",
        "supported_toolchains": ["ARM"],
        "extra_labels": ["ARM_SSG", "MPS2", "MPS2_M1"],
        "macros": ["CMSDK_CM1"],
        "device_has": ["AACI", "ANALOGIN", "CLCD", "ETHERNET", "I2C", "INTERRUPTIN", "PORTIN", "PORTINOUT", "PORTOUT", "SERIAL", "SERIAL_FC", "SPI", "SPISLAVE", "TSC"]
    },
    "ARM_MPS2_M3": {
        "inherits": ["ARM_MPS2_Target"],
        "core": "Cortex-M3",
        "supported_toolchains": ["ARM"],
        "extra_labels": ["ARM_SSG", "MPS2", "MPS2_M3"],
        "macros": ["CMSDK_CM3"],
        "device_has": ["AACI", "ANALOGIN", "CLCD", "ETHERNET", "I2C", "INTERRUPTIN", "PORTIN", "PORTINOUT", "PORTOUT", "SERIAL", "SERIAL_FC", "SPI", "SPISLAVE", "TSC"],
        "release_versions": ["2"]
    },
    "ARM_MPS2_M4": {
        "inherits": ["ARM_MPS2_Target"],
        "core": "Cortex-M4F",
        "supported_toolchains": ["ARM"],
        "extra_labels": ["ARM_SSG", "MPS2", "MPS2_M4"],
        "macros": ["CMSDK_CM4"],
        "device_has": ["AACI", "ANALOGIN", "CLCD", "ETHERNET", "I2C", "INTERRUPTIN", "PORTIN", "PORTINOUT", "PORTOUT", "SERIAL", "SERIAL_FC", "SPI", "SPISLAVE", "TSC"],
        "release_versions": ["2"]
    },
    "ARM_MPS2_M7": {
        "inherits": ["ARM_MPS2_Target"],
        "core": "Cortex-M7",
        "supported_toolchains": ["ARM"],
        "extra_labels": ["ARM_SSG", "MPS2", "MPS2_M7"],
        "macros": ["CMSDK_CM7"],
        "device_has": ["AACI", "ANALOGIN", "CLCD", "ETHERNET", "I2C", "INTERRUPTIN", "PORTIN", "PORTINOUT", "PORTOUT", "SERIAL", "SERIAL_FC", "SPI", "SPISLAVE", "TSC"],
        "release_versions": ["2"]
    },
    "ARM_IOTSS_Target": {
        "inherits": ["Target"],
        "public": false,
        "device_has": ["AACI", "ANALOGIN", "CLCD", "ETHERNET", "I2C", "INTERRUPTIN", "PORTIN", "PORTINOUT", "PORTOUT", "SERIAL", "SERIAL_FC", "SPI", "SPISLAVE", "TSC"]
    },
    "ARM_IOTSS_BEID": {
        "inherits": ["ARM_IOTSS_Target"],
        "core": "Cortex-M3",
        "supported_toolchains": ["ARM"],
        "extra_labels": ["ARM_SSG", "IOTSS", "IOTSS_BEID"],
        "macros": ["CMSDK_BEID"],
        "device_has": ["AACI", "ANALOGIN", "CLCD", "ETHERNET", "I2C", "INTERRUPTIN", "PORTIN", "PORTINOUT", "PORTOUT", "SERIAL", "SERIAL_FC", "SPI", "SPISLAVE", "TSC"],
        "release_versions": ["2"]
    },
    "ARM_BEETLE_SOC": {
        "inherits": ["ARM_IOTSS_Target"],
        "core": "Cortex-M3",
        "supported_toolchains": ["ARM", "GCC_ARM", "IAR"],
        "default_toolchain": "ARM",
        "extra_labels": ["ARM_SSG", "BEETLE"],
        "macros": ["CMSDK_BEETLE", "WSF_MS_PER_TICK=20", "WSF_TOKEN_ENABLED=FALSE", "WSF_TRACE_ENABLED=TRUE", "WSF_ASSERT_ENABLED=FALSE", "WSF_PRINTF_MAX_LEN=128", "ASIC", "CONFIG_HOST_REV=0x20", "CONFIG_ALLOW_DEEP_SLEEP=FALSE", "HCI_VS_TARGET", "CONFIG_ALLOW_SETTING_WRITE=TRUE", "WSF_MAX_HANDLERS=20", "NO_LEDS"],
        "device_has": ["ANALOGIN", "CLCD", "I2C", "INTERRUPTIN", "LOWPOWERTIMER", "PORTIN", "PORTINOUT", "PORTOUT", "SERIAL", "SLEEP", "SPI"],
        "features": ["BLE"],
        "release_versions": ["2", "5"]
    },
    "RZ_A1H": {
        "supported_form_factors": ["ARDUINO"],
        "core": "Cortex-A9",
        "program_cycle_s": 2,
        "extra_labels": ["RENESAS", "MBRZA1H"],
        "supported_toolchains": ["ARM", "GCC_ARM", "IAR"],
        "inherits": ["Target"],
        "device_has": ["ANALOGIN", "CAN", "ERROR_PATTERN", "ETHERNET", "I2C", "I2CSLAVE", "I2C_ASYNCH", "INTERRUPTIN", "PORTIN", "PORTINOUT", "PORTOUT", "PWMOUT", "RTC", "SERIAL", "SERIAL_ASYNCH", "SERIAL_FC", "SPI", "SPISLAVE", "SPI_ASYNCH", "STDIO_MESSAGES"],
        "features": ["LWIP"],
        "release_versions": ["2"]
    },
    "VK_RZ_A1H": {
        "inherits": ["Target"],
        "core": "Cortex-A9",
        "extra_labels": ["RENESAS", "VKRZA1H"],
        "supported_toolchains": ["ARM", "GCC_ARM", "IAR"],
        "default_toolchain": "ARM",
        "program_cycle_s": 2,
        "device_has": ["ANALOGIN", "CAN", "ERROR_PATTERN", "ETHERNET", "I2C", "I2CSLAVE", "INTERRUPTIN", "PORTIN", "PORTINOUT", "PORTOUT", "PWMOUT", "RTC", "SERIAL", "SERIAL_FC", "SPI", "SPISLAVE", "STDIO_MESSAGES"],
        "features": ["LWIP"],
        "default_lib": "std",
        "release_versions": ["2"]
    },
    "MAXWSNENV": {
        "inherits": ["Target"],
        "core": "Cortex-M3",
        "macros": ["__SYSTEM_HFX=24000000"],
        "extra_labels": ["Maxim", "MAX32610"],
        "supported_toolchains": ["GCC_ARM", "IAR", "ARM"],
        "device_has": ["ANALOGIN", "ANALOGOUT", "ERROR_PATTERN", "I2C", "INTERRUPTIN", "LOWPOWERTIMER", "PORTIN", "PORTINOUT", "PORTOUT", "PWMOUT", "RTC", "SERIAL", "SERIAL_FC", "SLEEP", "SPI", "STDIO_MESSAGES"],
        "features": ["BLE"],
        "release_versions": ["2", "5"]
    },
    "MAX32600MBED": {
        "inherits": ["Target"],
        "core": "Cortex-M3",
        "macros": ["__SYSTEM_HFX=24000000"],
        "extra_labels": ["Maxim", "MAX32600"],
        "supported_toolchains": ["GCC_ARM", "IAR", "ARM"],
        "device_has": ["ANALOGIN", "ANALOGOUT", "ERROR_PATTERN", "I2C", "INTERRUPTIN", "LOWPOWERTIMER", "PORTIN", "PORTINOUT", "PORTOUT", "PWMOUT", "RTC", "SERIAL", "SERIAL_FC", "SLEEP", "SPI", "STDIO_MESSAGES"],
        "release_versions": ["2", "5"]
    },
    "MAX32620HSP": {
        "inherits": ["Target"],
        "core": "Cortex-M4F",
        "extra_labels": ["Maxim", "MAX32620"],
        "supported_toolchains": ["GCC_ARM", "IAR", "ARM"],
        "device_has": ["ANALOGIN", "ERROR_PATTERN", "I2C", "INTERRUPTIN", "LOWPOWERTIMER", "PORTIN", "PORTINOUT", "PORTOUT", "PWMOUT", "RTC", "SERIAL", "SERIAL_FC", "SLEEP", "SPI", "SPI_ASYNCH", "STDIO_MESSAGES"],
        "features": ["BLE"],
        "release_versions": ["2", "5"]
    },
    "MAX32625MBED": {
        "inherits": ["Target"],
        "core": "Cortex-M4F",
        "macros": ["__SYSTEM_HFX=96000000","TARGET=MAX32625","TARGET_REV=0x4132"],
        "extra_labels": ["Maxim", "MAX32625"],
        "supported_toolchains": ["GCC_ARM", "IAR", "ARM"],
        "device_has": ["ANALOGIN", "ERROR_PATTERN", "I2C", "INTERRUPTIN", "LOWPOWERTIMER", "PORTIN", "PORTINOUT", "PORTOUT", "PWMOUT", "RTC", "SERIAL", "SERIAL_FC", "SLEEP", "SPI", "STDIO_MESSAGES"],
        "release_versions": ["2", "5"]
    },
    "MAX32625NEXPAQ": {
        "inherits": ["Target"],
        "core": "Cortex-M4F",
        "macros": ["__SYSTEM_HFX=96000000","TARGET=MAX32625","TARGET_REV=0x4132"],
        "extra_labels": ["Maxim", "MAX32625"],
        "supported_toolchains": ["GCC_ARM", "IAR", "ARM"],
        "device_has": ["ANALOGIN", "ERROR_RED", "I2C", "INTERRUPTIN", "LOWPOWERTIMER", "PORTIN", "PORTINOUT", "PORTOUT", "PWMOUT", "RTC", "SERIAL", "SERIAL_FC", "SLEEP", "SPI", "STDIO_MESSAGES"],
        "release_versions": ["2", "5"]
    },
    "MAX32630FTHR": {
        "inherits": ["Target"],
        "core": "Cortex-M4F",
        "macros": ["__SYSTEM_HFX=96000000", "TARGET=MAX32630", "TARGET_REV=0x4132"],
        "extra_labels": ["Maxim", "MAX32630"],
        "supported_toolchains": ["GCC_ARM", "IAR", "ARM"],
        "device_has": ["ANALOGIN", "ERROR_RED", "I2C", "INTERRUPTIN", "LOWPOWERTIMER", "PORTIN", "PORTINOUT", "PORTOUT", "PWMOUT", "RTC", "SERIAL", "SERIAL_FC", "SLEEP", "SPI", "STDIO_MESSAGES"],
        "release_versions": ["2", "5"]
    },
    "EFM32": {
        "inherits": ["Target"],
        "extra_labels": ["Silicon_Labs", "EFM32"],
        "public": false
    },
    "EFM32GG990F1024": {
        "inherits": ["EFM32"],
        "extra_labels_add": ["EFM32GG", "1024K", "SL_AES"],
        "core": "Cortex-M3",
        "macros": ["EFM32GG990F1024", "TRANSACTION_QUEUE_SIZE_SPI=4"],
        "supported_toolchains": ["GCC_ARM", "ARM", "uARM", "IAR"],
        "release_versions": ["2", "5"],
        "device_name": "EFM32GG990F1024",
        "public": false
    },
    "EFM32GG_STK3700": {
        "inherits": ["EFM32GG990F1024"],
        "progen": {"target": "efm32gg-stk"},
        "device_has": ["ANALOGIN", "ANALOGOUT", "ERROR_PATTERN", "I2C", "I2CSLAVE", "I2C_ASYNCH", "INTERRUPTIN", "LOWPOWERTIMER", "PORTIN", "PORTINOUT", "PORTOUT", "PWMOUT", "RTC", "SERIAL", "SERIAL_ASYNCH", "SLEEP", "SPI", "SPISLAVE", "SPI_ASYNCH", "STDIO_MESSAGES"],
        "forced_reset_timeout": 2,
        "config": {
            "hf_clock_src": {
                "help": "Value: HFXO for external crystal, HFRCO for internal RC oscillator",
                "value": "HFXO",
                "macro_name": "CORE_CLOCK_SOURCE"
            },
            "hfxo_clock_freq": {
                "help": "Value: External crystal frequency in hertz",
                "value": "48000000",
                "macro_name": "HFXO_FREQUENCY"
            },
            "lf_clock_src": {
                "help": "Value: LFXO for external crystal, LFRCO for internal RC oscillator, ULFRCO for internal 1KHz RC oscillator",
                "value": "LFXO",
                "macro_name": "LOW_ENERGY_CLOCK_SOURCE"
            },
            "lfxo_clock_freq": {
                "help": "Value: External crystal frequency in hertz",
                "value": "32768",
                "macro_name": "LFXO_FREQUENCY"
            },
            "hfrco_clock_freq": {
                "help": "Value: Frequency in hertz, must correspond to setting of hfrco_band_select",
                "value": "21000000",
                "macro_name": "HFRCO_FREQUENCY"
            },
            "hfrco_band_select": {
                "help": "Value: One of _CMU_HFRCOCTRL_BAND_28MHZ, _CMU_HFRCOCTRL_BAND_21MHZ, _CMU_HFRCOCTRL_BAND_14MHZ, _CMU_HFRCOCTRL_BAND_11MHZ, _CMU_HFRCOCTRL_BAND_7MHZ, _CMU_HFRCOCTRL_BAND_1MHZ. Be sure to set hfrco_clock_freq accordingly!",
                "value": "_CMU_HFRCOCTRL_BAND_21MHZ",
                "macro_name": "HFRCO_FREQUENCY_ENUM"
            },
            "board_controller_enable": {
                "help": "Pin to pull high for enabling the USB serial port",
                "value": "PF7",
                "macro_name": "EFM_BC_EN"
            }
        }
    },
    "EFM32LG990F256": {
        "inherits": ["EFM32"],
        "extra_labels_add": ["EFM32LG", "256K", "SL_AES"],
        "core": "Cortex-M3",
        "macros": ["EFM32LG990F256", "TRANSACTION_QUEUE_SIZE_SPI=4"],
        "supported_toolchains": ["GCC_ARM", "ARM", "uARM", "IAR"],
        "release_versions": ["2", "5"],
        "device_name": "EFM32LG990F256",
        "public": false
    },
    "EFM32LG_STK3600": {
        "inherits": ["EFM32LG990F256"],
        "device_has": ["ANALOGIN", "ANALOGOUT", "ERROR_PATTERN", "I2C", "I2CSLAVE", "I2C_ASYNCH", "INTERRUPTIN", "LOWPOWERTIMER", "PORTIN", "PORTINOUT", "PORTOUT", "PWMOUT", "RTC", "SERIAL", "SERIAL_ASYNCH", "SLEEP", "SPI", "SPISLAVE", "SPI_ASYNCH", "STDIO_MESSAGES"],
        "forced_reset_timeout": 2,
        "device_name": "EFM32LG990F256",
        "config": {
            "hf_clock_src": {
                "help": "Value: HFXO for external crystal, HFRCO for internal RC oscillator",
                "value": "HFXO",
                "macro_name": "CORE_CLOCK_SOURCE"
            },
            "hfxo_clock_freq": {
                "help": "Value: External crystal frequency in hertz",
                "value": "48000000",
                "macro_name": "HFXO_FREQUENCY"
            },
            "lf_clock_src": {
                "help": "Value: LFXO for external crystal, LFRCO for internal RC oscillator, ULFRCO for internal 1KHz RC oscillator",
                "value": "LFXO",
                "macro_name": "LOW_ENERGY_CLOCK_SOURCE"
            },
            "lfxo_clock_freq": {
                "help": "Value: External crystal frequency in hertz",
                "value": "32768",
                "macro_name": "LFXO_FREQUENCY"
            },
            "hfrco_clock_freq": {
                "help": "Value: Frequency in hertz, must correspond to setting of hfrco_band_select",
                "value": "21000000",
                "macro_name": "HFRCO_FREQUENCY"
            },
            "hfrco_band_select": {
                "help": "Value: One of _CMU_HFRCOCTRL_BAND_28MHZ, _CMU_HFRCOCTRL_BAND_21MHZ, _CMU_HFRCOCTRL_BAND_14MHZ, _CMU_HFRCOCTRL_BAND_11MHZ, _CMU_HFRCOCTRL_BAND_7MHZ, _CMU_HFRCOCTRL_BAND_1MHZ. Be sure to set hfrco_clock_freq accordingly!",
                "value": "_CMU_HFRCOCTRL_BAND_21MHZ",
                "macro_name": "HFRCO_FREQUENCY_ENUM"
            },
            "board_controller_enable": {
                "help": "Pin to pull high for enabling the USB serial port",
                "value": "PF7",
                "macro_name": "EFM_BC_EN"
            }
        }
    },
    "EFM32WG990F256": {
        "inherits": ["EFM32"],
        "extra_labels_add": ["EFM32WG", "256K", "SL_AES"],
        "core": "Cortex-M4F",
        "macros": ["EFM32WG990F256", "TRANSACTION_QUEUE_SIZE_SPI=4"],
        "supported_toolchains": ["GCC_ARM", "ARM", "uARM", "IAR"],
        "release_versions": ["2", "5"],
        "device_name": "EFM32WG990F256",
        "public": false
    },
    "EFM32WG_STK3800": {
        "inherits": ["EFM32WG990F256"],
        "progen": {"target": "efm32wg-stk"},
        "device_has": ["ANALOGIN", "ANALOGOUT", "ERROR_PATTERN", "I2C", "I2CSLAVE", "I2C_ASYNCH", "INTERRUPTIN", "LOWPOWERTIMER", "PORTIN", "PORTINOUT", "PORTOUT", "PWMOUT", "RTC", "SERIAL", "SERIAL_ASYNCH", "SLEEP", "SPI", "SPISLAVE", "SPI_ASYNCH", "STDIO_MESSAGES"],
        "forced_reset_timeout": 2,
        "config": {
            "hf_clock_src": {
                "help": "Value: HFXO for external crystal, HFRCO for internal RC oscillator",
                "value": "HFXO",
                "macro_name": "CORE_CLOCK_SOURCE"
            },
            "hfxo_clock_freq": {
                "help": "Value: External crystal frequency in hertz",
                "value": "48000000",
                "macro_name": "HFXO_FREQUENCY"
            },
            "lf_clock_src": {
                "help": "Value: LFXO for external crystal, LFRCO for internal RC oscillator, ULFRCO for internal 1KHz RC oscillator",
                "value": "LFXO",
                "macro_name": "LOW_ENERGY_CLOCK_SOURCE"
            },
            "lfxo_clock_freq": {
                "help": "Value: External crystal frequency in hertz",
                "value": "32768",
                "macro_name": "LFXO_FREQUENCY"
            },
            "hfrco_clock_freq": {
                "help": "Value: Frequency in hertz, must correspond to setting of hfrco_band_select",
                "value": "21000000",
                "macro_name": "HFRCO_FREQUENCY"
            },
            "hfrco_band_select": {
                "help": "Value: One of _CMU_HFRCOCTRL_BAND_28MHZ, _CMU_HFRCOCTRL_BAND_21MHZ, _CMU_HFRCOCTRL_BAND_14MHZ, _CMU_HFRCOCTRL_BAND_11MHZ, _CMU_HFRCOCTRL_BAND_7MHZ, _CMU_HFRCOCTRL_BAND_1MHZ. Be sure to set hfrco_clock_freq accordingly!",
                "value": "_CMU_HFRCOCTRL_BAND_21MHZ",
                "macro_name": "HFRCO_FREQUENCY_ENUM"
            },
            "board_controller_enable": {
                "help": "Pin to pull high for enabling the USB serial port",
                "value": "PF7",
                "macro_name": "EFM_BC_EN"
            }
        }
    },
    "EFM32ZG222F32": {
        "inherits": ["EFM32"],
        "extra_labels_add": ["EFM32ZG", "32K", "SL_AES"],
        "core": "Cortex-M0+",
        "default_toolchain": "uARM",
        "macros": ["EFM32ZG222F32", "TRANSACTION_QUEUE_SIZE_SPI=0"],
        "supported_toolchains": ["GCC_ARM", "uARM", "IAR"],
        "default_lib": "small",
        "release_versions": ["2"],
        "device_name": "EFM32ZG222F32",
        "public": false
    },
    "EFM32ZG_STK3200": {
        "inherits": ["EFM32ZG222F32"],
        "device_has": ["ANALOGIN", "ERROR_PATTERN", "I2C", "I2CSLAVE", "I2C_ASYNCH", "INTERRUPTIN", "LOWPOWERTIMER", "PORTIN", "PORTINOUT", "PORTOUT", "PWMOUT", "RTC", "SERIAL", "SERIAL_ASYNCH", "SLEEP", "SPI", "SPISLAVE", "SPI_ASYNCH", "STDIO_MESSAGES"],
        "forced_reset_timeout": 2,
        "config": {
            "hf_clock_src": {
                "help": "Value: HFXO for external crystal, HFRCO for internal RC oscillator",
                "value": "HFXO",
                "macro_name": "CORE_CLOCK_SOURCE"
            },
            "hfxo_clock_freq": {
                "help": "Value: External crystal frequency in hertz",
                "value": "24000000",
                "macro_name": "HFXO_FREQUENCY"
            },
            "lf_clock_src": {
                "help": "Value: LFXO for external crystal, LFRCO for internal RC oscillator, ULFRCO for internal 1KHz RC oscillator",
                "value": "LFXO",
                "macro_name": "LOW_ENERGY_CLOCK_SOURCE"
            },
            "lfxo_clock_freq": {
                "help": "Value: External crystal frequency in hertz",
                "value": "32768",
                "macro_name": "LFXO_FREQUENCY"
            },
            "hfrco_clock_freq": {
                "help": "Value: Frequency in hertz, must correspond to setting of hfrco_band_select",
                "value": "21000000",
                "macro_name": "HFRCO_FREQUENCY"
            },
            "hfrco_band_select": {
                "help": "Value: One of _CMU_HFRCOCTRL_BAND_21MHZ, _CMU_HFRCOCTRL_BAND_14MHZ, _CMU_HFRCOCTRL_BAND_11MHZ, _CMU_HFRCOCTRL_BAND_7MHZ, _CMU_HFRCOCTRL_BAND_1MHZ. Be sure to set hfrco_clock_freq accordingly!",
                "value": "_CMU_HFRCOCTRL_BAND_21MHZ",
                "macro_name": "HFRCO_FREQUENCY_ENUM"
            },
            "board_controller_enable": {
                "help": "Pin to pull high for enabling the USB serial port",
                "value": "PA9",
                "macro_name": "EFM_BC_EN"
            }
        }
    },
    "EFM32HG322F64": {
        "inherits": ["EFM32"],
        "extra_labels_add": ["EFM32HG", "64K", "SL_AES"],
        "core": "Cortex-M0+",
        "default_toolchain": "uARM",
        "macros": ["EFM32HG322F64", "TRANSACTION_QUEUE_SIZE_SPI=0"],
        "supported_toolchains": ["GCC_ARM", "uARM", "IAR"],
        "default_lib": "small",
        "release_versions": ["2"],
        "device_name": "EFM32HG322F64",
        "public": false
    },
    "EFM32HG_STK3400": {
        "inherits": ["EFM32HG322F64"],
        "device_has": ["ANALOGIN", "ERROR_PATTERN", "I2C", "I2CSLAVE", "I2C_ASYNCH", "INTERRUPTIN", "LOWPOWERTIMER", "PORTIN", "PORTINOUT", "PORTOUT", "PWMOUT", "RTC", "SERIAL", "SERIAL_ASYNCH", "SLEEP", "SPI", "SPISLAVE", "SPI_ASYNCH", "STDIO_MESSAGES"],
        "forced_reset_timeout": 2,
        "config": {
            "hf_clock_src": {
                "help": "Value: HFXO for external crystal, HFRCO for internal RC oscillator",
                "value": "HFXO",
                "macro_name": "CORE_CLOCK_SOURCE"
            },
            "hfxo_clock_freq": {
                "help": "Value: External crystal frequency in hertz",
                "value": "24000000",
                "macro_name": "HFXO_FREQUENCY"
            },
            "lf_clock_src": {
                "help": "Value: LFXO for external crystal, LFRCO for internal RC oscillator, ULFRCO for internal 1KHz RC oscillator",
                "value": "LFXO",
                "macro_name": "LOW_ENERGY_CLOCK_SOURCE"
            },
            "lfxo_clock_freq": {
                "help": "Value: External crystal frequency in hertz",
                "value": "32768",
                "macro_name": "LFXO_FREQUENCY"
            },
            "hfrco_clock_freq": {
                "help": "Value: Frequency in hertz, must correspond to setting of hfrco_band_select",
                "value": "21000000",
                "macro_name": "HFRCO_FREQUENCY"
            },
            "hfrco_band_select": {
                "help": "Value: One of _CMU_HFRCOCTRL_BAND_21MHZ, _CMU_HFRCOCTRL_BAND_14MHZ, _CMU_HFRCOCTRL_BAND_11MHZ, _CMU_HFRCOCTRL_BAND_7MHZ, _CMU_HFRCOCTRL_BAND_1MHZ. Be sure to set hfrco_clock_freq accordingly!",
                "value": "_CMU_HFRCOCTRL_BAND_21MHZ",
                "macro_name": "HFRCO_FREQUENCY_ENUM"
            },
            "board_controller_enable": {
                "help": "Pin to pull high for enabling the USB serial port",
                "value": "PA9",
                "macro_name": "EFM_BC_EN"
            }
        }
    },
    "EFM32PG1B100F256GM32": {
        "inherits": ["EFM32"],
        "extra_labels_add": ["EFM32PG", "256K", "SL_CRYPTO"],
        "core": "Cortex-M4F",
        "macros": ["EFM32PG1B100F256GM32", "TRANSACTION_QUEUE_SIZE_SPI=4"],
        "supported_toolchains": ["GCC_ARM", "ARM", "uARM", "IAR"],
        "release_versions": ["2", "5"],
        "device_name": "EFM32PG1B100F256GM32",
        "public": false
    },
    "EFM32PG_STK3401": {
        "inherits": ["EFM32PG1B100F256GM32"],
        "device_has": ["ANALOGIN", "ERROR_PATTERN", "I2C", "I2CSLAVE", "I2C_ASYNCH", "INTERRUPTIN", "LOWPOWERTIMER", "PORTIN", "PORTINOUT", "PORTOUT", "PWMOUT", "RTC", "SERIAL", "SERIAL_ASYNCH", "SLEEP", "SPI", "SPISLAVE", "SPI_ASYNCH", "STDIO_MESSAGES"],
        "forced_reset_timeout": 2,
        "config": {
            "hf_clock_src": {
                "help": "Value: HFXO for external crystal, HFRCO for internal RC oscillator",
                "value": "HFXO",
                "macro_name": "CORE_CLOCK_SOURCE"
            },
            "hfxo_clock_freq": {
                "help": "Value: External crystal frequency in hertz",
                "value": "40000000",
                "macro_name": "HFXO_FREQUENCY"
            },
            "lf_clock_src": {
                "help": "Value: LFXO for external crystal, LFRCO for internal RC oscillator, ULFRCO for internal 1KHz RC oscillator",
                "value": "LFXO",
                "macro_name": "LOW_ENERGY_CLOCK_SOURCE"
            },
            "lfxo_clock_freq": {
                "help": "Value: External crystal frequency in hertz",
                "value": "32768",
                "macro_name": "LFXO_FREQUENCY"
            },
            "hfrco_clock_freq": {
                "help": "Value: Frequency in hertz, must correspond to setting of hfrco_band_select",
                "value": "32000000",
                "macro_name": "HFRCO_FREQUENCY"
            },
            "hfrco_band_select": {
                "help": "Value: One of cmuHFRCOFreq_1M0Hz, cmuHFRCOFreq_2M0Hz, cmuHFRCOFreq_4M0Hz, cmuHFRCOFreq_7M0Hz, cmuHFRCOFreq_13M0Hz, cmuHFRCOFreq_16M0Hz, cmuHFRCOFreq_19M0Hz, cmuHFRCOFreq_26M0Hz, cmuHFRCOFreq_32M0Hz, cmuHFRCOFreq_38M0Hz. Be sure to set hfrco_clock_freq accordingly!",
                "value": "cmuHFRCOFreq_32M0Hz",
                "macro_name": "HFRCO_FREQUENCY_ENUM"
            },
            "board_controller_enable": {
                "help": "Pin to pull high for enabling the USB serial port",
                "value": "PA5",
                "macro_name": "EFM_BC_EN"
            }
        }
    },
    "EFR32MG1P132F256GM48": {
        "inherits": ["EFM32"],
        "extra_labels_add": ["EFR32MG1", "256K", "SL_RAIL", "SL_CRYPTO"],
        "core": "Cortex-M4F",
        "macros": ["EFR32MG1P132F256GM48", "TRANSACTION_QUEUE_SIZE_SPI=4"],
        "supported_toolchains": ["GCC_ARM", "ARM", "uARM", "IAR"],
        "release_versions": ["2", "5"],
        "device_name": "EFR32MG1P132F256GM48",
        "public": false
    },
    "EFR32MG1P233F256GM48": {
        "inherits": ["EFM32"],
        "extra_labels_add": ["EFR32MG1", "256K", "SL_RAIL", "SL_CRYPTO"],
        "core": "Cortex-M4F",
        "macros": ["EFR32MG1P233F256GM48", "TRANSACTION_QUEUE_SIZE_SPI=4"],
        "supported_toolchains": ["GCC_ARM", "ARM", "uARM", "IAR"],
        "release_versions": ["2", "5"],
        "public": false
    },
    "EFR32MG1_BRD4150": {
        "inherits": ["EFR32MG1P132F256GM48"],
        "device_has": ["ANALOGIN", "ERROR_PATTERN", "I2C", "I2CSLAVE", "I2C_ASYNCH", "INTERRUPTIN", "LOWPOWERTIMER", "PORTIN", "PORTINOUT", "PORTOUT", "PWMOUT", "RTC", "SERIAL", "SERIAL_ASYNCH", "SLEEP", "SPI", "SPISLAVE", "SPI_ASYNCH", "STDIO_MESSAGES"],
        "forced_reset_timeout": 2,
        "config": {
            "hf_clock_src": {
                "help": "Value: HFXO for external crystal, HFRCO for internal RC oscillator",
                "value": "HFXO",
                "macro_name": "CORE_CLOCK_SOURCE"
            },
            "hfxo_clock_freq": {
                "help": "Value: External crystal frequency in hertz",
                "value": "38400000",
                "macro_name": "HFXO_FREQUENCY"
            },
            "lf_clock_src": {
                "help": "Value: LFXO for external crystal, LFRCO for internal RC oscillator, ULFRCO for internal 1KHz RC oscillator",
                "value": "LFXO",
                "macro_name": "LOW_ENERGY_CLOCK_SOURCE"
            },
            "lfxo_clock_freq": {
                "help": "Value: External crystal frequency in hertz",
                "value": "32768",
                "macro_name": "LFXO_FREQUENCY"
            },
            "hfrco_clock_freq": {
                "help": "Value: Frequency in hertz, must correspond to setting of hfrco_band_select",
                "value": "32000000",
                "macro_name": "HFRCO_FREQUENCY"
            },
            "hfrco_band_select": {
                "help": "Value: One of cmuHFRCOFreq_1M0Hz, cmuHFRCOFreq_2M0Hz, cmuHFRCOFreq_4M0Hz, cmuHFRCOFreq_7M0Hz, cmuHFRCOFreq_13M0Hz, cmuHFRCOFreq_16M0Hz, cmuHFRCOFreq_19M0Hz, cmuHFRCOFreq_26M0Hz, cmuHFRCOFreq_32M0Hz, cmuHFRCOFreq_38M0Hz. Be sure to set hfrco_clock_freq accordingly!",
                "value": "cmuHFRCOFreq_32M0Hz",
                "macro_name": "HFRCO_FREQUENCY_ENUM"
            },
            "board_controller_enable": {
                "help": "Pin to pull high for enabling the USB serial port",
                "value": "PA5",
                "macro_name": "EFM_BC_EN"
            }
        },
        "public": false
    },
    "TB_SENSE_1": {
        "inherits": ["EFR32MG1P233F256GM48"],
        "device_has": ["ANALOGIN", "ERROR_PATTERN", "I2C", "I2CSLAVE", "I2C_ASYNCH", "INTERRUPTIN", "LOWPOWERTIMER", "PORTIN", "PORTINOUT", "PORTOUT", "PWMOUT", "RTC", "SERIAL", "SERIAL_ASYNCH", "SLEEP", "SPI", "SPISLAVE", "SPI_ASYNCH", "STDIO_MESSAGES"],
        "forced_reset_timeout": 5,
        "config": {
            "hf_clock_src": {
                "help": "Value: HFXO for external crystal, HFRCO for internal RC oscillator",
                "value": "HFXO",
                "macro_name": "CORE_CLOCK_SOURCE"
            },
            "hfxo_clock_freq": {
                "help": "Value: External crystal frequency in hertz",
                "value": "38400000",
                "macro_name": "HFXO_FREQUENCY"
            },
            "lf_clock_src": {
                "help": "Value: LFXO for external crystal, LFRCO for internal RC oscillator, ULFRCO for internal 1KHz RC oscillator",
                "value": "LFXO",
                "macro_name": "LOW_ENERGY_CLOCK_SOURCE"
            },
            "lfxo_clock_freq": {
                "help": "Value: External crystal frequency in hertz",
                "value": "32768",
                "macro_name": "LFXO_FREQUENCY"
            },
            "hfrco_clock_freq": {
                "help": "Value: Frequency in hertz, must correspond to setting of hfrco_band_select",
                "value": "32000000",
                "macro_name": "HFRCO_FREQUENCY"
            },
            "hfrco_band_select": {
                "help": "Value: One of cmuHFRCOFreq_1M0Hz, cmuHFRCOFreq_2M0Hz, cmuHFRCOFreq_4M0Hz, cmuHFRCOFreq_7M0Hz, cmuHFRCOFreq_13M0Hz, cmuHFRCOFreq_16M0Hz, cmuHFRCOFreq_19M0Hz, cmuHFRCOFreq_26M0Hz, cmuHFRCOFreq_32M0Hz, cmuHFRCOFreq_38M0Hz. Be sure to set hfrco_clock_freq accordingly!",
                "value": "cmuHFRCOFreq_32M0Hz",
                "macro_name": "HFRCO_FREQUENCY_ENUM"
            }
        }
    },
    "EFM32PG12B500F1024GL125": {
        "inherits": ["EFM32"],
        "extra_labels_add": ["EFM32PG12", "1024K", "SL_CRYPTO"],
        "core": "Cortex-M4F",
        "macros": ["EFM32PG12B500F1024GL125", "TRANSACTION_QUEUE_SIZE_SPI=4"],
        "supported_toolchains": ["GCC_ARM", "ARM", "uARM", "IAR"],
        "release_versions": ["2", "5"],
        "public": false
    },
    "EFM32PG12_STK3402": {
        "inherits": ["EFM32PG12B500F1024GL125"],
        "device_has": ["ANALOGIN", "ERROR_PATTERN", "I2C", "I2CSLAVE", "I2C_ASYNCH", "INTERRUPTIN", "LOWPOWERTIMER", "PORTIN", "PORTINOUT", "PORTOUT", "PWMOUT", "RTC", "SERIAL", "SERIAL_ASYNCH", "SLEEP", "SPI", "SPISLAVE", "SPI_ASYNCH", "STDIO_MESSAGES", "TRNG"],
        "forced_reset_timeout": 2,
        "config": {
            "hf_clock_src": {
                "help": "Value: HFXO for external crystal, HFRCO for internal RC oscillator",
                "value": "HFXO",
                "macro_name": "CORE_CLOCK_SOURCE"
            },
            "hfxo_clock_freq": {
                "help": "Value: External crystal frequency in hertz",
                "value": "40000000",
                "macro_name": "HFXO_FREQUENCY"
            },
            "lf_clock_src": {
                "help": "Value: LFXO for external crystal, LFRCO for internal RC oscillator, ULFRCO for internal 1KHz RC oscillator",
                "value": "LFXO",
                "macro_name": "LOW_ENERGY_CLOCK_SOURCE"
            },
            "lfxo_clock_freq": {
                "help": "Value: External crystal frequency in hertz",
                "value": "32768",
                "macro_name": "LFXO_FREQUENCY"
            },
            "hfrco_clock_freq": {
                "help": "Value: Frequency in hertz, must correspond to setting of hfrco_band_select",
                "value": "32000000",
                "macro_name": "HFRCO_FREQUENCY"
            },
            "hfrco_band_select": {
                "help": "Value: One of cmuHFRCOFreq_1M0Hz, cmuHFRCOFreq_2M0Hz, cmuHFRCOFreq_4M0Hz, cmuHFRCOFreq_7M0Hz, cmuHFRCOFreq_13M0Hz, cmuHFRCOFreq_16M0Hz, cmuHFRCOFreq_19M0Hz, cmuHFRCOFreq_26M0Hz, cmuHFRCOFreq_32M0Hz, cmuHFRCOFreq_38M0Hz. Be sure to set hfrco_clock_freq accordingly!",
                "value": "cmuHFRCOFreq_32M0Hz",
                "macro_name": "HFRCO_FREQUENCY_ENUM"
            },
            "board_controller_enable": {
                "help": "Pin to pull high for enabling the USB serial port",
                "value": "PA5",
                "macro_name": "EFM_BC_EN"
            }
        }
    },
	"EFR32MG12P332F1024GL125": {
        "inherits": ["EFM32"],
        "extra_labels_add": ["EFR32MG12", "1024K", "SL_RAIL", "SL_CRYPTO"],
        "core": "Cortex-M4F",
        "macros": ["EFR32MG12P332F1024GL125", "TRANSACTION_QUEUE_SIZE_SPI=4"],
        "supported_toolchains": ["GCC_ARM", "ARM", "uARM", "IAR"],
        "release_versions": ["2", "5"],
        "public": false
    },
	"TB_SENSE_12": {
        "inherits": ["EFR32MG12P332F1024GL125"],
        "device_has": ["ANALOGIN", "ERROR_PATTERN", "I2C", "I2CSLAVE", "I2C_ASYNCH", "INTERRUPTIN", "LOWPOWERTIMER", "PORTIN", "PORTINOUT", "PORTOUT", "PWMOUT", "RTC", "SERIAL", "SERIAL_ASYNCH", "SLEEP", "SPI", "SPISLAVE", "SPI_ASYNCH", "STDIO_MESSAGES", "TRNG"],
        "forced_reset_timeout": 5,
        "config": {
            "hf_clock_src": {
                "help": "Value: HFXO for external crystal, HFRCO for internal RC oscillator",
                "value": "HFXO",
                "macro_name": "CORE_CLOCK_SOURCE"
            },
            "hfxo_clock_freq": {
                "help": "Value: External crystal frequency in hertz",
                "value": "38400000",
                "macro_name": "HFXO_FREQUENCY"
            },
            "lf_clock_src": {
                "help": "Value: LFXO for external crystal, LFRCO for internal RC oscillator, ULFRCO for internal 1KHz RC oscillator",
                "value": "LFXO",
                "macro_name": "LOW_ENERGY_CLOCK_SOURCE"
            },
            "lfxo_clock_freq": {
                "help": "Value: External crystal frequency in hertz",
                "value": "32768",
                "macro_name": "LFXO_FREQUENCY"
            },
            "hfrco_clock_freq": {
                "help": "Value: Frequency in hertz, must correspond to setting of hfrco_band_select",
                "value": "32000000",
                "macro_name": "HFRCO_FREQUENCY"
            },
            "hfrco_band_select": {
                "help": "Value: One of cmuHFRCOFreq_1M0Hz, cmuHFRCOFreq_2M0Hz, cmuHFRCOFreq_4M0Hz, cmuHFRCOFreq_7M0Hz, cmuHFRCOFreq_13M0Hz, cmuHFRCOFreq_16M0Hz, cmuHFRCOFreq_19M0Hz, cmuHFRCOFreq_26M0Hz, cmuHFRCOFreq_32M0Hz, cmuHFRCOFreq_38M0Hz. Be sure to set hfrco_clock_freq accordingly!",
                "value": "cmuHFRCOFreq_32M0Hz",
                "macro_name": "HFRCO_FREQUENCY_ENUM"
            }
        }
    },
    "WIZWIKI_W7500": {
        "supported_form_factors": ["ARDUINO"],
        "core": "Cortex-M0",
        "extra_labels": ["WIZNET", "W7500x", "WIZwiki_W7500"],
        "supported_toolchains": ["uARM", "ARM", "GCC_ARM", "IAR"],
        "inherits": ["Target"],
        "device_has": ["ANALOGIN", "I2C", "INTERRUPTIN", "PORTIN", "PORTINOUT", "PORTOUT", "PWMOUT", "RTC", "SERIAL", "SPI", "SPISLAVE", "STDIO_MESSAGES"],
        "release_versions": ["2", "5"]
    },
    "WIZWIKI_W7500P": {
        "supported_form_factors": ["ARDUINO"],
        "core": "Cortex-M0",
        "extra_labels": ["WIZNET", "W7500x", "WIZwiki_W7500P"],
        "supported_toolchains": ["uARM", "ARM", "GCC_ARM", "IAR"],
        "inherits": ["Target"],
        "device_has": ["ANALOGIN", "I2C", "INTERRUPTIN", "PORTIN", "PORTINOUT", "PORTOUT", "PWMOUT", "RTC", "SERIAL", "SPI", "SPISLAVE", "STDIO_MESSAGES"],
        "release_versions": ["2", "5"]
    },
    "WIZWIKI_W7500ECO": {
        "inherits": ["Target"],
        "core": "Cortex-M0",
        "extra_labels": ["WIZNET", "W7500x", "WIZwiki_W7500ECO"],
        "supported_toolchains": ["uARM", "ARM", "GCC_ARM", "IAR"],
        "device_has": ["ANALOGIN", "I2C", "INTERRUPTIN", "PORTIN", "PORTINOUT", "PORTOUT", "PWMOUT", "RTC", "SERIAL", "SPI", "SPISLAVE", "STDIO_MESSAGES"],
        "release_versions": ["2", "5"]
    },
    "SAMR21G18A": {
        "inherits": ["Target"],
        "core": "Cortex-M0+",
        "macros": ["__SAMR21G18A__", "I2C_MASTER_CALLBACK_MODE=true", "EXTINT_CALLBACK_MODE=true", "USART_CALLBACK_MODE=true", "TC_ASYNC=true"],
        "extra_labels": ["Atmel", "SAM_CortexM0P", "SAMR21"],
        "supported_toolchains": ["GCC_ARM", "ARM", "uARM"],
        "device_has": ["ANALOGIN", "I2C", "I2CSLAVE", "I2C_ASYNCH", "INTERRUPTIN", "PORTIN", "PORTINOUT", "PORTOUT", "PWMOUT", "RTC", "SERIAL", "SERIAL_ASYNCH", "SERIAL_FC", "SLEEP", "SPI", "SPISLAVE", "SPI_ASYNCH"],
        "release_versions": ["2"],
        "device_name": "ATSAMR21G18A"
    },
    "SAMD21J18A": {
        "inherits": ["Target"],
        "core": "Cortex-M0+",
        "macros": ["__SAMD21J18A__", "I2C_MASTER_CALLBACK_MODE=true", "EXTINT_CALLBACK_MODE=true", "USART_CALLBACK_MODE=true", "TC_ASYNC=true"],
        "extra_labels": ["Atmel", "SAM_CortexM0P", "SAMD21"],
        "supported_toolchains": ["GCC_ARM", "ARM", "uARM"],
        "device_has": ["ANALOGIN", "ANALOGOUT", "I2C", "I2CSLAVE", "I2C_ASYNCH", "INTERRUPTIN", "PORTIN", "PORTINOUT", "PORTOUT", "PWMOUT", "RTC", "SERIAL", "SERIAL_ASYNCH", "SERIAL_FC", "SLEEP", "SPI", "SPISLAVE", "SPI_ASYNCH"],
        "release_versions": ["2"],
        "device_name": "ATSAMD21J18A"
    },
    "SAMD21G18A": {
        "inherits": ["Target"],
        "core": "Cortex-M0+",
        "macros": ["__SAMD21G18A__", "I2C_MASTER_CALLBACK_MODE=true", "EXTINT_CALLBACK_MODE=true", "USART_CALLBACK_MODE=true", "TC_ASYNC=true"],
        "extra_labels": ["Atmel", "SAM_CortexM0P", "SAMD21"],
        "supported_toolchains": ["GCC_ARM", "ARM", "uARM"],
        "device_has": ["ANALOGIN", "ANALOGOUT", "I2C", "I2CSLAVE", "I2C_ASYNCH", "INTERRUPTIN", "PORTIN", "PORTINOUT", "PORTOUT", "PWMOUT", "RTC", "SERIAL", "SERIAL_ASYNCH", "SERIAL_FC", "SLEEP", "SPI", "SPISLAVE", "SPI_ASYNCH"],
        "release_versions": ["2"],
        "device_name": "ATSAMD21G18A"
    },
    "SAML21J18A": {
        "inherits": ["Target"],
        "core": "Cortex-M0+",
        "macros": ["__SAML21J18A__", "I2C_MASTER_CALLBACK_MODE=true", "EXTINT_CALLBACK_MODE=true", "USART_CALLBACK_MODE=true", "TC_ASYNC=true"],
        "extra_labels": ["Atmel", "SAM_CortexM0P", "SAML21"],
        "supported_toolchains": ["GCC_ARM", "ARM", "uARM"],
        "device_has": ["ANALOGIN", "ANALOGOUT", "I2C", "I2CSLAVE", "I2C_ASYNCH", "INTERRUPTIN", "PORTIN", "PORTINOUT", "PORTOUT", "PWMOUT", "RTC", "SERIAL", "SERIAL_ASYNCH", "SERIAL_FC", "SLEEP", "SPI", "SPISLAVE", "SPI_ASYNCH"],
        "device_name": "ATSAML21J18A"
    },
    "SAMG55J19": {
        "inherits": ["Target"],
        "core": "Cortex-M4",
        "extra_labels": ["Atmel", "SAM_CortexM4", "SAMG55"],
        "macros": ["__SAMG55J19__", "BOARD=75", "I2C_MASTER_CALLBACK_MODE=true", "EXTINT_CALLBACK_MODE=true", "USART_CALLBACK_MODE=true", "TC_ASYNC=true"],
        "supported_toolchains": ["GCC_ARM", "ARM", "uARM"],
        "default_toolchain": "ARM",
        "device_has": ["ANALOGIN", "I2C", "I2CSLAVE", "I2C_ASYNCH", "INTERRUPTIN", "LOWPOWERTIMER", "PORTIN", "PORTINOUT", "PORTOUT", "PWMOUT", "RTC", "SERIAL", "SERIAL_ASYNCH", "SERIAL_FC", "SLEEP", "SPI", "SPISLAVE", "SPI_ASYNCH"],
        "default_lib": "std",
        "device_name": "ATSAMG55J19"
    },
    "MCU_NRF51_UNIFIED": {
        "inherits": ["Target"],
        "core": "Cortex-M0",
        "OVERRIDE_BOOTLOADER_FILENAME": "nrf51822_bootloader.hex",
        "macros": [
            "NRF51",
            "TARGET_NRF51822",
            "BLE_STACK_SUPPORT_REQD",
            "SOFTDEVICE_PRESENT",
            "S130",
            "TARGET_MCU_NRF51822",
            "CMSIS_VECTAB_VIRTUAL",
            "CMSIS_VECTAB_VIRTUAL_HEADER_FILE=\"cmsis_nvic.h\""
        ],
        "MERGE_BOOTLOADER": false,
        "extra_labels": ["NORDIC", "MCU_NRF51", "MCU_NRF51822_UNIFIED", "NRF5", "SDK11"],
        "OUTPUT_EXT": "hex",
        "is_disk_virtual": true,
        "supported_toolchains": ["ARM", "GCC_ARM", "IAR"],
        "public": false,
        "MERGE_SOFT_DEVICE": true,
        "EXPECTED_SOFTDEVICES_WITH_OFFSETS": [
            {
                "boot": "",
                "name": "s130_nrf51_2.0.0_softdevice.hex",
                "offset": 110592
            }
        ],
        "detect_code": ["1070"],
        "post_binary_hook": {
            "function": "MCU_NRF51Code.binary_hook",
            "toolchains": ["ARM_STD", "GCC_ARM", "IAR"]
        },
        "program_cycle_s": 6,
        "features": ["BLE"],
        "config": {
            "lf_clock_src": {
                "value": "NRF_LF_SRC_XTAL",
                "macro_name": "MBED_CONF_NORDIC_NRF_LF_CLOCK_SRC"
            },
            "uart_hwfc": {
                "help": "Value: 1 for enable, 0 for disable",
                "value": 1,
                "macro_name": "MBED_CONF_NORDIC_UART_HWFC"
            }
        },
        "device_has": ["ANALOGIN", "ERROR_PATTERN", "I2C", "INTERRUPTIN", "PORTIN", "PORTINOUT", "PORTOUT", "PWMOUT", "SERIAL", "SLEEP", "SPI", "SPISLAVE"]
    },
    "MCU_NRF51_32K_UNIFIED": {
        "inherits": ["MCU_NRF51_UNIFIED"],
        "extra_labels_add": ["MCU_NORDIC_32K", "MCU_NRF51_32K"],
        "macros_add": ["TARGET_MCU_NORDIC_32K", "TARGET_MCU_NRF51_32K"],
        "public": false
    },
    "NRF51_DK": {
        "supported_form_factors": ["ARDUINO"],
        "inherits": ["MCU_NRF51_32K_UNIFIED"],
        "device_has": ["ANALOGIN", "ERROR_PATTERN", "I2C", "I2C_ASYNCH", "INTERRUPTIN", "LOWPOWERTIMER", "PORTIN", "PORTINOUT", "PORTOUT", "PWMOUT", "RTC", "SERIAL", "SERIAL_ASYNCH", "SERIAL_FC", "SLEEP", "SPI", "SPI_ASYNCH", "SPISLAVE"],
        "release_versions": ["2", "5"],
        "device_name": "nRF51822_xxAA"
    },
    "NRF51_DONGLE": {
        "inherits": ["MCU_NRF51_32K_UNIFIED"],
        "progen": {"target": "nrf51-dongle"},
        "device_has": ["ERROR_PATTERN", "I2C", "I2C_ASYNCH", "INTERRUPTIN", "LOWPOWERTIMER", "PORTIN", "PORTINOUT", "PORTOUT", "PWMOUT", "RTC", "SERIAL", "SERIAL_ASYNCH", "SLEEP", "SPI", "SPI_ASYNCH", "SPISLAVE"],
        "release_versions": ["2", "5"]
    },
    "MCU_NRF52": {
        "inherits": ["Target"],
        "core": "Cortex-M4F",
        "macros": ["NRF52", "TARGET_NRF52832", "BLE_STACK_SUPPORT_REQD", "SOFTDEVICE_PRESENT", "S132", "CMSIS_VECTAB_VIRTUAL", "CMSIS_VECTAB_VIRTUAL_HEADER_FILE=\"cmsis_nvic.h\""],
        "extra_labels": ["NORDIC", "MCU_NRF52", "MCU_NRF52832", "NRF5", "SDK11", "NRF52_COMMON"],
        "OUTPUT_EXT": "hex",
        "is_disk_virtual": true,
        "supported_toolchains": ["GCC_ARM", "ARM", "IAR"],
        "public": false,
        "detect_code": ["1101"],
        "program_cycle_s": 6,
        "MERGE_SOFT_DEVICE": true,
        "EXPECTED_SOFTDEVICES_WITH_OFFSETS": [
            {
                "boot": "",
                "name": "s132_nrf52_2.0.0_softdevice.hex",
                "offset": 114688
            }
        ],
        "post_binary_hook": {
            "function": "MCU_NRF51Code.binary_hook",
            "toolchains": ["ARM_STD", "GCC_ARM", "IAR"]
        },
        "MERGE_BOOTLOADER": false,
        "features": ["BLE"],
        "config": {
            "lf_clock_src": {
                "value": "NRF_LF_SRC_XTAL",
                "macro_name": "MBED_CONF_NORDIC_NRF_LF_CLOCK_SRC"
            },
            "uart_hwfc": {
                "help": "Value: 1 for enable, 0 for disable",
                "value": 1,
                "macro_name": "MBED_CONF_NORDIC_UART_HWFC"
            }
        }
    },
    "NRF52_DK": {
        "supported_form_factors": ["ARDUINO"],
        "inherits": ["MCU_NRF52"],
        "macros_add": ["BOARD_PCA10040", "NRF52_PAN_12", "NRF52_PAN_15", "NRF52_PAN_58", "NRF52_PAN_55", "NRF52_PAN_54", "NRF52_PAN_31", "NRF52_PAN_30", "NRF52_PAN_51", "NRF52_PAN_36", "NRF52_PAN_53", "S132", "CONFIG_GPIO_AS_PINRESET", "BLE_STACK_SUPPORT_REQD", "SWI_DISABLE0", "NRF52_PAN_20", "NRF52_PAN_64", "NRF52_PAN_62", "NRF52_PAN_63"],
        "device_has": ["ANALOGIN", "ERROR_PATTERN", "I2C", "I2C_ASYNCH", "INTERRUPTIN", "LOWPOWERTIMER", "PORTIN", "PORTINOUT", "PORTOUT", "PWMOUT", "RTC", "SERIAL", "SERIAL_ASYNCH", "SERIAL_FC", "SLEEP", "SPI", "SPI_ASYNCH", "SPISLAVE"],
        "release_versions": ["2", "5"],
        "device_name": "nRF52832_xxAA"
    },
    "UBLOX_EVA_NINA": {
        "inherits": ["MCU_NRF52"],
        "macros_add": ["BOARD_PCA10040", "NRF52_PAN_12", "NRF52_PAN_15", "NRF52_PAN_58", "NRF52_PAN_55", "NRF52_PAN_54", "NRF52_PAN_31", "NRF52_PAN_30", "NRF52_PAN_51", "NRF52_PAN_36", "NRF52_PAN_53", "S132", "CONFIG_GPIO_AS_PINRESET", "BLE_STACK_SUPPORT_REQD", "SWI_DISABLE0", "NRF52_PAN_20", "NRF52_PAN_64", "NRF52_PAN_62", "NRF52_PAN_63"],
        "device_has": ["ANALOGIN", "ERROR_PATTERN", "I2C", "I2C_ASYNCH", "INTERRUPTIN", "LOWPOWERTIMER", "PORTIN", "PORTINOUT", "PORTOUT", "PWMOUT", "RTC", "SERIAL", "SERIAL_ASYNCH", "SERIAL_FC", "SLEEP", "SPI", "SPI_ASYNCH", "SPISLAVE"],
        "release_versions": ["2", "5"],
        "overrides": {"uart_hwfc": 0},
        "device_name": "nRF52832_xxAA"
    },
    "UBLOX_EVK_NINA_B1": {
        "supported_form_factors": ["ARDUINO"],
        "inherits": ["MCU_NRF52"],
        "macros_add": ["BOARD_PCA10040", "NRF52_PAN_12", "NRF52_PAN_15", "NRF52_PAN_58", "NRF52_PAN_55", "NRF52_PAN_54", "NRF52_PAN_31", "NRF52_PAN_30", "NRF52_PAN_51", "NRF52_PAN_36", "NRF52_PAN_53", "S132", "CONFIG_GPIO_AS_PINRESET", "BLE_STACK_SUPPORT_REQD", "SWI_DISABLE0", "NRF52_PAN_20", "NRF52_PAN_64", "NRF52_PAN_62", "NRF52_PAN_63"],
        "device_has": ["ANALOGIN", "ERROR_PATTERN", "I2C", "I2C_ASYNCH", "INTERRUPTIN", "LOWPOWERTIMER", "PORTIN", "PORTINOUT", "PORTOUT", "PWMOUT", "RTC", "SERIAL", "SERIAL_ASYNCH", "SERIAL_FC", "SLEEP", "SPI", "SPI_ASYNCH", "SPISLAVE"],
        "release_versions": ["2", "5"],
        "device_name": "nRF52832_xxAA"
    },
    "DELTA_DFBM_NQ620": {
        "supported_form_factors": ["ARDUINO"],
        "inherits": ["MCU_NRF52"],
        "macros_add": ["BOARD_PCA10040", "NRF52_PAN_12", "NRF52_PAN_15", "NRF52_PAN_58", "NRF52_PAN_55", "NRF52_PAN_54", "NRF52_PAN_31", "NRF52_PAN_30", "NRF52_PAN_51", "NRF52_PAN_36", "NRF52_PAN_53", "S132", "CONFIG_GPIO_AS_PINRESET", "BLE_STACK_SUPPORT_REQD", "SWI_DISABLE0", "NRF52_PAN_20", "NRF52_PAN_64", "NRF52_PAN_62", "NRF52_PAN_63"],
        "device_has": ["ANALOGIN", "ERROR_PATTERN", "I2C", "I2C_ASYNCH", "INTERRUPTIN", "LOWPOWERTIMER", "PORTIN", "PORTINOUT", "PORTOUT", "PWMOUT", "RTC", "SERIAL", "SERIAL_ASYNCH", "SLEEP", "SPI", "SPI_ASYNCH", "SPISLAVE"],
        "release_versions": ["2", "5"],
        "overrides": {"lf_clock_src": "NRF_LF_SRC_RC"},
        "config": {
            "lf_clock_rc_calib_timer_interval": {
                "value": 16,
                "macro_name": "MBED_CONF_NORDIC_NRF_LF_CLOCK_CALIB_TIMER_INTERVAL"
            },
            "lf_clock_rc_calib_mode_config": {
                "value": 0,
                "macro_name": "MBED_CONF_NORDIC_NRF_LF_CLOCK_CALIB_MODE_CONFIG"
            }
        },
        "device_name": "nRF52832_xxAA"
    },
    "MCU_NRF52840": {
        "inherits": ["Target"],
        "core": "Cortex-M4F",
        "macros": ["TARGET_NRF52840", "BLE_STACK_SUPPORT_REQD", "SOFTDEVICE_PRESENT", "S140", "NRF_SD_BLE_API_VERSION=5", "NRF52840_XXAA", "NRF_DFU_SETTINGS_VERSION=1", "NRF_SD_BLE_API_VERSION=5", "CMSIS_VECTAB_VIRTUAL", "CMSIS_VECTAB_VIRTUAL_HEADER_FILE=\"cmsis_nvic.h\""],
        "extra_labels": ["NORDIC", "MCU_NRF52840", "NRF5", "SDK13", "NRF52_COMMON"],
        "OUTPUT_EXT": "hex",
        "is_disk_virtual": true,
        "supported_toolchains": ["GCC_ARM", "ARM", "IAR"],
        "public": false,
        "detect_code": ["1101"],
        "program_cycle_s": 6,
        "MERGE_SOFT_DEVICE": true,
        "EXPECTED_SOFTDEVICES_WITH_OFFSETS": [
            {
                "boot": "",
                "name": "s140_nrf52840_5.0.0-1.alpha_softdevice.hex",
                "offset": 135168
            }
        ],
        "bootloader_select_index": 0,
        "post_binary_hook": {
            "function": "MCU_NRF51Code.binary_hook",
            "toolchains": ["ARM_STD", "GCC_ARM", "IAR"]
        },
        "MERGE_BOOTLOADER": false,
        "features": ["BLE"],
        "config": {
            "lf_clock_src": {
                "value": "NRF_LF_SRC_XTAL",
                "macro_name": "MBED_CONF_NORDIC_NRF_LF_CLOCK_SRC"
            },
            "uart_hwfc": {
                "help": "Value: 1 for enable, 0 for disable",
                "value": 1,
                "macro_name": "MBED_CONF_NORDIC_UART_HWFC"
            }
        }
    },
    "NRF52840_DK": {
        "supported_form_factors": ["ARDUINO"],
        "inherits": ["MCU_NRF52840"],
        "macros_add": ["BOARD_PCA10056", "CONFIG_GPIO_AS_PINRESET", "SWI_DISABLE0", "NRF52_ERRATA_20"],
<<<<<<< HEAD
        "device_has": ["FLASH", "ANALOGIN", "ERROR_PATTERN", "I2C", "I2C_ASYNCH", "INTERRUPTIN", "LOWPOWERTIMER", "PORTIN", "PORTINOUT", "PORTOUT", "PWMOUT", "RTC", "SERIAL", "SERIAL_ASYNCH", "SERIAL_FC", "SLEEP", "SPI", "SPISLAVE"],
=======
        "device_has": ["FLASH", "ANALOGIN", "ERROR_PATTERN", "I2C", "I2C_ASYNCH", "INTERRUPTIN", "LOWPOWERTIMER", "PORTIN", "PORTINOUT", "PORTOUT", "PWMOUT", "RTC", "SERIAL", "SERIAL_ASYNCH", "SERIAL_FC", "SLEEP", "SPI", "SPI_ASYNCH", "SPISLAVE", "TRNG"],
>>>>>>> 88cbc7e3
        "release_versions": ["2", "5"],
        "device_name": "nRF52840_xxAA"
    },
    "BLUEPILL_F103C8": {
        "core": "Cortex-M3",
        "default_toolchain": "GCC_ARM",
        "extra_labels": ["STM", "STM32F1", "STM32F103C8"],
        "supported_toolchains": ["GCC_ARM"],
        "inherits": ["Target"],
        "device_has": ["ANALOGIN", "I2C", "I2CSLAVE", "INTERRUPTIN", "PORTIN", "PORTINOUT", "PORTOUT", "PWMOUT", "SERIAL", "SLEEP", "SPI", "SPISLAVE"]
    },
    "NUMAKER_PFM_NUC472": {
        "core": "Cortex-M4F",
        "default_toolchain": "ARM",
        "extra_labels": ["NUVOTON", "NUC472", "NU_XRAM_SUPPORTED", "FLASH_CMSIS_ALGO"],
        "is_disk_virtual": true,
        "supported_toolchains": ["ARM", "uARM", "GCC_ARM", "IAR"],
        "inherits": ["Target"],
        "device_has": ["ANALOGIN", "I2C", "I2CSLAVE", "I2C_ASYNCH", "INTERRUPTIN", "LOWPOWERTIMER", "PORTIN", "PORTINOUT", "PORTOUT", "PWMOUT", "RTC", "SERIAL", "SERIAL_ASYNCH", "SERIAL_FC", "STDIO_MESSAGES", "SLEEP", "SPI", "SPISLAVE", "SPI_ASYNCH", "TRNG", "CAN", "FLASH"],
        "features": ["LWIP"],
        "release_versions": ["5"],
        "device_name": "NUC472HI8AE",
        "bootloader_supported": true
    },
    "NCS36510": {
        "inherits": ["Target"],
        "core": "Cortex-M3",
        "extra_labels": ["ONSEMI"],
        "config": {
            "mac-addr-low": {
                "help": "Lower 32 bits of the MAC extended address. All FFs indicates that factory programmed MAC address shall be used. In order to override the factory programmed MAC address this value needs to be changed from 0xFFFFFFFF to any chosen value.",
                "value": "0xFFFFFFFF"
            },
            "mac-addr-high": {
                "help": "Higher 32 bits of the MAC extended address. All FFs indicates that factory programmed MAC address shall be used. In order to override the factory programmed MAC address this value needs to be changed from 0xFFFFFFFF to any chosen value.",
                "value": "0xFFFFFFFF"
            },
            "32KHz-clk-trim": {
                "help": "32KHz clock trim",
                "value": "0x39"
            },
            "32MHz-clk-trim": {
                "help": "32MHz clock trim",
                "value": "0x17"
            },
            "rssi-trim": {
                "help": "RSSI trim",
                "value": "0x3D"
            },
            "txtune-trim": {
                "help": "TX tune trim",
                "value": "0xFFFFFFFF"
            }
        },
        "post_binary_hook": {"function": "NCS36510TargetCode.ncs36510_addfib"},
        "macros": ["CM3", "CPU_NCS36510", "TARGET_NCS36510", "LOAD_ADDRESS=0x3000"],
        "supported_toolchains": ["GCC_ARM", "ARM", "IAR"],
        "device_has": ["ANALOGIN", "SERIAL", "I2C", "INTERRUPTIN", "PORTIN", "PORTINOUT", "PORTOUT", "PWMOUT", "RTC", "SERIAL", "SERIAL_FC", "SLEEP", "SPI", "LOWPOWERTIMER", "TRNG", "SPISLAVE"],
        "release_versions": ["2", "5"]
    },
    "NUMAKER_PFM_M453": {
        "core": "Cortex-M4F",
        "default_toolchain": "ARM",
        "extra_labels": ["NUVOTON", "M451", "NUMAKER_PFM_M453", "FLASH_CMSIS_ALGO"],
        "is_disk_virtual": true,
        "supported_toolchains": ["ARM", "uARM", "GCC_ARM", "IAR"],
        "inherits": ["Target"],
        "progen": {"target": "numaker-pfm-m453"},
        "device_has": ["ANALOGIN", "I2C", "I2CSLAVE", "I2C_ASYNCH", "INTERRUPTIN", "LOWPOWERTIMER", "PORTIN", "PORTINOUT", "PORTOUT", "PWMOUT", "RTC", "SERIAL", "SERIAL_ASYNCH", "SERIAL_FC", "STDIO_MESSAGES", "SLEEP", "SPI", "SPISLAVE", "SPI_ASYNCH", "CAN", "FLASH"],
        "release_versions": ["2", "5"],
        "device_name": "M453VG6AE",
        "bootloader_supported": true
    },
    "HI2110": {
        "inherits": ["Target"],
        "core": "Cortex-M0",
        "default_toolchain": "GCC_ARM",
        "supported_toolchains": ["GCC_ARM", "ARM", "IAR"],
        "extra_labels": ["ublox"],
        "macros": ["TARGET_PROCESSOR_FAMILY_BOUDICA", "BOUDICA_SARA", "NDEBUG=1"],
        "public": false,
        "target_overrides": {
            "*": {
                "core.stdio-flush-at-exit": false
            }
        },
        "device_has": ["INTERRUPTIN", "LOWPOWERTIMER", "PORTIN", "PORTINOUT", "PORTOUT", "SERIAL", "SLEEP", "STDIO_MESSAGES"],
        "default_lib": "std",
        "release_versions": ["5"]
   },
    "SARA_NBIOT": {
        "inherits": ["HI2110"],
        "extra_labels": ["ublox", "HI2110"],
        "public": false
    },
    "SARA_NBIOT_EVK": {
        "inherits": ["SARA_NBIOT"],
        "extra_labels": ["ublox", "HI2110", "SARA_NBIOT"]
    },
    "REALTEK_RTL8195AM": {
        "supported_form_factors": ["ARDUINO"],
        "core": "Cortex-M3",
        "default_toolchain": "GCC_ARM",
        "inherits": ["Target"],
        "detect_code": ["4600"],
        "extra_labels": ["Realtek", "AMEBA", "RTL8195A"],
        "macros": ["__RTL8195A__","CONFIG_PLATFORM_8195A","CONFIG_MBED_ENABLED","PLATFORM_CMSIS_RTOS"],
        "supported_toolchains": ["GCC_ARM", "ARM", "IAR"],
        "device_has": ["ANALOGIN", "ANALOGOUT", "I2C", "I2CSLAVE", "INTERRUPTIN", "PORTIN", "PORTINOUT", "PORTOUT", "PWMOUT", "RTC", "SERIAL", "SPI", "TRNG", "EMAC"],
        "features": ["LWIP"],
        "post_binary_hook": {
            "function": "RTL8195ACode.binary_hook",
            "toolchains": ["ARM_STD", "GCC_ARM", "IAR"]
        },
        "release_versions": ["5"]
    }
}<|MERGE_RESOLUTION|>--- conflicted
+++ resolved
@@ -2806,11 +2806,7 @@
         "supported_form_factors": ["ARDUINO"],
         "inherits": ["MCU_NRF52840"],
         "macros_add": ["BOARD_PCA10056", "CONFIG_GPIO_AS_PINRESET", "SWI_DISABLE0", "NRF52_ERRATA_20"],
-<<<<<<< HEAD
-        "device_has": ["FLASH", "ANALOGIN", "ERROR_PATTERN", "I2C", "I2C_ASYNCH", "INTERRUPTIN", "LOWPOWERTIMER", "PORTIN", "PORTINOUT", "PORTOUT", "PWMOUT", "RTC", "SERIAL", "SERIAL_ASYNCH", "SERIAL_FC", "SLEEP", "SPI", "SPISLAVE"],
-=======
-        "device_has": ["FLASH", "ANALOGIN", "ERROR_PATTERN", "I2C", "I2C_ASYNCH", "INTERRUPTIN", "LOWPOWERTIMER", "PORTIN", "PORTINOUT", "PORTOUT", "PWMOUT", "RTC", "SERIAL", "SERIAL_ASYNCH", "SERIAL_FC", "SLEEP", "SPI", "SPI_ASYNCH", "SPISLAVE", "TRNG"],
->>>>>>> 88cbc7e3
+        "device_has": ["FLASH", "ANALOGIN", "ERROR_PATTERN", "I2C", "I2C_ASYNCH", "INTERRUPTIN", "LOWPOWERTIMER", "PORTIN", "PORTINOUT", "PORTOUT", "PWMOUT", "RTC", "SERIAL", "SERIAL_ASYNCH", "SERIAL_FC", "SLEEP", "SPI", "SPISLAVE", "TRNG"],
         "release_versions": ["2", "5"],
         "device_name": "nRF52840_xxAA"
     },
