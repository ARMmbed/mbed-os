{
    "Target": {
        "core": null,
        "trustzone": false,
        "default_toolchain": "ARM",
        "supported_toolchains": null,
        "extra_labels": [],
        "supported_form_factors": [],
        "components": [],
        "is_disk_virtual": false,
        "macros": [],
        "device_has": [],
        "features": [],
        "detect_code": [],
        "public": false,
        "c_lib": "std",
        "bootloader_supported": false,
        "static_memory_defines": true,
        "printf_lib": "minimal-printf",
        "supported_c_libs": {
            "arm": [
                "std"
            ],
            "gcc_arm": [
                "std",
                "small"
            ],
            "iar": [
                "std"
            ]
        },
        "supported_application_profiles": [
            "full"
        ],
        "config": {
            "console-uart": {
                "help": "Target has UART console on pins STDIO_UART_TX, STDIO_UART_RX. Value is only significant if target has SERIAL device.",
                "value": true
            },
            "console-uart-flow-control": {
                "help": "Console hardware flow control. Options: null, RTS, CTS, RTSCTS.",
                "value": null
            },
            "network-default-interface-type": {
                "help": "Default network interface type. Typical options: null, ETHERNET, WIFI, CELLULAR, MESH",
                "value": null
            },
            "deep-sleep-latency": {
                "help": "Time in ms required to go to and wake up from deep sleep (max 10)",
                "value": 0
            },
            "app_offset": {
                "help": "Application start offset in ROM",
                "value": null
            },
            "header_offset": {
                "help": "Application header offset in ROM",
                "value": null
            },
            "boot-stack-size": {
                "help": "Define the boot stack size in bytes. This value must be a multiple of 8",
                "value": "0x1000"
            },
            "mpu-rom-end": {
                "help": "Last address of ROM protected by the MPU",
                "value": "0x0fffffff"
            },
            "default-form-factor": {
                "help": "Default form factor of this board taken from supported_form_factors. This must be a lowercase string such as 'arduino'",
                "value": null
            },
            "tickless-from-us-ticker": {
                "help": "Run tickless from the microsecond ticker rather than the low power ticker. Running tickless off of the microsecond ticker improves interrupt latency on targets which use lpticker_delay_ticks",
                "value": false
            },
            "init-us-ticker-at-boot": {
                "help": "Initialize the microsecond ticker at boot rather than on first use, and leave it initialized. This speeds up wait_us in particular.",
                "value": false
            },
            "xip-enable": {
                "help": "Enable Execute In Place (XIP) on this target. Value is only significant if the board has executable external storage such as QSPIF. If this is enabled, customize the linker file to choose what text segments are placed on external storage",
                "value": false
            },
            "default-adc-vref": {
                "help": "Default reference voltage for ADC (float)",
                "value": "NAN"
            },
            "internal-flash-uniform-sectors": {
                "help": "Target's internal flash has uniform sector sizes",
                "value": true
            }
        }
    },
    "PSA_Target": {
        "inherits": [
            "Target"
        ],
        "features": [
            "PSA"
        ],
        "public": false,
        "config": {}
    },
    "PSA_V7_M": {
        "inherits": [
            "PSA_Target"
        ],
        "extra_labels": [
            "MBED_PSA_SRV"
        ],
        "device_has": [
            "TRNG"
        ],
        "public": false
    },
    "PSA_DUAL_CORE": {
        "inherits": [
            "PSA_Target"
        ],
        "extra_labels": [
            "TFM",
            "TFM_DUALCPU"
        ],
        "device_has": [
            "TRNG"
        ],
        "macros_add": [
            "TFM_MULTI_CORE_MULTI_CLIENT_CALL=1"
        ],
        "tfm_target_name": "",
        "tfm_bootloader_supported": "",
        "tfm_default_toolchain": "ARMCLANG",
        "tfm_supported_toolchains": null,
        "tfm_delivery_dir": "",
        "public": false
    },
    "PSA_V8_M": {
        "inherits": [
            "PSA_Target"
        ],
        "extra_labels": [
            "TFM",
            "TFM_V1_1",
            "TFM_V8M"
        ],
        "device_has": [
            "TRNG"
        ],
        "tfm_target_name": "",
        "tfm_bootloader_supported": "",
        "tfm_default_toolchain": "ARMCLANG",
        "tfm_supported_toolchains": null,
        "tfm_delivery_dir": "",
        "public": false
    },
    "CM4_UARM": {
        "inherits": [
            "Target"
        ],
        "core": "Cortex-M4",
        "default_toolchain": "uARM",
        "public": false,
        "supported_toolchains": [
            "uARM"
        ],
        "default_lib": "small",
        "detect_code": [
            "9992"
        ]
    },
    "CM4_ARM": {
        "inherits": [
            "Target"
        ],
        "core": "Cortex-M4",
        "public": false,
        "supported_toolchains": [
            "ARM"
        ],
        "detect_code": [
            "9993"
        ]
    },
    "CM4F_UARM": {
        "inherits": [
            "Target"
        ],
        "core": "Cortex-M4F",
        "default_toolchain": "uARM",
        "public": false,
        "supported_toolchains": [
            "uARM"
        ],
        "default_lib": "small",
        "detect_code": [
            "9990"
        ]
    },
    "CM4F_ARM": {
        "inherits": [
            "Target"
        ],
        "core": "Cortex-M4F",
        "public": false,
        "supported_toolchains": [
            "ARM"
        ],
        "detect_code": [
            "9991"
        ]
    },
    "LPCTarget": {
        "inherits": [
            "Target"
        ],
        "post_binary_hook": {
            "function": "LPCTargetCode.lpc_patch"
        },
        "public": false
    },
    "LPC1114": {
        "inherits": [
            "LPCTarget"
        ],
        "core": "Cortex-M0",
        "default_toolchain": "ARM",
        "extra_labels": [
            "NXP",
            "LPC11XX_11CXX",
            "LPC11XX"
        ],
        "macros": [
            "CMSIS_VECTAB_VIRTUAL",
            "CMSIS_VECTAB_VIRTUAL_HEADER_FILE=\"cmsis_nvic.h\""
        ],
        "supported_toolchains": [
            "ARM",
            "GCC_ARM",
            "IAR"
        ],
        "device_has": [
            "ANALOGIN",
            "I2C",
            "I2CSLAVE",
            "INTERRUPTIN",
            "PORTIN",
            "PORTINOUT",
            "PORTOUT",
            "PWMOUT",
            "SERIAL",
            "SLEEP",
            "SPI",
            "SPISLAVE",
            "STDIO_MESSAGES",
            "USTICKER"
        ],
        "overrides": {
            "tickless-from-us-ticker": true,
            "boot-stack-size": "0x300"
        },
        "supported_c_libs": {
            "arm": [
                "std", "small"
            ],
            "gcc_arm": [
                "std", "small"
            ],
            "iar": [
                "std"
            ]
        },
        "c_lib": "small",
        "supported_application_profiles": [
            "bare-metal"
        ],
        "device_name": "LPC1114FN28/102",
        "detect_code": [
            "1114"
        ]
    },
    "LPC1768": {
        "inherits": [
            "LPCTarget"
        ],
        "core": "Cortex-M3",
        "extra_labels": [
            "NXP",
            "LPC176X",
            "MBED_LPC1768",
            "NXP_EMAC"
        ],
        "supported_toolchains": [
            "ARM",
            "uARM",
            "GCC_ARM",
            "IAR"
        ],
        "detect_code": [
            "1010"
        ],
        "device_has": [
            "RTC",
            "USTICKER",
            "ANALOGIN",
            "ANALOGOUT",
            "CAN",
            "DEBUG_AWARENESS",
            "EMAC",
            "ETHERNET",
            "I2C",
            "I2CSLAVE",
            "INTERRUPTIN",
            "LOCALFILESYSTEM",
            "PORTIN",
            "PORTINOUT",
            "PORTOUT",
            "PWMOUT",
            "SEMIHOST",
            "SERIAL",
            "SERIAL_FC",
            "SLEEP",
            "SPI",
            "SPISLAVE",
            "STDIO_MESSAGES",
            "FLASH",
            "MPU",
            "USBDEVICE",
            "WATCHDOG",
            "RESET_REASON"
        ],
        "release_versions": [
            "5"
        ],
        "device_name": "LPC1768",
        "bootloader_supported": true,
        "config": {
            "us-ticker-timer": {
                "help": "Chooses which timer (0-3) to use for us_ticker.c",
                "value": 3
            }
        },
        "overrides": {
            "network-default-interface-type": "ETHERNET"
        }
    },
    "ARCH_PRO": {
        "supported_form_factors": [
            "ARDUINO"
        ],
        "core": "Cortex-M3",
        "supported_toolchains": [
            "ARM",
            "GCC_ARM",
            "IAR"
        ],
        "supported_c_libs": {
            "arm": [
                "std",
                "small"
            ],
            "gcc_arm": [
                "std",
                "small"
            ],
            "iar": [
                "std"
            ]
        },
        "extra_labels": [
            "NXP",
            "LPC176X",
            "NXP_EMAC"
        ],
        "macros": [
            "TARGET_LPC1768"
        ],
        "inherits": [
            "LPCTarget"
        ],
        "device_has": [
            "ANALOGIN",
            "ANALOGOUT",
            "CAN",
            "DEBUG_AWARENESS",
            "EMAC",
            "ETHERNET",
            "I2C",
            "I2CSLAVE",
            "INTERRUPTIN",
            "PORTIN",
            "PORTINOUT",
            "PORTOUT",
            "PWMOUT",
            "SERIAL",
            "SERIAL_FC",
            "SLEEP",
            "SPI",
            "SPISLAVE",
            "STDIO_MESSAGES",
            "FLASH",
            "MPU",
            "USBDEVICE",
            "USTICKER",
            "WATCHDOG",
            "RESET_REASON"
        ],
        "device_name": "LPC1768",
        "bootloader_supported": true,
        "overrides": {
            "network-default-interface-type": "ETHERNET"
        },
        "detect_code": [
            "9004"
        ]
    },
    "KL25Z": {
        "supported_form_factors": [
            "ARDUINO"
        ],
        "core": "Cortex-M0+",
        "extra_labels": [
            "Freescale",
            "KLXX"
        ],
        "is_disk_virtual": true,
        "supported_toolchains": [
            "ARM",
            "GCC_ARM",
            "IAR"
        ],
        "inherits": [
            "Target"
        ],
        "detect_code": [
            "0200"
        ],
        "device_has": [
            "USTICKER",
            "ANALOGIN",
            "ANALOGOUT",
            "I2C",
            "I2CSLAVE",
            "INTERRUPTIN",
            "PORTIN",
            "PORTINOUT",
            "PORTOUT",
            "PWMOUT",
            "SEMIHOST",
            "SERIAL",
            "SLEEP",
            "SPI",
            "SPISLAVE",
            "STDIO_MESSAGES"
        ],
        "release_versions": [
            "5"
        ],
        "device_name": "MKL25Z128xxx4"
    },
    "KL46Z": {
        "supported_form_factors": [
            "ARDUINO"
        ],
        "core": "Cortex-M0+",
        "extra_labels": [
            "Freescale",
            "KLXX",
            "FLASH_CMSIS_ALGO"
        ],
        "is_disk_virtual": true,
        "supported_toolchains": [
            "GCC_ARM",
            "ARM",
            "IAR"
        ],
        "inherits": [
            "Target"
        ],
        "detect_code": [
            "0220"
        ],
        "device_has": [
            "USTICKER",
            "ANALOGIN",
            "ANALOGOUT",
            "I2C",
            "I2CSLAVE",
            "INTERRUPTIN",
            "PORTIN",
            "PORTINOUT",
            "PORTOUT",
            "PWMOUT",
            "SEMIHOST",
            "SERIAL",
            "SLEEP",
            "SPI",
            "SPISLAVE",
            "STDIO_MESSAGES",
            "FLASH"
        ],
        "release_versions": [
            "5"
        ],
        "device_name": "MKL46Z256xxx4",
        "bootloader_supported": true
    },
    "MCU_K22F512": {
        "core": "Cortex-M4F",
        "supported_toolchains": [
            "ARM",
            "GCC_ARM",
            "IAR"
        ],
        "components_add": [
            "FLASHIAP"
        ],
        "extra_labels": [
            "Freescale",
            "MCUXpresso_MCUS",
            "KSDK2_MCUS",
            "MCU_K22F",
            "MCU_K22F512",
            "FRDM",
            "KPSDK_MCUS",
            "KPSDK_CODE"
        ],
        "is_disk_virtual": true,
        "public": false,
        "macros": [
            "CPU_MK22FN512VLH12",
            "FSL_RTOS_MBED",
            "MBED_TICKLESS"
        ],
        "inherits": [
            "Target"
        ],
        "detect_code": [
            "0231"
        ],
        "device_has": [
            "USTICKER",
            "LPTICKER",
            "RTC",
            "ANALOGIN",
            "ANALOGOUT",
            "I2C",
            "I2CSLAVE",
            "INTERRUPTIN",
            "PORTIN",
            "PORTINOUT",
            "PORTOUT",
            "PWMOUT",
            "SERIAL",
            "SLEEP",
            "SPI",
            "SPISLAVE",
            "STDIO_MESSAGES",
            "TRNG",
            "USBDEVICE",
            "FLASH"
        ],
        "device_name": "MK22DN512xxx5"
    },
    "K22F": {
        "supported_form_factors": [
            "ARDUINO"
        ],
        "inherits": [
            "MCU_K22F512"
        ],
        "release_versions": [
            "5"
        ],
        "extra_labels_add": [
            "FRDM"
        ],
        "detect_code": [
            "0231"
        ]
    },
    "KL43Z": {
        "supported_form_factors": [
            "ARDUINO"
        ],
        "core": "Cortex-M0+",
        "supported_toolchains": [
            "GCC_ARM",
            "ARM",
            "IAR"
        ],
        "extra_labels": [
            "Freescale",
            "MCUXpresso_MCUS",
            "KSDK2_MCUS",
            "FRDM"
        ],
        "macros": [
            "CPU_MKL43Z256VLH4",
            "FSL_RTOS_MBED"
        ],
        "components_add": [
            "FLASHIAP"
        ],
        "is_disk_virtual": true,
        "inherits": [
            "Target"
        ],
        "detect_code": [
            "0262"
        ],
        "device_has": [
            "USTICKER",
            "LPTICKER",
            "RTC",
            "ANALOGIN",
            "ANALOGOUT",
            "I2C",
            "I2CSLAVE",
            "INTERRUPTIN",
            "PORTIN",
            "PORTINOUT",
            "PORTOUT",
            "PWMOUT",
            "SEMIHOST",
            "SERIAL",
            "SLEEP",
            "SPI",
            "SPISLAVE",
            "STDIO_MESSAGES",
            "USBDEVICE",
            "FLASH"
        ],
        "release_versions": [
            "5"
        ],
        "device_name": "MKL43Z256xxx4"
    },
    "KW41Z": {
        "supported_form_factors": [
            "ARDUINO"
        ],
        "core": "Cortex-M0+",
        "supported_toolchains": [
            "ARM",
            "GCC_ARM",
            "IAR"
        ],
        "extra_labels": [
            "Freescale",
            "MCUXpresso_MCUS",
            "KSDK2_MCUS",
            "FRDM",
            "FRAMEWORK_5_3_3"
        ],
        "is_disk_virtual": true,
        "macros": [
            "CPU_MKW41Z512VHT4",
            "FSL_RTOS_MBED",
            "MBED_TICKLESS"
        ],
        "inherits": [
            "Target"
        ],
        "detect_code": [
            "0201"
        ],
        "device_has": [
            "USTICKER",
            "LPTICKER",
            "RTC",
            "ANALOGIN",
            "ANALOGOUT",
            "I2C",
            "I2CSLAVE",
            "INTERRUPTIN",
            "PORTIN",
            "PORTINOUT",
            "PORTOUT",
            "PWMOUT",
            "SERIAL",
            "SLEEP",
            "SPI",
            "SPISLAVE",
            "TRNG",
            "STDIO_MESSAGES",
            "FLASH",
            "802_15_4_PHY"
        ],
        "release_versions": [
            "5"
        ],
        "device_name": "MKW41Z512xxx4",
        "bootloader_supported": true,
        "overrides": {
            "network-default-interface-type": "MESH"
        }
    },
    "K64F": {
        "supported_form_factors": [
            "ARDUINO"
        ],
        "components_add": [
            "SD",
            "FLASHIAP"
        ],
        "core": "Cortex-M4F",
        "supported_toolchains": [
            "ARM",
            "GCC_ARM",
            "IAR"
        ],
        "extra_labels_add": [
            "Freescale",
            "MCUXpresso_MCUS",
            "KSDK2_MCUS",
            "FRDM",
            "KPSDK_MCUS",
            "KPSDK_CODE",
            "MCU_K64F",
            "Freescale_EMAC"
        ],
        "is_disk_virtual": true,
        "macros_add": [
            "CPU_MK64FN1M0VMD12",
            "FSL_RTOS_MBED",
            "MBED_SPLIT_HEAP",
            "MBED_TICKLESS"
        ],
        "inherits": [
            "PSA_V7_M"
        ],
        "detect_code": [
            "0240"
        ],
        "device_has_add": [
            "USTICKER",
            "LPTICKER",
            "RTC",
            "CRC",
            "ANALOGIN",
            "ANALOGOUT",
            "EMAC",
            "I2C",
            "I2CSLAVE",
            "INTERRUPTIN",
            "PORTIN",
            "PORTINOUT",
            "PORTOUT",
            "PWMOUT",
            "RESET_REASON",
            "SERIAL",
            "SERIAL_FC",
            "SERIAL_ASYNCH",
            "SLEEP",
            "SPI",
            "SPI_ASYNCH",
            "SPISLAVE",
            "STDIO_MESSAGES",
            "TRNG",
            "FLASH",
            "USBDEVICE",
            "WATCHDOG"
        ],
        "release_versions": [
            "5"
        ],
        "device_name": "MK64FN1M0xxx12",
        "bootloader_supported": true,
        "overrides": {
            "network-default-interface-type": "ETHERNET"
        },
        "supported_c_libs": {
            "arm": [
                "std",
                "small"
            ],
            "gcc_arm": [
                "std",
                "small"
            ],
            "iar": [
                "std"
            ]
        },
        "supported_application_profiles": [
            "full", "bare-metal"
        ]
    },
    "SDT64B": {
        "inherits": [
            "K64F"
        ],
        "components_add": [
            "FLASHIAP"
        ],
        "extra_labels_add": [
            "K64F"
        ],
        "extra_labels_remove": [
            "FRDM"
        ],
        "components_remove": [
            "SD"
        ],
        "supported_form_factors": [],
        "detect_code": [
            "3105"
        ]
    },
    "EV_COG_AD4050LZ": {
        "inherits": [
            "Target"
        ],
        "core": "Cortex-M4F",
        "supported_toolchains": [
            "ARM",
            "GCC_ARM",
            "IAR"
        ],
        "macros": [
            "__ADUCM4050__",
            "EV_COG_AD4050LZ"
        ],
        "extra_labels": [
            "Analog_Devices",
            "ADUCM4X50",
            "ADUCM4050",
            "EV_COG_AD4050LZ",
            "FLASH_CMSIS_ALGO"
        ],
        "device_has": [
            "FLASH",
            "USTICKER",
            "RTC",
            "SERIAL",
            "STDIO_MESSAGES",
            "TRNG",
            "SLEEP",
            "INTERRUPTIN",
            "SPI",
            "I2C",
            "ANALOGIN",
            "MPU"
        ],
        "device_name": "ADuCM4050",
        "detect_code": [
            "0603"
        ],
        "release_versions": [
            "5"
        ],
        "bootloader_supported": true
    },
    "EV_COG_AD3029LZ": {
        "inherits": [
            "Target"
        ],
        "core": "Cortex-M3",
        "supported_toolchains": [
            "ARM",
            "GCC_ARM",
            "IAR"
        ],
        "macros": [
            "__ADUCM3029__",
            "EV_COG_AD3029LZ"
        ],
        "extra_labels": [
            "Analog_Devices",
            "ADUCM302X",
            "ADUCM3029",
            "EV_COG_AD3029LZ",
            "FLASH_CMSIS_ALGO"
        ],
        "device_has": [
            "FLASH",
            "USTICKER",
            "RTC",
            "SERIAL",
            "STDIO_MESSAGES",
            "TRNG",
            "SLEEP",
            "INTERRUPTIN",
            "SPI",
            "I2C",
            "ANALOGIN",
            "MPU"
        ],
        "device_name": "ADuCM3029",
        "detect_code": [
            "0602"
        ],
        "release_versions": [
            "5"
        ],
        "bootloader_supported": true
    },
    "HEXIWEAR": {
        "inherits": [
            "Target"
        ],
        "core": "Cortex-M4F",
        "extra_labels": [
            "Freescale",
            "MCUXpresso_MCUS",
            "KSDK2_MCUS",
            "MCU_K64F"
        ],
        "supported_toolchains": [
            "ARM",
            "GCC_ARM",
            "IAR"
        ],
        "macros": [
            "CPU_MK64FN1M0VMD12",
            "FSL_RTOS_MBED",
            "TARGET_K64F",
            "MBED_TICKLESS"
        ],
        "is_disk_virtual": true,
        "default_toolchain": "ARM",
        "detect_code": [
            "0214"
        ],
        "device_has": [
            "USTICKER",
            "LPTICKER",
            "RTC",
            "ANALOGIN",
            "ANALOGOUT",
            "I2C",
            "I2CSLAVE",
            "INTERRUPTIN",
            "PORTIN",
            "PORTINOUT",
            "PORTOUT",
            "PWMOUT",
            "RESET_REASON",
            "SERIAL",
            "SERIAL_ASYNCH",
            "SERIAL_FC",
            "SLEEP",
            "SPI",
            "SPI_ASYNCH",
            "SPISLAVE",
            "STDIO_MESSAGES",
            "TRNG",
            "FLASH",
            "WATCHDOG"
        ],
        "release_versions": [
            "5"
        ],
        "device_name": "MK64FN1M0xxx12",
        "bootloader_supported": true
    },
    "K66F": {
        "supported_form_factors": [
            "ARDUINO"
        ],
        "components_add": [
            "SD",
            "FLASHIAP"
        ],
        "core": "Cortex-M4F",
        "supported_toolchains": [
            "ARM",
            "GCC_ARM",
            "IAR"
        ],
        "extra_labels_add": [
            "Freescale",
            "MCUXpresso_MCUS",
            "KSDK2_MCUS",
            "FRDM",
            "Freescale_EMAC"
        ],
        "is_disk_virtual": true,
        "macros_add": [
            "CPU_MK66FN2M0VMD18",
            "FSL_RTOS_MBED",
            "MBED_SPLIT_HEAP",
            "MBED_TICKLESS"
        ],
        "inherits": [
            "PSA_V7_M"
        ],
        "detect_code": [
            "0311"
        ],
        "device_has_add": [
            "USTICKER",
            "LPTICKER",
            "RTC",
            "ANALOGIN",
            "ANALOGOUT",
            "EMAC",
            "I2C",
            "I2CSLAVE",
            "INTERRUPTIN",
            "PORTIN",
            "PORTINOUT",
            "PORTOUT",
            "PWMOUT",
            "SERIAL",
            "SERIAL_FC",
            "SERIAL_ASYNCH",
            "SLEEP",
            "SPI",
            "SPISLAVE",
            "STDIO_MESSAGES",
            "TRNG",
            "FLASH"
        ],
        "release_versions": [
            "5"
        ],
        "device_name": "MK66FN2M0xxx18",
        "bootloader_supported": true,
        "overrides": {
            "network-default-interface-type": "ETHERNET"
        },
        "supported_c_libs": {
            "arm": [
                "std",
                "small"
            ],
            "gcc_arm": [
                "std",
                "small"
            ],
            "iar": [
                "std"
            ]
        }
    },
    "K82F": {
        "supported_form_factors": [
            "ARDUINO"
        ],
        "components_add": [
            "SPIF",
            "FLASHIAP"
        ],
        "core": "Cortex-M4F",
        "supported_toolchains": [
            "ARM",
            "GCC_ARM",
            "IAR"
        ],
        "extra_labels": [
            "Freescale",
            "MCUXpresso_MCUS",
            "KSDK2_MCUS",
            "FRDM"
        ],
        "is_disk_virtual": true,
        "macros": [
            "CPU_MK82FN256VDC15",
            "FSL_RTOS_MBED",
            "MBED_TICKLESS"
        ],
        "inherits": [
            "Target"
        ],
        "detect_code": [
            "0217"
        ],
        "device_has": [
            "USTICKER",
            "LPTICKER",
            "RTC",
            "ANALOGIN",
            "ANALOGOUT",
            "I2C",
            "I2CSLAVE",
            "INTERRUPTIN",
            "PORTIN",
            "PORTINOUT",
            "PORTOUT",
            "PWMOUT",
            "SERIAL",
            "SLEEP",
            "SPI",
            "SPISLAVE",
            "STDIO_MESSAGES",
            "TRNG",
            "FLASH",
            "USBDEVICE",
            "QSPI"
        ],
        "release_versions": [
            "5"
        ],
        "device_name": "MK82FN256xxx15"
    },
    "MCU_STM32": {
        "inherits": [
            "Target"
        ],
        "public": false,
        "extra_labels": [
            "STM"
        ],
        "supported_toolchains": [
            "ARM",
            "IAR",
            "GCC_ARM"
        ],
        "supported_c_libs": {
            "arm": [
                "std",
                "small"
            ],
            "gcc_arm": [
                "std",
                "small"
            ],
            "iar": [
                "std"
            ]
        },
        "supported_application_profiles": [
            "full",
            "bare-metal"
        ],
        "macros": [
            "USE_HAL_DRIVER",
            "USE_FULL_LL_DRIVER",
            "TRANSACTION_QUEUE_SIZE_SPI=2"
        ],
        "bootloader_supported": true,
        "config": {
            "lse_available": {
                "help": "Define if a Low Speed External xtal (LSE) is available on the board (0 = No, 1 = Yes). If Yes, the LSE will be used to clock the RTC, LPUART, ... otherwise the Low Speed Internal clock (LSI) will be used",
                "value": "1"
            },
            "lpuart_clock_source": {
                "help": "Define the LPUART clock source. Mask values: USE_LPUART_CLK_LSE, USE_LPUART_CLK_PCLK1, USE_LPUART_CLK_HSI",
                "value": "USE_LPUART_CLK_LSE|USE_LPUART_CLK_PCLK1"
            },
            "stdio_uart_tx": {
                "help": "default TX STDIO pins is defined in PinNames.h file, but it can be overridden"
            },
            "stdio_uart_rx": {
                "help": "default RX STDIO pins is defined in PinNames.h file, but it can be overridden"
            },
            "lpticker_delay_ticks": {
                "help": "https://os.mbed.com/docs/latest/porting/low-power-ticker.html",
                "value": 1,
                "macro_name": "LPTICKER_DELAY_TICKS"
            },
            "lpticker_lptim_clock": {
                "help": "Default value for LPTIM clock (lpticker_lptim == 1). Value is the dividing factor. Choose 1, 2 or 4",
                "value": 1
            }
        },
        "overrides": {
            "deep-sleep-latency": 4,
            "init-us-ticker-at-boot": true
        },
        "device_has": [
            "USTICKER",
            "LPTICKER",
            "RTC",
            "ANALOGIN",
            "I2C",
            "I2CSLAVE",
            "I2C_ASYNCH",
            "INTERRUPTIN",
            "PORTIN",
            "PORTINOUT",
            "PORTOUT",
            "PWMOUT",
            "SERIAL",
            "SERIAL_FC",
            "SLEEP",
            "SPI",
            "SPISLAVE",
            "SPI_ASYNCH",
            "STDIO_MESSAGES",
            "WATCHDOG",
            "RESET_REASON"
        ]
    },
    "MCU_STM32F0": {
        "inherits": [
            "MCU_STM32"
        ],
        "public": false,
        "c_lib": "small",
        "core": "Cortex-M0",
        "extra_labels_add": [
            "STM32F0"
        ],
        "config": {
            "clock_source": {
                "help": "Mask value : USE_PLL_HSE_EXTC | USE_PLL_HSE_XTAL (need HW patch) | USE_PLL_HSI",
                "value": "USE_PLL_HSE_EXTC|USE_PLL_HSI",
                "macro_name": "CLOCK_SOURCE"
            }
        },
        "macros_add": [
            "CMSIS_VECTAB_VIRTUAL",
            "CMSIS_VECTAB_VIRTUAL_HEADER_FILE=\"cmsis_nvic.h\""
        ],
        "device_has_add": [
            "CRC",
            "SERIAL_ASYNCH",
            "FLASH"
        ]
    },
    "NUCLEO_F070RB": {
        "inherits": [
            "MCU_STM32F0"
        ],
        "supported_form_factors": [
            "ARDUINO",
            "MORPHO"
        ],
        "extra_labels_add": [
            "STM32F070RB"
        ],
        "detect_code": [
            "0755"
        ],
        "device_name": "STM32F070RB"
    },
    "NUCLEO_F072RB": {
        "inherits": [
            "MCU_STM32F0"
        ],
        "supported_form_factors": [
            "ARDUINO",
            "MORPHO"
        ],
        "extra_labels_add": [
            "STM32F072RB"
        ],
        "detect_code": [
            "0730"
        ],
        "device_has_add": [
            "ANALOGOUT",
            "CAN"
        ],
        "device_name": "STM32F072RB"
    },
    "NUCLEO_F091RC": {
        "inherits": [
            "MCU_STM32F0"
        ],
        "supported_form_factors": [
            "ARDUINO",
            "MORPHO"
        ],
        "extra_labels_add": [
            "STM32F091xC"
        ],
        "detect_code": [
            "0750"
        ],
        "device_has_add": [
            "ANALOGOUT",
            "CAN"
        ],
        "device_name": "STM32F091RC"
    },
    "MCU_STM32F1": {
        "inherits": [
            "MCU_STM32"
        ],
        "public": false,
        "c_lib": "small",
        "core": "Cortex-M3",
        "extra_labels_add": [
            "STM32F1"
        ],
        "config": {
            "clock_source": {
                "help": "Mask value : USE_PLL_HSE_EXTC | USE_PLL_HSE_XTAL | USE_PLL_HSI",
                "value": "USE_PLL_HSE_EXTC|USE_PLL_HSE_XTAL|USE_PLL_HSI",
                "macro_name": "CLOCK_SOURCE"
            }
        },
        "device_has_add": [
            "CAN",
            "SERIAL_ASYNCH",
            "FLASH"
        ],
        "device_has_remove": [
            "LPTICKER"
        ]
    },
    "MCU_STM32F103x8": {
        "inherits": [
            "MCU_STM32F1"
        ],
        "public": false,
        "extra_labels_add": [
            "STM32F103x8"
        ],
        "macros_add": [
            "STM32F103xB"
        ]
    },
    "MCU_STM32F103xB": {
        "inherits": [
            "MCU_STM32F1"
        ],
        "public": false,
        "extra_labels_add": [
            "STM32F103xB"
        ],
        "macros_add": [
            "STM32F103xB"
        ]
    },
    "NUCLEO_F103RB": {
        "inherits": [
            "MCU_STM32F103xB"
        ],
        "supported_form_factors": [
            "ARDUINO",
            "MORPHO"
        ],
        "detect_code": [
            "0700"
        ],
        "device_name": "STM32F103RB"
    },
    "MCU_STM32F2": {
        "inherits": [
            "MCU_STM32"
        ],
        "public": false,
        "components_add": [
            "FLASHIAP"
        ],
        "core": "Cortex-M3",
        "extra_labels_add": [
            "STM32F2"
        ],
        "config": {
            "clock_source": {
                "help": "Mask value : USE_PLL_HSE_EXTC | USE_PLL_HSE_XTAL (need HW patch) | USE_PLL_HSI",
                "value": "USE_PLL_HSE_EXTC|USE_PLL_HSI",
                "macro_name": "CLOCK_SOURCE"
            }
        },
        "overrides": {
            "internal-flash-uniform-sectors": false
        },
        "device_has_add": [
            "ANALOGOUT",
            "CAN",
            "EMAC",
            "SERIAL_ASYNCH",
            "FLASH",
            "TRNG",
            "MPU"
        ],
        "device_has_remove": [
            "LPTICKER"
        ]
    },
    "NUCLEO_F207ZG": {
        "inherits": [
            "MCU_STM32F2"
        ],
        "supported_form_factors": [
            "ARDUINO",
            "MORPHO"
        ],
        "extra_labels_add": [
            "STM32F207ZG"
        ],
        "config": {
            "d11_configuration": {
                "help": "Value: PA_7 for the default board configuration, PB_5 in case of solder bridge update (SB121 off/ SB122 on)",
                "value": "PA_7",
                "macro_name": "STM32_D11_SPI_ETHERNET_PIN"
            }
        },
        "detect_code": [
            "0835"
        ],
        "device_has_add": [
            "USBDEVICE"
        ],
        "device_name": "STM32F207ZG",
        "overrides": {
            "network-default-interface-type": "ETHERNET"
        }
    },
    "MCU_STM32F3": {
        "inherits": [
            "MCU_STM32"
        ],
        "public": false,
        "core": "Cortex-M4F",
        "extra_labels_add": [
            "STM32F3"
        ],
        "config": {
            "clock_source": {
                "help": "Mask value : USE_PLL_HSE_EXTC | USE_PLL_HSE_XTAL (need HW patch) | USE_PLL_HSI",
                "value": "USE_PLL_HSE_EXTC|USE_PLL_HSI",
                "macro_name": "CLOCK_SOURCE"
            }
        },
        "device_has_add": [
            "ANALOGOUT",
            "CAN",
            "CRC"
        ],
        "device_has_remove": [
            "LPTICKER"
        ]
    },
    "NUCLEO_F303K8": {
        "inherits": [
            "MCU_STM32F3"
        ],
        "c_lib": "small",
        "extra_labels_add": [
            "STM32F303x8",
            "STM32F303K8"
        ],
        "overrides": {
            "clock_source": "USE_PLL_HSI",
            "lse_available": 0
        },
        "detect_code": [
            "0775"
        ],
        "device_name": "STM32F303K8"
    },
    "NUCLEO_F303RE": {
        "inherits": [
            "MCU_STM32F3"
        ],
        "c_lib": "small",
        "supported_form_factors": [
            "ARDUINO",
            "MORPHO"
        ],
        "extra_labels_add": [
            "STM32F303xE",
            "STM32F303RE"
        ],
        "components_add": [
            "FLASHIAP"
        ],
        "detect_code": [
            "0745"
        ],
        "device_has_add": [
            "SERIAL_ASYNCH",
            "FLASH",
            "MPU"
        ],
        "device_name": "STM32F303RE"
    },
    "NUCLEO_F303ZE": {
        "inherits": [
            "MCU_STM32F3"
        ],
        "supported_form_factors": [
            "ARDUINO",
            "MORPHO"
        ],
        "extra_labels_add": [
            "STM32F303xE",
            "STM32F303ZE"
        ],
        "detect_code": [
            "0747"
        ],
        "device_has_add": [
            "FLASH",
            "MPU"
        ],
        "device_name": "STM32F303ZE"
    },
    "MCU_STM32F4": {
        "inherits": [
            "MCU_STM32"
        ],
        "public": false,
        "core": "Cortex-M4F",
        "extra_labels_add": [
            "STM32F4"
        ],
        "components_add": [
            "FLASHIAP"
        ],
        "config": {
            "clock_source": {
                "help": "Mask value : USE_PLL_HSE_EXTC | USE_PLL_HSE_XTAL (need HW patch) | USE_PLL_HSI",
                "value": "USE_PLL_HSE_EXTC|USE_PLL_HSI",
                "macro_name": "CLOCK_SOURCE"
            }
        },
        "overrides": {
            "internal-flash-uniform-sectors": false
        },
        "device_has_add": [
            "SERIAL_ASYNCH",
            "FLASH",
            "MPU"
        ]
    },
    "NUCLEO_F401RE": {
        "inherits": [
            "MCU_STM32F4"
        ],
        "supported_form_factors": [
            "ARDUINO",
            "MORPHO"
        ],
        "extra_labels_add": [
            "STM32F401xE"
        ],
        "macros_add": [
            "STM32F401xE"
        ],
        "detect_code": [
            "0720"
        ],
        "device_name": "STM32F401RE"
    },
    "ARCH_MAX": {
        "inherits": [
            "MCU_STM32F4"
        ],
        "supported_form_factors": [
            "ARDUINO"
        ],
        "program_cycle_s": 2,
        "components_add": [
            "SD"
        ],
        "extra_labels_add": [
            "STM32F407xE"
        ],
        "device_has_add": [
            "ANALOGOUT",
            "TRNG",
            "EMAC"
        ],
        "device_has_remove": [
            "LPTICKER",
            "SERIAL_FC"
        ],
        "macros_add": [
            "STM32F407xx"
        ],
        "device_name": "STM32F407VETx",
        "overrides": {
            "clock_source": "USE_PLL_HSE_XTAL",
            "lse_available": 0,
            "network-default-interface-type": "ETHERNET"
        },
        "detect_code": [
            "9011"
        ]
    },
    "NUCLEO_F411RE": {
        "inherits": [
            "MCU_STM32F4"
        ],
        "supported_form_factors": [
            "ARDUINO",
            "MORPHO"
        ],
        "macros_add": [
            "STM32F411xE"
        ],
        "extra_labels_add": [
            "STM32F411xE"
        ],
        "detect_code": [
            "0740"
        ],
        "device_name": "STM32F411RE"
    },
    "MTS_DRAGONFLY_F411RE": {
        "inherits": [
            "MCU_STM32F4"
        ],
        "core": "Cortex-M4F",
        "overrides": {
            "lse_available": 0
        },
        "macros_add": [
            "STM32F411xE",
            "HSE_VALUE=26000000"
        ],
        "device_has_add": [
            "MPU",
            "FLASH"
        ],
        "device_has_remove": [
            "SERIAL_FC",
            "LPTICKER"
        ],
        "device_name": "STM32F411RE",
        "detect_code": [
            "0454"
        ]
    },
    "MTS_MDOT_F411RE": {
        "inherits": [
            "MCU_STM32F4"
        ],
        "macros_add": [
            "STM32F411xE",
            "HSE_VALUE=26000000",
            "USE_PLL_HSE_EXTC=0"
        ],
        "components_remove": [
            "FLASHIAP"
        ],
        "device_has_remove": [
            "FLASH",
            "SERIAL_FC"
        ],
        "device_name": "STM32F411RE",
        "detect_code": [
            "0320"
        ]
    },
    "NUCLEO_F412ZG": {
        "inherits": [
            "MCU_STM32F4"
        ],
        "supported_form_factors": [
            "ARDUINO",
            "MORPHO"
        ],
        "extra_labels_add": [
            "STM32F412xG"
        ],
        "macros_add": [
            "STM32F412Zx"
        ],
        "detect_code": [
            "0826"
        ],
        "device_has_add": [
            "CAN",
            "TRNG",
            "USBDEVICE"
        ],
        "device_name": "STM32F412ZG"
    },
    "WIO_EMW3166": {
        "inherits": [
            "MCU_STM32F4"
        ],
        "extra_labels_add": [
            "STM32F412xG",
            "WICED",
            "CYW43362"
        ],
        "macros_add": [
            "STM32F412Zx"
        ],
        "device_has_add": [
            "CAN",
            "TRNG"
        ],
        "device_name": "STM32F412ZG",
        "overrides": {
            "clock_source": "USE_PLL_HSI",
            "network-default-interface-type": "WIFI"
        },
        "detect_code": [
            "0451"
        ]
    },
    "MTS_DRAGONFLY_F413RH": {
        "inherits": [
            "MCU_STM32F4"
        ],
        "extra_labels_add": [
            "STM32F413xH"
        ],
        "config": {
            "lpticker_lptim": {
                "help": "This target supports LPTIM. Set value 1 to use LPTIM for LPTICKER, or 0 to use RTC wakeup timer",
                "value": 1
            },
            "hse_value": {
                "help": "HSE via 26MHz xtal",
                "value": "26000000",
                "macro_name": "HSE_VALUE"
            }
        },
        "overrides": {
            "lpticker_delay_ticks": 4,
            "tickless-from-us-ticker": true,
            "lse_available": 0
        },
        "detect_code": [
            "0316"
        ],
        "macros_add": [
            "STM32F413xx",
            "MBED_TICKLESS"
        ],
        "device_has_add": [
            "ANALOGOUT",
            "CAN",
            "TRNG"
        ],
        "device_has_remove": [
            "SERIAL_FC"
        ],
        "components_add": [
            "SPIF"
        ],
        "device_name": "STM32F413RHTx"
    },
    "DISCO_F413ZH": {
        "inherits": [
            "MCU_STM32F4"
        ],
        "components_add": [
            "QSPIF"
        ],
        "supported_form_factors": [
            "ARDUINO"
        ],
        "extra_labels_add": [
            "N25Q128A",
            "STM32F413xH"
        ],
        "config": {
            "lpticker_lptim": {
                "help": "This target supports LPTIM. Set value 1 to use LPTIM for LPTICKER, or 0 to use RTC wakeup timer",
                "value": 1
            }
        },
        "overrides": {
            "lpticker_delay_ticks": 4
        },
        "detect_code": [
            "0743"
        ],
        "macros_add": [
            "STM32F413xx"
        ],
        "device_has_add": [
            "ANALOGOUT",
            "CAN",
            "TRNG",
            "QSPI",
            "USBDEVICE"
        ],
        "device_name": "STM32F413ZH"
    },
    "NUCLEO_F413ZH": {
        "inherits": [
            "MCU_STM32F4"
        ],
        "supported_form_factors": [
            "ARDUINO"
        ],
        "extra_labels_add": [
            "STM32F413xH"
        ],
        "config": {
            "lpticker_lptim": {
                "help": "This target supports LPTIM. Set value 1 to use LPTIM for LPTICKER, or 0 to use RTC wakeup timer",
                "value": 1
            }
        },
        "overrides": {
            "lpticker_delay_ticks": 4
        },
        "detect_code": [
            "0743"
        ],
        "macros_add": [
            "STM32F413xx"
        ],
        "device_has_add": [
            "ANALOGOUT",
            "CAN",
            "TRNG",
            "USBDEVICE"
        ],
        "device_name": "STM32F413ZH"
    },
    "NUCLEO_F429ZI": {
        "inherits": [
            "MCU_STM32F4"
        ],
        "supported_form_factors": [
            "ARDUINO"
        ],
        "config": {
            "d11_configuration": {
                "help": "Value: PA_7 for the default board configuration, PB_5 in case of solder bridge update (SB121 off/ SB122 on)",
                "value": "PA_7",
                "macro_name": "STM32_D11_SPI_ETHERNET_PIN"
            },
            "usb_speed": {
                "help": "USE_USB_OTG_FS or USE_USB_OTG_HS or USE_USB_HS_IN_FS",
                "value": "USE_USB_OTG_FS"
            }
        },
        "features_add": [
            "PSA"
        ],
        "extra_labels_add": [
            "STM32F429xI",
            "MBED_PSA_SRV"
        ],
        "macros_add": [
            "STM32F429xx"
        ],
        "device_has_add": [
            "ANALOGOUT",
            "CAN",
            "EMAC",
            "TRNG",
            "USBDEVICE"
        ],
        "detect_code": [
            "0796"
        ],
        "device_name": "STM32F429ZI",
        "overrides": {
            "network-default-interface-type": "ETHERNET"
        }
    },
    "DISCO_F429ZI": {
        "inherits": [
            "MCU_STM32F4"
        ],
        "extra_labels_add": [
            "STM32F429xI"
        ],
        "macros_add": [
            "STM32F429xx"
        ],
        "config": {
            "usb_speed": {
                "help": "USE_USB_OTG_FS or USE_USB_OTG_HS or USE_USB_HS_IN_FS",
                "value": "USE_USB_HS_IN_FS"
            }
        },
        "overrides": {
            "lse_available": 0
        },
        "device_has_add": [
            "ANALOGOUT",
            "CAN",
            "TRNG"
        ],
        "device_has_remove": [
            "LPTICKER"
        ],
        "device_name": "STM32F429ZI",
        "detect_code": [
            "0795"
        ]
    },
    "WIO_3G": {
        "inherits": [
            "MCU_STM32F4"
        ],
        "config": {
            "clock_source_usb": {
                "help": "As 48 Mhz clock is configured for USB, SYSCLK has to be reduced from 180 to 168 MHz (set 0 for the max SYSCLK value)",
                "value": "1",
                "macro_name": "CLOCK_SOURCE_USB"
            }
        },
        "overrides": {
            "clock_source": "USE_PLL_HSE_XTAL|USE_PLL_HSI",
            "network-default-interface-type": "CELLULAR"
        },
        "extra_labels_add": [
            "STM32F439xI"
        ],
        "macros_add": [
            "STM32F439xx",
            "MBEDTLS_CONFIG_HW_SUPPORT"
        ],
        "device_has_add": [
            "ANALOGOUT",
            "CAN",
            "TRNG"
        ],
        "detect_code": [
            "9014"
        ],
        "device_name": "STM32F439VI"
    },
    "WIO_BG96": {
        "inherits": [
            "MCU_STM32F4"
        ],
        "config": {
            "clock_source_usb": {
                "help": "As 48 Mhz clock is configured for USB, SYSCLK has to be reduced from 180 to 168 MHz (set 0 for the max SYSCLK value)",
                "value": "0",
                "macro_name": "CLOCK_SOURCE_USB"
            }
        },
        "overrides": {
            "clock_source": "USE_PLL_HSE_XTAL|USE_PLL_HSI",
            "network-default-interface-type": "CELLULAR"
        },
        "extra_labels_add": [
            "STM32F439xI"
        ],
        "macros_add": [
            "STM32F439xx",
            "MBEDTLS_CONFIG_HW_SUPPORT"
        ],
        "device_has_add": [
            "ANALOGOUT",
            "TRNG"
        ],
        "detect_code": [
            "9015"
        ],
        "device_name": "STM32F439VI",
        "components_add": [
            "SD"
        ]
    },
    "NUCLEO_F439ZI": {
        "inherits": [
            "MCU_STM32F4"
        ],
        "supported_form_factors": [
            "ARDUINO"
        ],
        "config": {
            "d11_configuration": {
                "help": "Value: PA_7 for the default board configuration, PB_5 in case of solder bridge update (SB121 off/ SB122 on)",
                "value": "PA_7",
                "macro_name": "STM32_D11_SPI_ETHERNET_PIN"
            },
            "usb_speed": {
                "help": "USE_USB_OTG_FS or USE_USB_OTG_HS or USE_USB_HS_IN_FS",
                "value": "USE_USB_OTG_FS"
            }
        },
        "extra_labels_add": [
            "STM32F439xI"
        ],
        "macros_add": [
            "STM32F439xx",
            "MBEDTLS_CONFIG_HW_SUPPORT"
        ],
        "device_has_add": [
            "ANALOGOUT",
            "CAN",
            "EMAC",
            "TRNG",
            "USBDEVICE"
        ],
        "detect_code": [
            "0797"
        ],
        "device_name": "STM32F439ZI",
        "overrides": {
            "network-default-interface-type": "ETHERNET"
        }
    },
    "NUCLEO_F446RE": {
        "inherits": [
            "MCU_STM32F4"
        ],
        "supported_form_factors": [
            "ARDUINO",
            "MORPHO"
        ],
        "extra_labels_add": [
            "STM32F446xE"
        ],
        "macros_add": [
            "STM32F446xx"
        ],
        "detect_code": [
            "0777"
        ],
        "device_has_add": [
            "ANALOGOUT",
            "CAN"
        ],
        "device_name": "STM32F446RE"
    },
    "NUCLEO_F446ZE": {
        "inherits": [
            "MCU_STM32F4"
        ],
        "supported_form_factors": [
            "ARDUINO",
            "MORPHO"
        ],
        "extra_labels_add": [
            "STM32F446xE"
        ],
        "macros_add": [
            "STM32F446xx"
        ],
        "config": {
            "usb_speed": {
                "help": "USE_USB_OTG_FS or USE_USB_OTG_HS or USE_USB_HS_IN_FS",
                "value": "USE_USB_OTG_FS"
            }
        },
        "detect_code": [
            "0778"
        ],
        "device_has_add": [
            "ANALOGOUT",
            "CAN",
            "USBDEVICE"
        ],
        "device_name": "STM32F446ZE"
    },
    "DISCO_F469NI": {
        "inherits": [
            "MCU_STM32F4"
        ],
        "components_add": [
            "QSPIF"
        ],
        "supported_form_factors": [
            "ARDUINO"
        ],
        "extra_labels_add": [
            "N25Q128A",
            "STM32F469xI"
        ],
        "macros_add": [
            "STM32F469xx"
        ],
        "overrides": {
            "clock_source": "USE_PLL_HSE_XTAL|USE_PLL_HSI"
        },
        "detect_code": [
            "0788"
        ],
        "device_has_add": [
            "ANALOGOUT",
            "CAN",
            "TRNG",
            "QSPI",
            "USBDEVICE"
        ],
        "device_name": "STM32F469NI"
    },
    "SDP_K1": {
        "inherits": [
            "MCU_STM32F4"
        ],
        "supported_form_factors": [
            "ARDUINO"
        ],
        "extra_labels_add": [
            "STM32F469xI"
        ],
        "config": {
            "clock_freq": {
                "help": "Clock frequency in Mhz",
                "value": "8",
                "macro_name": "CLOCK_FREQUENCY_MHZ"
            }
        },
        "overrides": {
            "clock_source": "USE_PLL_HSE_XTAL|USE_PLL_HSI",
            "lse_available": 0
        },
        "macros_add": [
            "STM32F469xx"
        ],
        "device_has_add": [
            "ANALOGOUT"
        ],
        "device_has_remove": [
            "LPTICKER"
        ],
        "device_name": "STM32F469NI",
        "detect_code": [
            "0604"
        ]
    },
    "MCU_STM32F7": {
        "inherits": [
            "MCU_STM32"
        ],
        "public": false,
        "core": "Cortex-M7F",
        "extra_labels_add": [
            "STM32F7"
        ],
        "components_add": [
            "FLASHIAP"
        ],
        "config": {
            "clock_source": {
                "help": "Mask value : USE_PLL_HSE_EXTC | USE_PLL_HSE_XTAL (need HW patch) | USE_PLL_HSI",
                "value": "USE_PLL_HSE_EXTC|USE_PLL_HSI",
                "macro_name": "CLOCK_SOURCE"
            },
            "lpticker_lptim": {
                "help": "This target supports LPTIM. Set value 1 to use LPTIM for LPTICKER, or 0 to use RTC wakeup timer",
                "value": 1
            }
        },
        "overrides": {
            "lpticker_delay_ticks": 0,
            "internal-flash-uniform-sectors": false
        },
        "macros_add": [
            "MBED_TICKLESS",
            "EXTRA_IDLE_STACK_REQUIRED"
        ],
        "device_has_add": [
            "ANALOGOUT",
            "CAN",
            "CRC",
            "SERIAL_ASYNCH",
            "TRNG",
            "FLASH",
            "MPU"
        ]
    },
    "DISCO_F746NG": {
        "inherits": [
            "MCU_STM32F7"
        ],
        "extra_labels_add": [
            "N25Q128A",
            "STM32F746xG"
        ],
        "components_add": [
            "QSPIF"
        ],
        "supported_form_factors": [
            "ARDUINO"
        ],
        "config": {
            "usb_speed": {
                "help": "USE_USB_OTG_FS or USE_USB_OTG_HS or USE_USB_HS_IN_FS",
                "value": "USE_USB_OTG_FS"
            }
        },
        "overrides": {
            "clock_source": "USE_PLL_HSE_XTAL|USE_PLL_HSI",
            "network-default-interface-type": "ETHERNET"
        },
        "detect_code": [
            "0815"
        ],
        "macros_add": [
            "STM32F746xx",
            "HSE_VALUE=25000000"
        ],
        "device_has_add": [
            "EMAC",
            "QSPI",
            "USBDEVICE"
        ],
        "device_name": "STM32F746NG"
    },
    "NUCLEO_F746ZG": {
        "inherits": [
            "MCU_STM32F7"
        ],
        "extra_labels_add": [
            "STM32F746xG",
            "STM32F746ZG"
        ],
        "config": {
            "d11_configuration": {
                "help": "Value: PA_7 for the default board configuration, PB_5 in case of solder bridge update (SB121 off/ SB122 on)",
                "value": "PA_7",
                "macro_name": "STM32_D11_SPI_ETHERNET_PIN"
            }
        },
        "macros_add": [
            "STM32F746xx"
        ],
        "supported_form_factors": [
            "ARDUINO"
        ],
        "detect_code": [
            "0816"
        ],
        "device_has_add": [
            "EMAC",
            "USBDEVICE"
        ],
        "device_name": "STM32F746ZG",
        "overrides": {
            "network-default-interface-type": "ETHERNET"
        }
    },
    "NUCLEO_F756ZG": {
        "inherits": [
            "MCU_STM32F7"
        ],
        "extra_labels_add": [
            "STM32F756xG",
            "STM32F756ZG"
        ],
        "config": {
            "d11_configuration": {
                "help": "Value: PA_7 for the default board configuration, PB_5 in case of solder bridge update (SB121 off/ SB122 on)",
                "value": "PA_7",
                "macro_name": "STM32_D11_SPI_ETHERNET_PIN"
            }
        },
        "macros_add": [
            "STM32F756xx",
            "MBEDTLS_CONFIG_HW_SUPPORT"
        ],
        "supported_form_factors": [
            "ARDUINO"
        ],
        "detect_code": [
            "0819"
        ],
        "device_has_add": [
            "EMAC",
            "USBDEVICE"
        ],
        "device_name": "STM32F756ZG",
        "overrides": {
            "network-default-interface-type": "ETHERNET"
        }
    },
    "UHURU_RAVEN": {
        "inherits": [
            "MCU_STM32F7"
        ],
        "extra_labels_add": [
            "STM32F767xI"
        ],
        "overrides": {
            "clock_source": "USE_PLL_HSE_XTAL",
            "network-default-interface-type": "WIFI"
        },
        "components_add": [
            "SPIF"
        ],
        "macros_add": [
            "STM32F767xx"
        ],
        "detect_code": [
            "9020"
        ],
        "device_has_remove": [
            "SERIAL_FC"
        ],
        "features": [
            "LWIP"
        ],
        "device_name": "STM32F767VI"
    },
    "NUCLEO_F767ZI": {
        "inherits": [
            "MCU_STM32F7"
        ],
        "extra_labels_add": [
            "STM32F767xI",
            "STM32F767ZI"
        ],
        "config": {
            "flash_dual_bank": {
                "help": "Default board configuration is Single Bank Flash. If you enable Dual Bank with ST Link Utility, set value to 1",
                "value": "0"
            },
            "d11_configuration": {
                "help": "Value: PA_7 for the default board configuration, PB_5 in case of solder bridge update (SB121 off/ SB122 on)",
                "value": "PA_7",
                "macro_name": "STM32_D11_SPI_ETHERNET_PIN"
            }
        },
        "supported_form_factors": [
            "ARDUINO"
        ],
        "macros_add": [
            "STM32F767xx"
        ],
        "detect_code": [
            "0818"
        ],
        "device_has_add": [
            "EMAC",
            "USBDEVICE"
        ],
        "device_name": "STM32F767ZI",
        "overrides": {
            "network-default-interface-type": "ETHERNET"
        }
    },
    "DISCO_F769NI": {
        "inherits": [
            "MCU_STM32F7"
        ],
        "extra_labels_add": [
            "MX25L51245G",
            "STM32F769xI"
        ],
        "components_add": [
            "QSPIF"
        ],
        "supported_form_factors": [
            "ARDUINO"
        ],
        "config": {
            "flash_dual_bank": {
                "help": "Default board configuration is Single Bank Flash. If you enable Dual Bank with ST Link Utility, set value to 1",
                "value": "0"
            }
        },
        "detect_code": [
            "0817"
        ],
        "macros_add": [
            "STM32F769xx",
            "HSE_VALUE=25000000"
        ],
        "device_has_add": [
            "EMAC",
            "USBDEVICE",
            "QSPI"
        ],
        "device_name": "STM32F769NI",
        "overrides": {
            "network-default-interface-type": "ETHERNET"
        }
    },
    "MCU_STM32G0": {
        "inherits": [
            "MCU_STM32"
        ],
        "public": false,
        "core": "Cortex-M0+",
        "c_lib": "small",
        "config": {
            "clock_source": {
                "help": "Mask value : USE_PLL_HSE_EXTC | USE_PLL_HSE_XTAL (need HW patch) | USE_PLL_HSI",
                "value": "USE_PLL_HSI",
                "macro_name": "CLOCK_SOURCE"
            },
            "lpticker_lptim": {
                "help": "This target supports LPTIM. Set value 1 to use LPTIM for LPTICKER, or 0 to use RTC wakeup timer",
                "value": 1
            }
        },
        "extra_labels_add": [
            "STM32G0"
        ],
        "components_add": [
            "FLASHIAP"
        ],
        "macros_add": [
            "EXTRA_IDLE_STACK_REQUIRED",
            "MBED_TICKLESS"
        ],
        "overrides": {
            "lpticker_delay_ticks": 0
        },
        "device_has_add": [
            "SERIAL_ASYNCH",
            "FLASH",
            "MPU"
        ]
    },
    "MCU_STM32G031xx": {
        "inherits": [
            "MCU_STM32G0"
        ],
        "public": false,
        "overrides": {
            "boot-stack-size": "0x400"
        },
        "supported_application_profiles": [
            "bare-metal"
        ],
        "extra_labels_add": [
            "STM32G031xx"
        ],
        "macros_add": [
            "STM32G031xx"
        ]
    },
    "NUCLEO_G031K8": {
        "inherits": [
            "MCU_STM32G031xx"
        ],
        "detect_code": [
            "0852"
        ],
        "device_name": "STM32G031K8Tx"
    },
    "MCU_STM32G071xx": {
        "inherits": [
            "MCU_STM32G0"
        ],
        "public": false,
        "extra_labels_add": [
            "STM32G071xx"
        ],
        "macros_add": [
            "STM32G071xx"
        ],
        "device_has_add": [
            "ANALOGOUT"
        ]
    },
    "NUCLEO_G071RB": {
        "inherits": [
            "MCU_STM32G071xx"
        ],
        "supported_form_factors": [
            "ARDUINO",
            "MORPHO"
        ],
        "config": {
            "hse_value": {
                "help": "HSE default value is 25MHz in HAL",
                "value": "8000000",
                "macro_name": "HSE_VALUE"
            }
        },
        "detect_code": [
            "0221"
        ],
        "device_name": "STM32G071RBTx"
    },
    "MCU_STM32G4": {
        "inherits": [
            "MCU_STM32"
        ],
        "public": false,
        "core": "Cortex-M4F",
        "config": {
            "clock_source": {
                "help": "Mask value : USE_PLL_HSE_EXTC | USE_PLL_HSE_XTAL (need HW patch) | USE_PLL_HSI",
                "value": "USE_PLL_HSE_EXTC",
                "macro_name": "CLOCK_SOURCE"
            },
            "lpticker_lptim": {
                "help": "This target supports LPTIM. Set value 1 to use LPTIM for LPTICKER, or 0 to use RTC wakeup timer",
                "value": 1
            }
        },
        "extra_labels_add": [
            "STM32G4"
        ],
        "components_add": [
            "FLASHIAP"
        ],
        "macros_add": [
            "EXTRA_IDLE_STACK_REQUIRED",
            "MBED_TICKLESS"
        ],
        "overrides": {
            "lpticker_delay_ticks": 0
        },
        "device_has_add": [
            "ANALOGOUT",
            "FLASH",
            "MPU",
            "CAN"
        ]
    },
    "NUCLEO_G474RE": {
        "inherits": [
            "MCU_STM32G4"
        ],
        "supported_form_factors": [
            "ARDUINO",
            "MORPHO"
        ],
        "config": {
            "hse_value": {
                "help": "HSE default value is 25MHz in HAL",
                "value": "24000000",
                "macro_name": "HSE_VALUE"
            }
        },
        "extra_labels_add": [
            "STM32G474xx",
            "STM32G474RE"
        ],
        "macros_add": [
            "STM32G474xx",
            "STM32G474RE"
        ],
        "detect_code": [
            "0841"
        ],
        "device_name": "STM32G474RETx"
    },
    "MCU_STM32H7": {
        "inherits": [
            "MCU_STM32"
        ],
        "public": false,
        "extra_labels_add": [
            "STM32H7"
        ],
        "config": {
            "clock_source": {
                "help": "Mask value : USE_PLL_HSE_EXTC | USE_PLL_HSE_XTAL (need HW patch) | USE_PLL_HSI",
                "value": "USE_PLL_HSE_EXTC|USE_PLL_HSI",
                "macro_name": "CLOCK_SOURCE"
            },
            "lpticker_lptim": {
                "help": "This target supports LPTIM. Set value 1 to use LPTIM for LPTICKER, or 0 to use RTC wakeup timer",
                "value": 1
            }
        },
        "components_add": [
            "FLASHIAP"
        ],
        "macros_add": [
            "EXTRA_IDLE_STACK_REQUIRED",
            "MBED_TICKLESS"
        ],
        "overrides": {
            "lpticker_delay_ticks": 0
        },
        "device_has_add": [
            "ANALOGOUT",
            "CAN",
            "CRC",
            "TRNG",
            "FLASH",
            "MPU"
        ]
    },
    "NUCLEO_H743ZI2": {
        "inherits": [
            "MCU_STM32H7"
        ],
        "core": "Cortex-M7FD",
        "mbed_rom_start": "0x08000000",
        "mbed_rom_size": "0x200000",
        "mbed_ram_start": "0x24000000",
        "mbed_ram_size": "0x80000",
        "extra_labels_add": [
            "STM32H743xI"
        ],
        "config": {
            "d11_configuration": {
                "help": "Value: PB_5 for the default board configuration, PA_7 in case of solder bridge update (SB33 on/ SB35 off)",
                "value": "PB_5",
                "macro_name": "STM32_D11_SPI_ETHERNET_PIN"
            },
            "hse_value": {
                "help": "HSE default value is 25MHz in HAL",
                "value": "8000000",
                "macro_name": "HSE_VALUE"
            }
        },
        "macros_add": [
            "STM32H743xx"
        ],
        "device_has_add": [
            "EMAC"
        ],
        "overrides": {
            "network-default-interface-type": "ETHERNET"
        },
        "supported_form_factors": [
            "ARDUINO"
        ],
        "detect_code": [
            "0836"
        ],
        "device_name": "STM32H743ZI"
    },
    "MCU_STM32H745xI": {
        "inherits": [
            "MCU_STM32H7"
        ],
        "public": false,
        "extra_labels_add": [
            "STM32H745xI"
        ],
        "macros_add": [
            "STM32H745xx"
        ]
    },
    "MCU_STM32H745xI_CM4": {
        "inherits": [
            "MCU_STM32H745xI"
        ],
        "public": false,
        "extra_labels_add": [
            "STM32H745xI_CM4"
        ],
        "core": "Cortex-M4F",
        "mbed_rom_start": "0x08100000",
        "mbed_rom_size": "0x100000",
        "mbed_ram_start": "0x10000000",
        "mbed_ram_size": "0x48000",
        "macros_add": [
            "CORE_CM4"
        ]
    },
    "MCU_STM32H745xI_CM7": {
        "inherits": [
            "MCU_STM32H745xI"
        ],
        "public": false,
        "extra_labels_add": [
            "STM32H745xI_CM7"
        ],
        "core": "Cortex-M7FD",
        "mbed_rom_start": "0x08000000",
        "mbed_rom_size": "0x100000",
        "mbed_ram_start": "0x24000000",
        "mbed_ram_size": "0x80000",
        "macros_add": [
            "CORE_CM7"
        ]
    },
    "MCU_STM32H747xI": {
        "inherits": [
            "MCU_STM32H7"
        ],
        "public": false,
        "extra_labels_add": [
            "STM32H747xI"
        ],
        "macros_add": [
            "STM32H747xx"
        ]
    },
    "MCU_STM32H747xI_CM7": {
        "inherits": [
            "MCU_STM32H747xI"
        ],
        "public": false,
        "extra_labels_add": [
            "STM32H747xI_CM7"
        ],
        "core": "Cortex-M7FD",
        "mbed_rom_start": "0x08000000",
        "mbed_rom_size": "0x100000",
        "mbed_ram_start": "0x24000000",
        "mbed_ram_size": "0x80000",
        "macros_add": [
            "CORE_CM7"
        ]
    },
    "DISCO_H747I_CM7": {
        "inherits": [
            "MCU_STM32H747xI_CM7"
        ],
        "supported_form_factors": [
            "ARDUINO",
            "STMOD",
            "PMOD"
        ],
        "extra_labels_add": [
            "DISCO_H747I",
            "MT25QL512"
        ],
        "components_add": [
            "QSPIF"
        ],
        "device_has_add": [
            "QSPI"
        ],
        "detect_code": [
            "0814"
        ],
        "device_name": "STM32H747XIHx"
    },
    "DISCO_H747I": {
        "inherits": [
            "DISCO_H747I_CM7"
        ]
    },
    "MCU_STM32H747xI_CM4": {
        "inherits": [
            "MCU_STM32H747xI"
        ],
        "public": false,
        "extra_labels_add": [
            "STM32H747xI_CM4"
        ],
        "core": "Cortex-M4F",
        "mbed_rom_start": "0x08100000",
        "mbed_rom_size": "0x100000",
        "mbed_ram_start": "0x10000000",
        "mbed_ram_size": "0x48000",
        "macros_add": [
            "CORE_CM4"
        ],
        "OUTPUT_EXT": "hex"
    },
    "DISCO_H747I_CM4": {
        "inherits": [
            "MCU_STM32H747xI_CM4"
        ],
        "extra_labels_add": [
            "DISCO_H747I",
            "MT25QL512"
        ],
        "device_has_add": [
            "QSPI"
        ],
        "components_add": [
            "QSPIF"
        ],
        "supported_form_factors": [
            "ARDUINO",
            "STMOD",
            "PMOD"
        ],
        "device_name": "STM32H747XIHx"
    },
    "MCU_STM32L0": {
        "inherits": [
            "MCU_STM32"
        ],
        "public": false,
        "core": "Cortex-M0+",
        "extra_labels_add": [
            "STM32L0"
        ],
        "config": {
            "clock_source": {
                "help": "Mask value : USE_PLL_HSE_EXTC (need HW patch) | USE_PLL_HSE_XTAL (need HW patch) | USE_PLL_HSI",
                "value": "USE_PLL_HSE_EXTC|USE_PLL_HSI",
                "macro_name": "CLOCK_SOURCE"
            },
            "lpticker_lptim": {
                "help": "This target supports LPTIM. Set value 1 to use LPTIM for LPTICKER, or 0 to use RTC wakeup timer",
                "value": 1
            }
        },
        "macros_add": [
            "MBED_TICKLESS",
            "EXTRA_IDLE_STACK_REQUIRED"
        ],
        "overrides": {
            "lpticker_delay_ticks": 0
        },
        "device_has_add": [
            "ANALOGOUT",
            "CRC",
            "SERIAL_ASYNCH",
            "TRNG",
            "FLASH",
            "MPU"
        ]
    },
    "DISCO_L072CZ_LRWAN1": {
        "inherits": [
            "MCU_STM32L0"
        ],
        "extra_labels_add": [
            "STM32L072CZ",
            "STM32L072xZ",
            "STM32L072xx"
        ],
        "supported_form_factors": [
            "ARDUINO",
            "MORPHO"
        ],
        "overrides": {
            "clock_source": "USE_PLL_HSI",
            "lpticker_delay_ticks": 0
        },
        "detect_code": [
            "0833"
        ],
        "device_name": "STM32L072CZ"
    },
    "MCU_STM32L071xx": {
        "inherits": [
            "MCU_STM32L0"
        ],
        "public": false,
        "extra_labels_add": [
            "STM32L0",
            "STM32L071xx"
        ],
        "device_has_remove": [
            "ANALOGOUT",
            "TRNG"
        ]
    },
    "NUCLEO_L073RZ": {
        "inherits": [
            "MCU_STM32L0"
        ],
        "c_lib": "small",
        "supported_form_factors": [
            "ARDUINO",
            "MORPHO"
        ],
        "extra_labels_add": [
            "STM32L073RZ",
            "STM32L073xx"
        ],
        "detect_code": [
            "0760"
        ],
        "device_name": "STM32L073RZ"
    },
    "MCU_STM32L1": {
        "inherits": [
            "MCU_STM32"
        ],
        "public": false,
        "core": "Cortex-M3",
        "extra_labels_add": [
            "STM32L1"
        ],
        "config": {
            "clock_source": {
                "help": "Mask value : USE_PLL_HSE_EXTC | USE_PLL_HSE_XTAL (need HW patch) | USE_PLL_HSI",
                "value": "USE_PLL_HSE_EXTC|USE_PLL_HSI",
                "macro_name": "CLOCK_SOURCE"
            }
        },
        "device_has_add": [
            "ANALOGOUT",
            "SERIAL_ASYNCH",
            "FLASH",
            "MPU"
        ]
    },
    "XDOT_L151CC": {
        "inherits": [
            "MCU_STM32L1"
        ],
        "extra_labels_add": [
            "STM32L151CC"
        ],
        "config": {
            "hse_value": {
                "value": "24000000",
                "macro_name": "HSE_VALUE"
            }
        },
        "device_has_remove": [
            "SERIAL_FC"
        ],
        "device_name": "STM32L151CC",
        "detect_code": [
            "0350"
        ]
    },
    "FF1705_L151CC": {
        "inherits": [
            "XDOT_L151CC"
        ],
        "detect_code": [
            "8080"
        ]
    },
    "MOTE_L152RC": {
        "inherits": [
            "MCU_STM32L1"
        ],
        "supported_form_factors": [
            "ARDUINO"
        ],
        "extra_labels_add": [
            "STM32L152RC"
        ],
        "detect_code": [
            "4100"
        ],
        "device_has_remove": [
            "SERIAL_FC"
        ],
        "device_name": "STM32L152RC"
    },
    "NUCLEO_L152RE": {
        "inherits": [
            "MCU_STM32L1"
        ],
        "supported_form_factors": [
            "ARDUINO",
            "MORPHO"
        ],
        "extra_labels_add": [
            "STM32L152RE"
        ],
        "detect_code": [
            "0710"
        ],
        "device_name": "STM32L152RE"
    },
    "MCU_STM32L4": {
        "inherits": [
            "MCU_STM32"
        ],
        "public": false,
        "core": "Cortex-M4F",
        "extra_labels_add": [
            "STM32L4"
        ],
        "config": {
            "clock_source": {
                "help": "Mask value : USE_PLL_HSE_EXTC (need HW patch) | USE_PLL_HSE_XTAL (need HW patch) | USE_PLL_HSI | USE_PLL_MSI",
                "value": "USE_PLL_MSI",
                "macro_name": "CLOCK_SOURCE"
            },
            "lpticker_lptim": {
                "help": "This target supports LPTIM. Set value 1 to use LPTIM for LPTICKER, or 0 to use RTC wakeup timer",
                "value": 1
            }
        },
        "macros_add": [
            "MBED_TICKLESS",
            "EXTRA_IDLE_STACK_REQUIRED"
        ],
        "overrides": {
            "lpticker_delay_ticks": 0
        },
        "device_has_add": [
            "ANALOGOUT",
            "CAN",
            "CRC",
            "FLASH",
            "MPU",
            "SERIAL_ASYNCH",
            "TRNG"
        ]
    },
    "NUCLEO_L432KC": {
        "inherits": [
            "MCU_STM32L4"
        ],
        "c_lib": "small",
        "extra_labels_add": [
            "STM32L432xC",
            "STM32L432KC"
        ],
        "macros_add": [
            "STM32L432xx"
        ],
        "detect_code": [
            "0770"
        ],
        "device_name": "STM32L432KC"
    },
    "NUCLEO_L433RC_P": {
        "inherits": [
            "MCU_STM32L4"
        ],
        "supported_form_factors": [
            "ARDUINO",
            "MORPHO"
        ],
        "extra_labels_add": [
            "STM32L433xC",
            "STM32L433RC"
        ],
        "macros_add": [
            "STM32L433xx"
        ],
        "detect_code": [
            "0779"
        ],
        "device_name": "STM32L433RC"
    },
    "ADV_WISE_1510": {
        "inherits": [
            "MCU_STM32L4"
        ],
        "extra_labels_add": [
            "STM32L443xC",
            "STM32L443RC"
        ],
        "overrides": {
            "clock_source": "USE_PLL_HSI",
            "lse_available": 0
        },
        "device_has_remove": [
            "LPTICKER"
        ],
        "macros_add": [
            "STM32L443xx",
            "MBEDTLS_CONFIG_HW_SUPPORT",
            "MBED_SPLIT_HEAP"
        ],
        "device_name": "STM32L443RC",
        "detect_code": [
            "0458"
        ]
    },
    "NUCLEO_L452RE_P": {
        "inherits": [
            "MCU_STM32L4"
        ],
        "supported_form_factors": [
            "ARDUINO",
            "MORPHO"
        ],
        "extra_labels_add": [
            "STM32L452xE"
        ],
        "macros_add": [
            "STM32L452xx",
            "MBED_SPLIT_HEAP"
        ],
        "detect_code": [
            "0829"
        ],
        "device_name": "STM32L452RETx"
    },
    "MTS_DRAGONFLY_L471QG": {
        "inherits": [
            "MCU_STM32L4"
        ],
        "supported_form_factors": [
            "ARDUINO"
        ],
        "extra_labels_add": [
            "STM32L471QG",
            "STM32L471xG",
            "STM32L471xx"
        ],
        "detect_code": [
            "0312"
        ],
        "macros_add": [
            "STM32L471xx",
            "MBED_SPLIT_HEAP"
        ],
        "device_name": "STM32L471QG"
    },
    "DISCO_L475VG_IOT01A": {
        "inherits": [
            "MCU_STM32L4"
        ],
        "components_add": [
            "BlueNRG_MS",
            "QSPIF",
            "FLASHIAP"
        ],
        "extra_labels_add": [
            "CORDIO",
            "MX25R6435F",
            "STM32L475xG",
            "STM32L475VG"
        ],
        "supported_form_factors": [
            "ARDUINO"
        ],
        "detect_code": [
            "0764"
        ],
        "macros_add": [
            "STM32L475xx",
            "MBED_SPLIT_HEAP"
        ],
        "device_has_add": [
            "QSPI",
            "USBDEVICE"
        ],
        "features": [
            "BLE"
        ],
        "device_name": "STM32L475VG"
    },
    "NUCLEO_L476RG": {
        "inherits": [
            "MCU_STM32L4"
        ],
        "supported_form_factors": [
            "ARDUINO",
            "MORPHO"
        ],
        "extra_labels_add": [
            "STM32L476RG",
            "STM32L476xG"
        ],
        "detect_code": [
            "0765"
        ],
        "macros_add": [
            "STM32L476xx",
            "MBED_SPLIT_HEAP"
        ],
        "device_name": "STM32L476RG"
    },
    "DISCO_L476VG": {
        "inherits": [
            "MCU_STM32L4"
        ],
        "components_add": [
            "QSPIF",
            "FLASHIAP"
        ],
        "extra_labels_add": [
            "N25Q128A",
            "STM32L476xG",
            "STM32L476VG"
        ],
        "detect_code": [
            "0820"
        ],
        "macros_add": [
            "STM32L476xx",
            "MBED_SPLIT_HEAP"
        ],
        "device_has_add": [
            "QSPI",
            "USBDEVICE"
        ],
        "device_name": "STM32L476VG"
    },
    "RHOMBIO_L476DMW1K": {
        "inherits": [
            "MCU_STM32L4"
        ],
        "components_add": [
            "QSPIF",
            "FLASHIAP"
        ],
        "extra_labels_add": [
            "STM32L476xG",
            "STM32L476VG"
        ],
        "detect_code": [
            "1500"
        ],
        "macros_add": [
            "STM32L476xx",
            "MBED_SPLIT_HEAP"
        ],
        "device_has_add": [
            "QSPI"
        ],
        "device_name": "STM32L476VG"
    },
    "NUCLEO_L486RG": {
        "inherits": [
            "MCU_STM32L4"
        ],
        "supported_form_factors": [
            "ARDUINO",
            "MORPHO"
        ],
        "extra_labels_add": [
            "STM32L486RG",
            "STM32L486xG"
        ],
        "detect_code": [
            "0827"
        ],
        "macros_add": [
            "STM32L486xx",
            "MBEDTLS_CONFIG_HW_SUPPORT",
            "MBED_SPLIT_HEAP"
        ],
        "device_name": "STM32L486RG"
    },
    "ADV_WISE_1570": {
        "inherits": [
            "MCU_STM32L4"
        ],
        "components_add": [
            "FLASHIAP"
        ],
        "extra_labels_add": [
            "STM32L486RG",
            "STM32L486xG",
            "WISE_1570"
        ],
        "overrides": {
            "clock_source": "USE_PLL_HSE_XTAL",
            "lpuart_clock_source": "USE_LPUART_CLK_HSI"
        },
        "detect_code": [
            "0460"
        ],
        "macros_add": [
            "STM32L486xx",
            "MBEDTLS_CONFIG_HW_SUPPORT",
            "WISE_1570",
            "MBED_SPLIT_HEAP"
        ],
        "device_has_remove": [
            "LPTICKER"
        ],
        "device_name": "STM32L486RG",
        "OUTPUT_EXT": "hex"
    },
    "DISCO_L496AG": {
        "inherits": [
            "MCU_STM32L4"
        ],
        "supported_form_factors": [
            "ARDUINO",
            "STMOD",
            "PMOD"
        ],
        "extra_labels_add": [
            "MX25R6435F",
            "STM32L496AG",
            "STM32L496xG"
        ],
        "components_add": [
            "QSPIF",
            "FLASHIAP"
        ],
        "macros_add": [
            "STM32L496xx"
        ],
        "detect_code": [
            "0822"
        ],
        "device_has_add": [
            "USBDEVICE",
            "QSPI"
        ],
        "device_name": "STM32L496AG"
    },
    "NUCLEO_L496ZG": {
        "inherits": [
            "MCU_STM32L4"
        ],
        "supported_form_factors": [
            "ARDUINO",
            "MORPHO"
        ],
        "extra_labels_add": [
            "STM32L496ZG",
            "STM32L496xG"
        ],
        "macros_add": [
            "STM32L496xx"
        ],
        "detect_code": [
            "0823"
        ],
        "device_has_add": [
            "USBDEVICE"
        ],
        "device_name": "STM32L496ZG"
    },
    "NUCLEO_L496ZG_P": {
        "inherits": [
            "NUCLEO_L496ZG"
        ],
        "detect_code": [
            "0828"
        ]
    },
    "NUCLEO_L4R5ZI": {
        "inherits": [
            "MCU_STM32L4"
        ],
        "supported_form_factors": [
            "ARDUINO",
            "MORPHO"
        ],
        "components_add": [
            "FLASHIAP"
        ],
        "extra_labels_add": [
            "STM32L4R5ZI",
            "STM32L4R5xI"
        ],
        "macros_add": [
            "STM32L4R5xx"
        ],
        "detect_code": [
            "0776"
        ],
        "device_has_add": [
            "USBDEVICE"
        ],
        "device_name": "STM32L4R5ZITx"
    },
    "NUCLEO_L4R5ZI_P": {
        "inherits": [
            "NUCLEO_L4R5ZI"
        ],
        "detect_code": [
            "0781"
        ]
    },
    "DISCO_L4R9I": {
        "inherits": [
            "MCU_STM32L4"
        ],
        "device_name": "STM32L4R9AIIx",
        "supported_form_factors": [
            "ARDUINO",
            "STMOD",
            "PMOD"
        ],
        "extra_labels_add": [
            "STM32L4R9xI",
            "MX25LM51245G"
        ],
        "components_add": [
            "OSPIF",
            "FLASHIAP"
        ],
        "macros_add": [
            "HSE_VALUE=16000000",
            "STM32L4R9xx"
        ],
        "detect_code": [
            "0774"
        ],
        "device_has_add": [
            "OSPI",
            "USBDEVICE"
        ]
    },
   "B_L4S5I_IOT01A": {
        "inherits": [
            "MCU_STM32L4"
        ],
        "components_add": [
            "BlueNRG_MS",
            "QSPIF",
            "FLASHIAP"
        ],
        "supported_form_factors": [
            "ARDUINO",
            "PMOD"
        ],
        "extra_labels_add": [
            "CORDIO",
            "MX25R6435F",
            "STM32L4S5xI"
        ],
        "macros_add": [
            "HSE_VALUE=8000000",
            "STM32L4S5xx",
            "MBEDTLS_CONFIG_HW_SUPPORT"
        ],
        "detect_code": [
            "0885"
        ],
        "device_has_add": [
            "USBDEVICE",
            "QSPI"
        ],
        "features": [
            "BLE"
        ],
        "device_name": "STM32L4S5VITx"
    },
    "MCU_STM32L5": {
        "inherits": [
            "MCU_STM32"
        ],
        "public": false,
        "core": "Cortex-M33FE",
        "extra_labels_add": [
            "STM32L5"
        ],
        "components_add": [
            "FLASHIAP"
        ],
        "macros_add": [
            "MBED_TICKLESS",
            "EXTRA_IDLE_STACK_REQUIRED"
        ],
        "config": {
            "clock_source": {
                "help": "Mask value : USE_PLL_HSE_EXTC (need HW patch) | USE_PLL_HSE_XTAL (need HW patch) | USE_PLL_HSI | USE_PLL_MSI",
                "value": "USE_PLL_MSI",
                "macro_name": "CLOCK_SOURCE"
            },
            "lpticker_lptim": {
                "help": "This target supports LPTIM. Set value 1 to use LPTIM for LPTICKER, or 0 to use RTC wakeup timer",
                "value": 1
            }
        },
        "overrides": {
            "lpticker_delay_ticks": 0
        },
        "device_has_add": [
            "ANALOGOUT",
            "CRC",
            "FLASH",
            "MPU",
            "SERIAL_ASYNCH",
            "TRNG"
        ]
    },
    "NUCLEO_L552ZE_Q": {
        "inherits": [
            "MCU_STM32L5"
        ],
        "extra_labels_add": [
            "STM32L552xx"
        ],
        "supported_form_factors": [
            "ARDUINO",
            "MORPHO"
        ],
        "macros_add": [
            "STM32L552xx"
        ],
        "detect_code": [
            "0854"
        ],
        "mbed_rom_start": "0x08000000",
        "mbed_rom_size": "0x80000",
        "mbed_ram_start": "0x20000000",
        "mbed_ram_size": "0x40000"
    },
    "DISCO_L562QE": {
        "inherits": [
            "MCU_STM32L5"
        ],
        "extra_labels_add": [
            "CORDIO",
            "STM32L562xx",
            "MX25LM51245G"
        ],
        "supported_form_factors": [
            "ARDUINO",
            "STMOD",
            "PMOD"
        ],
        "components_add": [
            "BlueNRG_MS"
        ],
        "macros_add": [
            "STM32L562xx",
            "MBEDTLS_CONFIG_HW_SUPPORT"
        ],
        "device_has_add": [
            "QSPI"
        ],
        "features": [
            "BLE"
        ],
        "detect_code": [
            "0854"
        ],
        "mbed_rom_start": "0x08000000",
        "mbed_rom_size": "0x80000",
        "mbed_ram_start": "0x20000000",
        "mbed_ram_size": "0x40000"
    },
    "MCU_STM32WB": {
        "inherits": [
            "MCU_STM32"
        ],
        "public": false,
        "core": "Cortex-M4F",
        "extra_labels_add": [
            "STM32WB",
            "CORDIO"
        ],
        "config": {
            "lpticker_lptim": {
                "help": "This target supports LPTIM. Set value 1 to use LPTIM for LPTICKER, or 0 to use RTC wakeup timer",
                "value": 1
            }
        },
        "macros_add": [
            "MBED_TICKLESS",
            "EXTRA_IDLE_STACK_REQUIRED"
        ],
        "overrides": {
            "lpticker_delay_ticks": 0
        },
        "device_has_add": [
            "CRC",
            "FLASH",
            "MPU",
            "SERIAL_ASYNCH",
            "TRNG"
        ],
        "features": [
            "BLE"
        ]
    },
    "MCU_STM32WB55xx": {
        "inherits": [
            "MCU_STM32WB"
        ],
        "public": false,
        "extra_labels_add": [
            "STM32WB55xx"
        ],
        "macros_add": [
            "STM32WB55xx",
            "MBEDTLS_CONFIG_HW_SUPPORT"
        ]
    },
    "NUCLEO_WB55RG": {
        "inherits": [
            "MCU_STM32WB55xx"
        ],
        "supported_form_factors": [
            "ARDUINO",
            "MORPHO"
        ],
        "detect_code": [
            "0839"
        ],
        "device_has_add": [
            "USBDEVICE"
        ],
        "device_name": "STM32WB55RGVx"
    },
    "MIMXRT1050_EVK": {
        "supported_form_factors": [
            "ARDUINO"
        ],
        "core": "Cortex-M7FD",
        "supported_toolchains": [
            "ARM",
            "GCC_ARM",
            "IAR"
        ],
        "extra_labels": [
            "NXP",
            "MCUXpresso_MCUS",
            "EVK",
            "MIMXRT1050",
            "IMX",
            "NXP_EMAC",
	    "USB"
        ],
        "is_disk_virtual": true,
        "macros": [
            "CPU_MIMXRT1052DVL6B",
            "FSL_RTOS_MBED",
            "XIP_BOOT_HEADER_ENABLE=1",
            "XIP_EXTERNAL_FLASH=1",
            "XIP_BOOT_HEADER_DCD_ENABLE=1",
            "HYPERFLASH_BOOT",
            "FSL_SDK_DRIVER_QUICK_ACCESS_ENABLE=1",
            "SKIP_SYSCLK_INIT",
            "FSL_FEATURE_PHYKSZ8081_USE_RMII50M_MODE",
            "__STARTUP_INITIALIZE_RAMFUNCTION",
            "__STARTUP_INITIALIZE_NONCACHEDATA",
            "MBED_MPU_CUSTOM",
            "MBED_TICKLESS",
            "DATA_SECTION_IS_CACHEABLE=1"
        ],
        "components_add": [
            "FLASHIAP"
        ],
        "inherits": [
            "Target"
        ],
        "detect_code": [
            "0227"
        ],
        "device_has": [
            "RTC",
            "SLEEP",
            "USTICKER",
            "LPTICKER",
            "ANALOGIN",
            "EMAC",
            "I2C",
            "I2CSLAVE",
            "ERROR_RED",
            "INTERRUPTIN",
            "PORTIN",
            "PORTINOUT",
            "PORTOUT",
            "PWMOUT",
            "SERIAL",
            "SPI",
            "SPISLAVE",
            "STDIO_MESSAGES",
            "TRNG",
            "WATCHDOG",
            "FLASH",
            "USBDEVICE"
        ],
        "release_versions": [
            "5"
        ],
        "features": [
            "LWIP"
        ],
        "device_name": "MIMXRT1052",
        "overrides": {
            "deep-sleep-latency": 10,
            "network-default-interface-type": "ETHERNET"
        }
    },
    "LPC54114": {
        "supported_form_factors": [
            "ARDUINO"
        ],
        "core": "Cortex-M4F",
        "supported_toolchains": [
            "ARM",
            "IAR",
            "GCC_ARM"
        ],
        "extra_labels": [
            "NXP",
            "MCUXpresso_MCUS",
            "LPC54114_M4",
            "LPCXpresso",
            "LPC"
        ],
        "is_disk_virtual": true,
        "macros": [
            "CPU_LPC54114J256BD64_cm4",
            "FSL_RTOS_MBED",
            "MBED_TICKLESS"
        ],
        "inherits": [
            "Target"
        ],
        "detect_code": [
            "1054"
        ],
        "device_has": [
            "USTICKER",
            "RTC",
            "ANALOGIN",
            "I2C",
            "I2CSLAVE",
            "INTERRUPTIN",
            "PORTIN",
            "PORTINOUT",
            "PORTOUT",
            "SERIAL",
            "SLEEP",
            "SPI",
            "SPISLAVE",
            "STDIO_MESSAGES",
            "FLASH",
            "MPU"
        ],
        "overrides": {
            "tickless-from-us-ticker": true,
            "init-us-ticker-at-boot": true
        },
        "release_versions": [
            "5"
        ],
        "post_binary_hook": {
            "function": "LPCTargetCode.lpc_patch"
        },
        "device_name": "LPC54114J256BD64"
    },
    "MCU_LPC546XX": {
        "core": "Cortex-M4F",
        "supported_toolchains": [
            "ARM",
            "IAR",
            "GCC_ARM"
        ],
        "extra_labels": [
            "NXP",
            "MCUXpresso_MCUS",
            "LPC",
            "NXP_EMAC"
        ],
        "is_disk_virtual": true,
        "public": false,
        "macros": [
            "CPU_LPC54628J512ET180",
            "FSL_RTOS_MBED",
            "MBED_TICKLESS"
        ],
        "inherits": [
            "Target"
        ],
        "device_has": [
            "USTICKER",
            "RTC",
            "ANALOGIN",
            "EMAC",
            "I2C",
            "I2CSLAVE",
            "INTERRUPTIN",
            "PORTIN",
            "PORTINOUT",
            "PORTOUT",
            "SERIAL",
            "SLEEP",
            "SPI",
            "SPISLAVE",
            "STDIO_MESSAGES",
            "FLASH",
            "TRNG",
            "QSPI",
            "MPU"
        ],
        "overrides": {
            "tickless-from-us-ticker": true,
            "init-us-ticker-at-boot": true,
            "network-default-interface-type": "ETHERNET"
        },
        "device_name": "LPC54628J512ET180",
        "post_binary_hook": {
            "function": "LPCTargetCode.lpc_patch"
        }
    },
    "LPC546XX": {
        "supported_form_factors": [
            "ARDUINO"
        ],
        "inherits": [
            "MCU_LPC546XX"
        ],
        "extra_labels_add": [
            "LPCXpresso"
        ],
        "detect_code": [
            "1056"
        ],
        "release_versions": [
            "5"
        ],
        "components_add": [
            "QSPIF"
        ]
    },
    "FF_LPC546XX": {
        "inherits": [
            "MCU_LPC546XX"
        ],
        "detect_code": [
            "8081"
        ],
        "device_has_remove": [
            "QSPI"
        ],
        "release_versions": [
            "5"
        ]
    },
    "ARM_MPS2_Target": {
        "inherits": [
            "Target"
        ],
        "public": false,
        "device_has": [
            "AACI",
            "ANALOGIN",
            "CLCD",
            "ETHERNET",
            "I2C",
            "INTERRUPTIN",
            "PORTIN",
            "PORTINOUT",
            "PORTOUT",
            "SERIAL",
            "SERIAL_FC",
            "SPI",
            "SPISLAVE",
            "TSC"
        ]
    },
    "ARM_MPS2_M0": {
        "inherits": [
            "ARM_MPS2_Target"
        ],
        "core": "Cortex-M0",
        "supported_toolchains": [
            "ARM",
            "GCC_ARM",
            "IAR"
        ],
        "extra_labels": [
            "ARM_SSG",
            "MPS2",
            "MPS2_M0"
        ],
        "macros": [
            "CMSDK_CM0",
            "CMSIS_VECTAB_VIRTUAL",
            "CMSIS_VECTAB_VIRTUAL_HEADER_FILE=\"cmsis_nvic.h\""
        ],
        "device_has": [
            "AACI",
            "ANALOGIN",
            "CLCD",
            "ETHERNET",
            "I2C",
            "INTERRUPTIN",
            "PORTIN",
            "PORTINOUT",
            "PORTOUT",
            "SERIAL",
            "SPI",
            "SPISLAVE",
            "TSC",
            "USTICKER"
        ],
        "release_versions": [
            "5"
        ],
        "copy_method": "mps2",
        "reset_method": "reboot.txt"
    },
    "ARM_MPS2_M0P": {
        "inherits": [
            "ARM_MPS2_Target"
        ],
        "core": "Cortex-M0+",
        "supported_toolchains": [
            "ARM",
            "GCC_ARM",
            "IAR"
        ],
        "extra_labels": [
            "ARM_SSG",
            "MPS2",
            "MPS2_M0P"
        ],
        "macros": [
            "CMSDK_CM0plus"
        ],
        "device_has": [
            "AACI",
            "ANALOGIN",
            "CLCD",
            "ETHERNET",
            "I2C",
            "INTERRUPTIN",
            "PORTIN",
            "PORTINOUT",
            "PORTOUT",
            "SERIAL",
            "SPI",
            "SPISLAVE",
            "TSC",
            "USTICKER"
        ],
        "release_versions": [
            "5"
        ],
        "copy_method": "mps2",
        "reset_method": "reboot.txt"
    },
    "ARM_MPS2_M3": {
        "inherits": [
            "ARM_MPS2_Target"
        ],
        "core": "Cortex-M3",
        "supported_toolchains": [
            "ARM",
            "GCC_ARM",
            "IAR"
        ],
        "extra_labels": [
            "ARM_SSG",
            "MPS2",
            "MPS2_M3"
        ],
        "macros": [
            "CMSDK_CM3"
        ],
        "device_has": [
            "AACI",
            "ANALOGIN",
            "CLCD",
            "ETHERNET",
            "I2C",
            "INTERRUPTIN",
            "PORTIN",
            "PORTINOUT",
            "PORTOUT",
            "SERIAL",
            "SPI",
            "SPISLAVE",
            "TSC",
            "MPU",
            "USTICKER"
        ],
        "release_versions": [
            "5"
        ],
        "copy_method": "mps2",
        "reset_method": "reboot.txt"
    },
    "ARM_MPS2_M4": {
        "inherits": [
            "ARM_MPS2_Target"
        ],
        "core": "Cortex-M4F",
        "supported_toolchains": [
            "ARM",
            "GCC_ARM",
            "IAR"
        ],
        "extra_labels": [
            "ARM_SSG",
            "MPS2",
            "MPS2_M4"
        ],
        "macros": [
            "CMSDK_CM4"
        ],
        "device_has": [
            "AACI",
            "ANALOGIN",
            "CLCD",
            "ETHERNET",
            "I2C",
            "INTERRUPTIN",
            "PORTIN",
            "PORTINOUT",
            "PORTOUT",
            "SERIAL",
            "SPI",
            "SPISLAVE",
            "TSC",
            "MPU",
            "USTICKER"
        ],
        "release_versions": [
            "5"
        ],
        "copy_method": "mps2",
        "reset_method": "reboot.txt"
    },
    "ARM_MPS2_M7": {
        "inherits": [
            "ARM_MPS2_Target"
        ],
        "core": "Cortex-M7FD",
        "supported_toolchains": [
            "ARM",
            "GCC_ARM",
            "IAR"
        ],
        "extra_labels": [
            "ARM_SSG",
            "MPS2",
            "MPS2_M7"
        ],
        "macros": [
            "CMSDK_CM7"
        ],
        "device_has": [
            "AACI",
            "ANALOGIN",
            "CLCD",
            "ETHERNET",
            "I2C",
            "INTERRUPTIN",
            "PORTIN",
            "PORTINOUT",
            "PORTOUT",
            "SERIAL",
            "SPI",
            "SPISLAVE",
            "TSC",
            "MPU",
            "USTICKER"
        ],
        "release_versions": [
            "5"
        ],
        "copy_method": "mps2",
        "reset_method": "reboot.txt"
    },
    "ARM_IOTSS_Target": {
        "inherits": [
            "Target"
        ],
        "public": false,
        "device_has": [
            "AACI",
            "ANALOGIN",
            "CLCD",
            "ETHERNET",
            "I2C",
            "INTERRUPTIN",
            "PORTIN",
            "PORTINOUT",
            "PORTOUT",
            "SERIAL",
            "SPI",
            "SPISLAVE",
            "TSC",
            "MPU"
        ]
    },
    "ARM_CM3DS_MPS2": {
        "inherits": [
            "ARM_IOTSS_Target"
        ],
        "core": "Cortex-M3",
        "supported_toolchains": [
            "ARM",
            "GCC_ARM",
            "IAR"
        ],
        "components_add": [
            "SMSC9220"
        ],
        "extra_labels": [
            "ARM_SSG",
            "CM3DS_MPS2"
        ],
        "OUTPUT_EXT": "elf",
        "macros": [
            "CMSDK_CM3DS"
        ],
        "device_has": [
            "ANALOGIN",
            "EMAC",
            "FLASH",
            "I2C",
            "INTERRUPTIN",
            "LPTICKER",
            "PORTIN",
            "PORTINOUT",
            "PORTOUT",
            "RTC",
            "SERIAL",
            "SLEEP",
            "SPI",
            "TRNG",
            "USTICKER",
            "MPU"
        ],
        "release_versions": [
            "5"
        ],
        "copy_method": "mps2",
        "reset_method": "reboot.txt",
        "overrides": {
            "target.network-default-interface-type": "ETHERNET"
        },
        "detect_code": [
            "5004"
        ]
    },
    "ARM_MUSCA_B1": {
        "inherits": [
            "PSA_V8_M"
        ],
        "default_toolchain": "ARMC6",
        "features_add": [
            "EXPERIMENTAL_API"
        ],
        "forced_reset_timeout": 20,
        "release_versions": [
            "5"
        ],
        "core": "Cortex-M33-NS",
        "supported_toolchains": [
            "ARMC6",
            "GCC_ARM"
        ],
        "device_has_add": [
            "INTERRUPTIN",
            "I2C",
            "I2CSLAVE",
            "LPTICKER",
            "SERIAL",
            "SLEEP",
            "USTICKER"
        ],
        "macros_add": [
            "__STARTUP_CLEAR_BSS",
            "MBED_FAULT_HANDLER_DISABLED",
            "CMSIS_NVIC_VIRTUAL",
            "LPTICKER_DELAY_TICKS=3",
            "MBED_MPU_CUSTOM",
            "BL2"
        ],
        "extra_labels_add": [
            "ARM_SSG",
            "MUSCA_B1",
            "MUSCA_B1_NS"
        ],
        "post_binary_hook": {
            "function": "ArmMuscaB1Code.binary_hook"
        },
        "secure_image_filename": "tfm_s.bin",
        "tfm_target_name": "MUSCA_B1",
        "tfm_bootloader_supported": true,
        "tfm_default_toolchain": "ARMCLANG",
        "tfm_supported_toolchains": [
            "ARMCLANG",
            "GNUARM"
        ],
        "tfm_delivery_dir": "TARGET_ARM_SSG/TARGET_MUSCA_B1"
    },
    "ARM_MUSCA_B1_NS": {
        "inherits": [
            "ARM_MUSCA_B1"
        ]
    },
    "ARM_MUSCA_S1": {
        "inherits": [
            "PSA_V8_M"
        ],
        "default_toolchain": "ARMC6",
        "features_add": [
            "EXPERIMENTAL_API"
        ],
        "forced_reset_timeout": 20,
        "release_versions": [
            "5"
        ],
        "core": "Cortex-M33-NS",
        "supported_toolchains": [
            "ARMC6",
            "GCC_ARM"
        ],
        "device_has_add": [
            "INTERRUPTIN",
            "I2C",
            "I2CSLAVE",
            "LPTICKER",
            "SERIAL",
            "SLEEP",
            "USTICKER"
        ],
        "macros_add": [
            "__STARTUP_CLEAR_BSS",
            "MBED_FAULT_HANDLER_DISABLED",
            "CMSIS_NVIC_VIRTUAL",
            "LPTICKER_DELAY_TICKS=3",
            "MBED_MPU_CUSTOM",
            "BL2"
        ],
        "extra_labels_add": [
            "ARM_SSG",
            "MUSCA_S1",
            "MUSCA_S1_NS"
        ],
        "post_binary_hook": {
            "function": "ArmMuscaS1Code.binary_hook"
        },
        "secure_image_filename": "tfm_s.bin",
        "tfm_target_name": "MUSCA_S1",
        "tfm_bootloader_supported": true,
        "tfm_default_toolchain": "ARMCLANG",
        "tfm_supported_toolchains": [
            "ARMCLANG",
            "GNUARM"
        ],
        "tfm_delivery_dir": "TARGET_ARM_SSG/TARGET_MUSCA_S1",
        "detect_code": [
            "5009"
        ]
    },
    "ARM_MUSCA_S1_NS": {
        "inherits": [
            "ARM_MUSCA_S1"
        ]
    },
    "RZ_A1XX": {
        "inherits": [
            "Target"
        ],
        "public": false,
        "core": "Cortex-A9",
        "supported_toolchains": [
            "ARM",
            "GCC_ARM",
            "IAR"
        ],
        "extra_labels": [
            "RENESAS",
            "RZ_A1XX"
        ],
        "device_has": [
            "SLEEP",
            "USTICKER",
            "RTC",
            "ANALOGIN",
            "CAN",
            "ETHERNET",
            "I2C",
            "I2CSLAVE",
            "I2C_ASYNCH",
            "INTERRUPTIN",
            "PORTIN",
            "PORTINOUT",
            "PORTOUT",
            "PWMOUT",
            "SERIAL",
            "SERIAL_ASYNCH",
            "SERIAL_FC",
            "SPI",
            "SPISLAVE",
            "SPI_ASYNCH",
            "STDIO_MESSAGES"
        ],
        "program_cycle_s": 2,
        "overrides": {
            "network-default-interface-type": "ETHERNET"
        }
    },
    "RZ_A1H": {
        "inherits": [
            "RZ_A1XX"
        ],
        "supported_form_factors": [
            "ARDUINO"
        ],
        "extra_labels_add": [
            "RZA1H",
            "MBRZA1H",
            "RENESAS_EMAC"
        ],
        "components_add": [
            "SD",
            "FLASHIAP"
        ],
        "device_has_add": [
            "USBDEVICE",
            "EMAC",
            "FLASH",
            "LPTICKER"
        ],
        "release_versions": [
            "5"
        ],
        "device_name": "R7S72100",
        "bootloader_supported": true,
        "mbed_rom_start": "0x18000000",
        "mbed_rom_size": "0x800000",
        "sectors": [
            [
                402653184,
                4096
            ]
        ],
        "detect_code": [
            "5500"
        ]
    },
    "GR_LYCHEE": {
        "inherits": [
            "RZ_A1XX"
        ],
        "supported_form_factors": [
            "ARDUINO"
        ],
        "extra_labels_add": [
            "RZA1UL",
            "MBRZA1LU"
        ],
        "components_add": [
            "SD",
            "FLASHIAP"
        ],
        "device_has_add": [
            "USBDEVICE",
            "TRNG",
            "FLASH",
            "LPTICKER"
        ],
        "device_has_remove": [
            "ETHERNET"
        ],
        "release_versions": [
            "5"
        ],
        "device_name": "R7S72103",
        "bootloader_supported": true,
        "mbed_rom_start": "0x18000000",
        "mbed_rom_size": "0x800000",
        "sectors": [
            [
                402653184,
                4096
            ]
        ],
        "overrides": {
            "network-default-interface-type": null
        },
        "detect_code": [
            "5501"
        ]
    },
    "RZ_A2XX": {
        "inherits": ["Target"],
        "public": false,
        "core": "Cortex-A9",
        "supported_toolchains": ["ARM", "GCC_ARM", "IAR"],
        "extra_labels": ["RENESAS", "RZ_A2XX"],
        "device_has": [
            "SLEEP",
            "USTICKER",
            "RTC",
            "ANALOGIN",
            "ETHERNET",
            "I2C",
            "I2CSLAVE",
            "I2C_ASYNCH",
            "INTERRUPTIN",
            "PORTIN",
            "PORTINOUT",
            "PORTOUT",
            "PWMOUT",
            "SERIAL",
            "SERIAL_ASYNCH",
            "SERIAL_FC",
            "SPI",
            "SPISLAVE",
            "SPI_ASYNCH",
            "STDIO_MESSAGES",
            "USBDEVICE"
        ],
        "program_cycle_s": 2
    },
    "GR_MANGO": {
        "inherits": ["RZ_A2XX"],
        "extra_labels_add": ["RZA2M", "MBRZA2M", "RENESAS_EMAC"],
        "device_has_add": ["EMAC","FLASH"],
        "release_versions": ["5"],
        "device_name": "R7S921053",
        "bootloader_supported": true,
        "mbed_rom_start"        : "0x50000000",
        "mbed_rom_size"         : "0x1000000",
        "sectors": [[1342177280,4096]],
        "overrides": {
            "network-default-interface-type": "ETHERNET"
        },
        "detect_code": [
            "5502"
        ]

    },
    "MAX32600MBED": {
        "inherits": [
            "Target"
        ],
        "core": "Cortex-M3",
        "macros": [
            "__SYSTEM_HFX=24000000"
        ],
        "extra_labels": [
            "Maxim",
            "MAX32600"
        ],
        "supported_toolchains": [
            "GCC_ARM",
            "IAR",
            "ARM"
        ],
        "device_has": [
            "ANALOGIN",
            "ANALOGOUT",
            "I2C",
            "INTERRUPTIN",
            "PORTIN",
            "PORTINOUT",
            "PORTOUT",
            "PWMOUT",
            "SERIAL",
            "SERIAL_FC",
            "SLEEP",
            "SPI",
            "STDIO_MESSAGES",
            "USTICKER"
        ],
        "release_versions": [
            "5"
        ],
        "detect_code": [
            "0405"
        ]
    },
    "MAX32620FTHR": {
        "inherits": [
            "Target"
        ],
        "core": "Cortex-M4F",
        "macros": [
            "__SYSTEM_HFX=96000000",
            "TARGET=MAX32620",
            "TARGET_REV=0x4332",
            "OPEN_DRAIN_LEDS"
        ],
        "extra_labels": [
            "Maxim",
            "MAX32620C"
        ],
        "supported_toolchains": [
            "GCC_ARM",
            "IAR",
            "ARM"
        ],
        "device_has": [
            "ANALOGIN",
            "FLASH",
            "I2C",
            "INTERRUPTIN",
            "LPTICKER",
            "PORTIN",
            "PORTINOUT",
            "PORTOUT",
            "PWMOUT",
            "SERIAL",
            "SERIAL_FC",
            "SLEEP",
            "SPI",
            "STDIO_MESSAGES",
            "USTICKER"
        ],
        "release_versions": [
            "5"
        ],
        "detect_code": [
            "0418"
        ]
    },
    "SDT32620B": {
        "inherits": [
            "Target"
        ],
        "core": "Cortex-M4F",
        "macros": [
            "__SYSTEM_HFX=96000000",
            "TARGET=MAX32620",
            "TARGET_REV=0x4332",
            "OPEN_DRAIN_LEDS"
        ],
        "detect_code": [
            "3101"
        ],
        "extra_labels": [
            "Maxim",
            "MAX32620C"
        ],
        "supported_toolchains": [
            "GCC_ARM",
            "IAR",
            "ARM"
        ],
        "device_has": [
            "ANALOGIN",
            "FLASH",
            "I2C",
            "INTERRUPTIN",
            "LPTICKER",
            "PORTIN",
            "PORTINOUT",
            "PORTOUT",
            "PWMOUT",
            "SERIAL",
            "SERIAL_FC",
            "SLEEP",
            "SPI",
            "STDIO_MESSAGES",
            "USTICKER"
        ],
        "release_versions": [
            "5"
        ]
    },
    "MAX32625_BASE": {
        "inherits": [
            "Target"
        ],
        "core": "Cortex-M4F",
        "macros": [
            "TARGET=MAX32625",
            "TARGET_REV=0x4132",
            "OPEN_DRAIN_LEDS"
        ],
        "extra_labels": [
            "Maxim",
            "MAX32625"
        ],
        "supported_toolchains": [
            "GCC_ARM",
            "IAR",
            "ARM"
        ],
        "device_has": [
            "ANALOGIN",
            "I2C",
            "INTERRUPTIN",
            "LPTICKER",
            "PORTIN",
            "PORTINOUT",
            "PORTOUT",
            "PWMOUT",
            "RTC",
            "SERIAL",
            "SERIAL_FC",
            "SLEEP",
            "SPI",
            "STDIO_MESSAGES",
            "USTICKER"
        ],
        "device_name": "MAX32625",
        "release_versions": [
            "5"
        ],
        "public": false
    },
    "MAX32625MBED": {
        "inherits": [
            "MAX32625_BASE"
        ],
        "extra_labels_add": [
            "MAX32625_NO_BOOT"
        ],
        "detect_code": [
            "0415"
        ]
    },
    "SDT32625B": {
        "inherits": [
            "MAX32625_BASE"
        ],
        "extra_labels_add": [
            "MAX32625_NO_BOOT"
        ],
        "detect_code": [
            "3102"
        ]
    },
    "MAX32625PICO": {
        "inherits": [
            "MAX32625_BASE"
        ],
        "extra_labels_add": [
            "MAX32625_BOOT"
        ],
        "bootloader_supported": true,
        "detect_code": [
            "0444"
        ]
    },
    "MAX32630FTHR": {
        "inherits": [
            "Target"
        ],
        "core": "Cortex-M4F",
        "macros": [
            "__SYSTEM_HFX=96000000",
            "TARGET=MAX32630",
            "TARGET_REV=0x4132",
            "BLE_HCI_UART",
            "OPEN_DRAIN_LEDS",
            "MBED_TICKLESS"
        ],
        "extra_labels": [
            "Maxim",
            "MAX32630"
        ],
        "supported_toolchains": [
            "GCC_ARM",
            "IAR",
            "ARM"
        ],
        "device_has": [
            "ANALOGIN",
            "I2C",
            "INTERRUPTIN",
            "LPTICKER",
            "PORTIN",
            "PORTINOUT",
            "PORTOUT",
            "PWMOUT",
            "SERIAL",
            "SERIAL_FC",
            "SPI",
            "STDIO_MESSAGES",
            "USTICKER",
            "MPU"
        ],
        "release_versions": [
            "5"
        ],
        "detect_code": [
            "0409"
        ]
    },
    "EFM32": {
        "inherits": [
            "Target"
        ],
        "extra_labels": [
            "Silicon_Labs",
            "EFM32"
        ],
        "macros": [
            "MBEDTLS_CONFIG_HW_SUPPORT",
            "MBED_TICKLESS",
            "EM_MSC_RUN_FROM_FLASH"
        ],
        "public": false
    },
    "EFM32GG990F1024": {
        "inherits": [
            "EFM32"
        ],
        "extra_labels_add": [
            "EFM32GG",
            "1024K",
            "SL_AES"
        ],
        "core": "Cortex-M3",
        "macros_add": [
            "EFM32GG990F1024",
            "TRANSACTION_QUEUE_SIZE_SPI=4"
        ],
        "supported_toolchains": [
            "GCC_ARM",
            "ARM",
            "uARM",
            "IAR"
        ],
        "release_versions": [
            "5"
        ],
        "device_name": "EFM32GG990F1024",
        "public": false,
        "bootloader_supported": true
    },
    "EFM32GG_STK3700": {
        "inherits": [
            "EFM32GG990F1024"
        ],
        "progen": {
            "target": "efm32gg-stk"
        },
        "device_has": [
            "ANALOGIN",
            "ANALOGOUT",
            "I2C",
            "I2CSLAVE",
            "I2C_ASYNCH",
            "INTERRUPTIN",
            "LPTICKER",
            "PORTIN",
            "PORTINOUT",
            "PORTOUT",
            "PWMOUT",
            "RESET_REASON",
            "RTC",
            "SERIAL",
            "SERIAL_ASYNCH",
            "SLEEP",
            "SPI",
            "SPISLAVE",
            "SPI_ASYNCH",
            "STDIO_MESSAGES",
            "USTICKER",
            "FLASH",
            "ITM",
            "MPU",
            "WATCHDOG"
        ],
        "forced_reset_timeout": 2,
        "config": {
            "hf_clock_src": {
                "help": "Value: HFXO for external crystal, HFRCO for internal RC oscillator",
                "value": "HFXO",
                "macro_name": "CORE_CLOCK_SOURCE"
            },
            "hfxo_clock_freq": {
                "help": "Value: External crystal frequency in hertz",
                "value": "48000000",
                "macro_name": "HFXO_FREQUENCY"
            },
            "lf_clock_src": {
                "help": "Value: LFXO for external crystal, LFRCO for internal RC oscillator, ULFRCO for internal 1KHz RC oscillator",
                "value": "LFXO",
                "macro_name": "LOW_ENERGY_CLOCK_SOURCE"
            },
            "lfxo_clock_freq": {
                "help": "Value: External crystal frequency in hertz",
                "value": "32768",
                "macro_name": "LFXO_FREQUENCY"
            },
            "hfrco_clock_freq": {
                "help": "Value: Frequency in hertz, must correspond to setting of hfrco_band_select",
                "value": "21000000",
                "macro_name": "HFRCO_FREQUENCY"
            },
            "hfrco_band_select": {
                "help": "Value: One of _CMU_HFRCOCTRL_BAND_28MHZ, _CMU_HFRCOCTRL_BAND_21MHZ, _CMU_HFRCOCTRL_BAND_14MHZ, _CMU_HFRCOCTRL_BAND_11MHZ, _CMU_HFRCOCTRL_BAND_7MHZ, _CMU_HFRCOCTRL_BAND_1MHZ. Be sure to set hfrco_clock_freq accordingly!",
                "value": "_CMU_HFRCOCTRL_BAND_21MHZ",
                "macro_name": "HFRCO_FREQUENCY_ENUM"
            },
            "board_controller_enable": {
                "help": "Pin to pull high for enabling the USB serial port",
                "value": "PF7",
                "macro_name": "EFM_BC_EN"
            }
        },
        "detect_code": [
            "2015"
        ]
    },
    "EFR32MG12P332F1024GL125": {
        "inherits": [
            "EFM32"
        ],
        "extra_labels_add": [
            "EFR32MG12",
            "EFR32_12",
            "1024K",
            "SL_RAIL",
            "SL_CRYPTO"
        ],
        "core": "Cortex-M4F",
        "macros_add": [
            "EFR32MG12P332F1024GL125",
            "TRANSACTION_QUEUE_SIZE_SPI=4"
        ],
        "supported_toolchains": [
            "GCC_ARM",
            "ARM",
            "uARM",
            "IAR"
        ],
        "release_versions": [
            "5"
        ],
        "device_name": "EFR32MG12P332F1024GL125",
        "public": false,
        "bootloader_supported": true
    },
    "TB_SENSE_12": {
        "inherits": [
            "EFR32MG12P332F1024GL125"
        ],
        "device_name": "EFR32MG12P332F1024GL125",
        "device_has": [
            "802_15_4_PHY",
            "ANALOGIN",
            "CRC",
            "I2C",
            "I2CSLAVE",
            "I2C_ASYNCH",
            "INTERRUPTIN",
            "LPTICKER",
            "PORTIN",
            "PORTINOUT",
            "PORTOUT",
            "PWMOUT",
            "RESET_REASON",
            "RTC",
            "SERIAL",
            "SERIAL_ASYNCH",
            "SLEEP",
            "SPI",
            "SPISLAVE",
            "SPI_ASYNCH",
            "STDIO_MESSAGES",
            "USTICKER",
            "TRNG",
            "FLASH",
            "MPU",
            "WATCHDOG"
        ],
        "forced_reset_timeout": 5,
        "config": {
            "hf_clock_src": {
                "help": "Value: HFXO for external crystal, HFRCO for internal RC oscillator",
                "value": "HFXO",
                "macro_name": "CORE_CLOCK_SOURCE"
            },
            "hfxo_clock_freq": {
                "help": "Value: External crystal frequency in hertz",
                "value": "38400000",
                "macro_name": "HFXO_FREQUENCY"
            },
            "lf_clock_src": {
                "help": "Value: LFXO for external crystal, LFRCO for internal RC oscillator, ULFRCO for internal 1KHz RC oscillator",
                "value": "LFXO",
                "macro_name": "LOW_ENERGY_CLOCK_SOURCE"
            },
            "lfxo_clock_freq": {
                "help": "Value: External crystal frequency in hertz",
                "value": "32768",
                "macro_name": "LFXO_FREQUENCY"
            },
            "hfrco_clock_freq": {
                "help": "Value: Frequency in hertz, must correspond to setting of hfrco_band_select",
                "value": "32000000",
                "macro_name": "HFRCO_FREQUENCY"
            },
            "hfrco_band_select": {
                "help": "Value: One of cmuHFRCOFreq_1M0Hz, cmuHFRCOFreq_2M0Hz, cmuHFRCOFreq_4M0Hz, cmuHFRCOFreq_7M0Hz, cmuHFRCOFreq_13M0Hz, cmuHFRCOFreq_16M0Hz, cmuHFRCOFreq_19M0Hz, cmuHFRCOFreq_26M0Hz, cmuHFRCOFreq_32M0Hz, cmuHFRCOFreq_38M0Hz. Be sure to set hfrco_clock_freq accordingly!",
                "value": "cmuHFRCOFreq_32M0Hz",
                "macro_name": "HFRCO_FREQUENCY_ENUM"
            }
        },
        "overrides": {
            "network-default-interface-type": "MESH"
        },
        "detect_code": [
            "2041"
        ]
    },
    "EFM32GG11B820F2048GL192": {
        "inherits": [
            "EFM32"
        ],
        "extra_labels_add": [
            "EFM32GG11",
            "2048K",
            "SL_CRYPTO"
        ],
        "core": "Cortex-M4F",
        "macros_add": [
            "EFM32GG11B820F2048GL192",
            "TRANSACTION_QUEUE_SIZE_SPI=4"
        ],
        "supported_toolchains": [
            "GCC_ARM",
            "ARM",
            "uARM",
            "IAR"
        ],
        "release_versions": [
            "5"
        ],
        "device_name": "EFM32GG11B820F2048GL192",
        "public": false,
        "bootloader_supported": true
    },
    "EFM32GG11_STK3701": {
        "inherits": [
            "EFM32GG11B820F2048GL192"
        ],
        "device_name": "EFM32GG11B820F2048GL192",
        "device_has": [
            "ANALOGIN",
            "CAN",
            "CRC",
            "EMAC",
            "I2C",
            "I2CSLAVE",
            "I2C_ASYNCH",
            "INTERRUPTIN",
            "ITM",
            "LPTICKER",
            "PORTIN",
            "PORTINOUT",
            "PORTOUT",
            "PWMOUT",
            "QSPI",
            "RESET_REASON",
            "RTC",
            "SERIAL",
            "SERIAL_ASYNCH",
            "SLEEP",
            "SPI",
            "SPISLAVE",
            "SPI_ASYNCH",
            "STDIO_MESSAGES",
            "USTICKER",
            "TRNG",
            "FLASH",
            "MPU",
            "WATCHDOG"
        ],
        "forced_reset_timeout": 5,
        "config": {
            "hf_clock_src": {
                "help": "Value: HFXO for external crystal, HFRCO for internal RC oscillator",
                "value": "HFXO",
                "macro_name": "CORE_CLOCK_SOURCE"
            },
            "hfxo_clock_freq": {
                "help": "Value: External crystal frequency in hertz",
                "value": "50000000",
                "macro_name": "HFXO_FREQUENCY"
            },
            "lf_clock_src": {
                "help": "Value: LFXO for external crystal, LFRCO for internal RC oscillator, ULFRCO for internal 1KHz RC oscillator",
                "value": "LFXO",
                "macro_name": "LOW_ENERGY_CLOCK_SOURCE"
            },
            "lfxo_clock_freq": {
                "help": "Value: External crystal frequency in hertz",
                "value": "32768",
                "macro_name": "LFXO_FREQUENCY"
            },
            "hfrco_clock_freq": {
                "help": "Value: Frequency in hertz, must correspond to setting of hfrco_band_select",
                "value": "32000000",
                "macro_name": "HFRCO_FREQUENCY"
            },
            "hfrco_band_select": {
                "help": "Value: One of cmuHFRCOFreq_1M0Hz, cmuHFRCOFreq_2M0Hz, cmuHFRCOFreq_4M0Hz, cmuHFRCOFreq_7M0Hz, cmuHFRCOFreq_13M0Hz, cmuHFRCOFreq_16M0Hz, cmuHFRCOFreq_19M0Hz, cmuHFRCOFreq_26M0Hz, cmuHFRCOFreq_32M0Hz, cmuHFRCOFreq_38M0Hz. Be sure to set hfrco_clock_freq accordingly!",
                "value": "cmuHFRCOFreq_32M0Hz",
                "macro_name": "HFRCO_FREQUENCY_ENUM"
            },
            "board_controller_enable": {
                "help": "Pin to pull high for enabling the USB serial port",
                "value": "PE1",
                "macro_name": "EFM_BC_EN"
            },
            "qspi_flash_enable": {
                "help": "Pin to pull high for enabling the on-board QSPI flash",
                "value": "PG13",
                "macro_name": "QSPI_FLASH_EN"
            }
        },
        "overrides": {
            "network-default-interface-type": "ETHERNET"
        },
        "detect_code": [
            "2042"
        ]
    },
    "MCU_NRF52832": {
        "inherits": [
            "Target"
        ],
        "core": "Cortex-M4F",
        "macros": [
            "BOARD_PCA10040",
            "NRF52",
            "TARGET_NRF52832",
            "CMSIS_VECTAB_VIRTUAL",
            "CMSIS_VECTAB_VIRTUAL_HEADER_FILE=\"cmsis_nvic.h\"",
            "MBED_TICKLESS",
            "MBED_MPU_CUSTOM",
            "SWI_DISABLE0"
        ],
        "features": [
            "BLE"
        ],
        "device_has": [
            "ANALOGIN",
            "FLASH",
            "I2C",
            "I2C_ASYNCH",
            "I2CSLAVE",
            "INTERRUPTIN",
            "ITM",
            "LPTICKER",
            "PORTIN",
            "PORTINOUT",
            "PORTOUT",
            "PWMOUT",
            "SERIAL",
            "SERIAL_ASYNCH",
            "SERIAL_FC",
            "SLEEP",
            "SPI",
            "SPI_ASYNCH",
            "SYSTICK_CLK_OFF_DURING_SLEEP",
            "TRNG",
            "USTICKER"
        ],
        "extra_labels": [
            "NORDIC",
            "NRF5x",
            "NRF52",
            "SDK_15_0",
            "CORDIO",
            "CORDIO_LL",
            "SOFTDEVICE_NONE",
            "NORDIC_CORDIO"
        ],
        "config": {
            "lf_clock_src": {
                "macro_name": "MBED_CONF_NORDIC_NRF_LF_CLOCK_SRC",
                "help": "Select Low Frequency clock source. Options: NRF_LF_SRC_XTAL, NRF_LF_SRC_SYNTH, and NRF_LF_SRC_RC",
                "value": "NRF_LF_SRC_XTAL"
            },
            "lf_clock_rc_calib_timer_interval": {
                "macro_name": "MBED_CONF_NORDIC_NRF_LF_CLOCK_CALIB_TIMER_INTERVAL",
                "value": 16
            },
            "lf_clock_rc_calib_mode_config": {
                "macro_name": "MBED_CONF_NORDIC_NRF_LF_CLOCK_CALIB_MODE_CONFIG",
                "value": 0
            },
            "uart_0_fifo_size": {
                "help": "UART0 FIFO buffer. FIFO buffer is filled from DMA buffer.",
                "value": 32
            },
            "uart_1_fifo_size": {
                "help": "UART1 FIFO buffer. FIFO buffer is filled from DMA buffer.",
                "value": 32
            }
        },
        "OUTPUT_EXT": "hex",
        "is_disk_virtual": true,
        "supported_toolchains": [
            "GCC_ARM",
            "ARM",
            "IAR"
        ],
        "public": false,
        "detect_code": [
            "1101"
        ],
        "program_cycle_s": 6,
        "bootloader_supported": true
    },
    "NRF52_DK": {
        "supported_form_factors": [
            "ARDUINO"
        ],
        "inherits": [
            "MCU_NRF52832"
        ],
        "release_versions": [
            "5"
        ],
        "device_name": "nRF52832_xxAA",
        "device_has_remove": [
            "ITM"
        ],
        "macros_add": [
            "WSF_MAX_HANDLERS=10",
            "CONFIG_GPIO_AS_PINRESET",
            "NRF52_PAN_12",
            "NRF52_PAN_15",
            "NRF52_PAN_20",
            "NRF52_PAN_30",
            "NRF52_PAN_31",
            "NRF52_PAN_36",
            "NRF52_PAN_51",
            "NRF52_PAN_53",
            "NRF52_PAN_54",
            "NRF52_PAN_55",
            "NRF52_PAN_58",
            "NRF52_PAN_62",
            "NRF52_PAN_63",
            "NRF52_PAN_64"
        ],
        "detect_code": [
            "1101"
        ]
    },
    "SDT52832B": {
        "inherits": [
            "MCU_NRF52832"
        ],
        "release_versions": [
            "5"
        ],
        "detect_code": [
            "3104"
        ],
        "device_name": "nRF52832_xxAA"
    },
    "MCU_NRF52840": {
        "inherits": [
            "Target"
        ],
        "components_add": [
            "QSPIF",
            "FLASHIAP"
        ],
        "core": "Cortex-M4F",
        "macros": [
            "BOARD_PCA10056",
            "NRF52840_XXAA",
            "TARGET_NRF52840",
            "CMSIS_VECTAB_VIRTUAL",
            "CMSIS_VECTAB_VIRTUAL_HEADER_FILE=\"cmsis_nvic.h\"",
            "MBED_TICKLESS",
            "MBEDTLS_CONFIG_HW_SUPPORT",
            "WSF_MAX_HANDLERS=10",
            "MBED_MPU_CUSTOM",
            "SWI_DISABLE0",
            "NRF52_PAN_20"
        ],
        "features": [
            "CRYPTOCELL310",
            "BLE"
        ],
        "device_has": [
            "ANALOGIN",
            "FLASH",
            "I2C",
            "I2C_ASYNCH",
            "I2CSLAVE",
            "INTERRUPTIN",
            "ITM",
            "LPTICKER",
            "PORTIN",
            "PORTINOUT",
            "PORTOUT",
            "PWMOUT",
            "SERIAL",
            "SERIAL_ASYNCH",
            "SERIAL_FC",
            "SLEEP",
            "SPI",
            "SPI_ASYNCH",
            "SYSTICK_CLK_OFF_DURING_SLEEP",
            "TRNG",
            "USTICKER",
            "QSPI",
            "USBDEVICE"
        ],
        "extra_labels": [
            "NORDIC",
            "NRF5x",
            "NRF52",
            "SDK_15_0",
            "CORDIO",
            "CORDIO_LL",
            "SOFTDEVICE_NONE",
            "NORDIC_CORDIO"
        ],
        "config": {
            "lf_clock_src": {
                "macro_name": "MBED_CONF_NORDIC_NRF_LF_CLOCK_SRC",
                "help": "Select Low Frequency clock source. Options: NRF_LF_SRC_XTAL, NRF_LF_SRC_SYNTH, and NRF_LF_SRC_RC",
                "value": "NRF_LF_SRC_XTAL"
            },
            "lf_clock_rc_calib_timer_interval": {
                "macro_name": "MBED_CONF_NORDIC_NRF_LF_CLOCK_CALIB_TIMER_INTERVAL",
                "value": 16
            },
            "lf_clock_rc_calib_mode_config": {
                "macro_name": "MBED_CONF_NORDIC_NRF_LF_CLOCK_CALIB_MODE_CONFIG",
                "value": 0
            },
            "uart_0_fifo_size": {
                "help": "UART0 FIFO buffer. FIFO buffer is filled from DMA buffer.",
                "value": 32
            },
            "uart_1_fifo_size": {
                "help": "UART1 FIFO buffer. FIFO buffer is filled from DMA buffer.",
                "value": 32
            }
        },
        "overrides": {
            "mpu-rom-end": "0x1fffffff"
        },
        "release_versions": [
            "5"
        ],
        "device_name": "nRF52840_xxAA",
        "OUTPUT_EXT": "hex",
        "is_disk_virtual": true,
        "supported_toolchains": [
            "GCC_ARM",
            "ARM",
            "IAR"
        ],
        "public": false,
        "detect_code": [
            "1101"
        ],
        "program_cycle_s": 6,
        "bootloader_supported": true
    },
    "NRF52840_DK": {
        "supported_form_factors": [
            "ARDUINO"
        ],
        "inherits": [
            "MCU_NRF52840"
        ],
        "detect_code": [
            "1102"
        ],
        "macros_add": [
            "CONFIG_GPIO_AS_PINRESET"
        ],
        "config": {
            "enable-objects-extensions": {
                "help": "Enable inclusion of objects_extensions.h",
                "value": false
            }
        },
        "supported_application_profiles": [
            "full", "bare-metal"
        ]
    },
    "ARDUINO_NANO33BLE": {
        "inherits": [
            "MCU_NRF52840"
        ],
        "features_add": [
            "STORAGE"
        ],
        "components_remove": [
            "QSPIF"
        ],
        "device_has_remove": [
            "QSPI",
            "ITM"
        ],
        "macros_add": [
            "CONFIG_GPIO_AS_PINRESET"
        ]
    },
    "NUMAKER_PFM_NUC472": {
        "core": "Cortex-M4F",
        "components_add": [
            "FLASHIAP"
        ],
        "default_toolchain": "ARM",
        "extra_labels": [
            "NUVOTON",
            "NUC472",
            "NU_XRAM_SUPPORTED",
            "FLASH_CMSIS_ALGO",
            "NUVOTON_EMAC"
        ],
        "is_disk_virtual": true,
        "supported_toolchains": [
            "ARM",
            "uARM",
            "GCC_ARM",
            "IAR"
        ],
        "config": {
            "gpio-irq-debounce-enable": {
                "help": "Enable GPIO IRQ debounce",
                "value": 0
            },
            "gpio-irq-debounce-enable-list": {
                "help": "Comma separated pin list to enable GPIO IRQ debounce",
                "value": "NC"
            },
            "gpio-irq-debounce-clock-source": {
                "help": "Select GPIO IRQ debounce clock source: GPIO_DBCTL_DBCLKSRC_HCLK or GPIO_DBCTL_DBCLKSRC_IRC10K",
                "value": "GPIO_DBCTL_DBCLKSRC_IRC10K"
            },
            "gpio-irq-debounce-sample-rate": {
                "help": "Select GPIO IRQ debounce sample rate: GPIO_DBCTL_DBCLKSEL_1, GPIO_DBCTL_DBCLKSEL_2, GPIO_DBCTL_DBCLKSEL_4, ..., or GPIO_DBCTL_DBCLKSEL_32768",
                "value": "GPIO_DBCTL_DBCLKSEL_16"
            }
        },
        "inherits": [
            "Target"
        ],
        "macros_add": [
            "MBEDTLS_CONFIG_HW_SUPPORT",
            "LPTICKER_DELAY_TICKS=4"
        ],
        "device_has": [
            "USTICKER",
            "LPTICKER",
            "RTC",
            "ANALOGIN",
            "I2C",
            "I2CSLAVE",
            "I2C_ASYNCH",
            "INTERRUPTIN",
            "PORTIN",
            "PORTINOUT",
            "PORTOUT",
            "PWMOUT",
            "SERIAL",
            "SERIAL_ASYNCH",
            "SERIAL_FC",
            "STDIO_MESSAGES",
            "SLEEP",
            "SPI",
            "SPISLAVE",
            "SPI_ASYNCH",
            "CAN",
            "FLASH",
            "EMAC",
            "MPU",
            "WATCHDOG",
            "USBDEVICE"
        ],
        "release_versions": [
            "5"
        ],
        "sectors": [
            [
                0,
                2048
            ]
        ],
        "device_name": "NUC472HI8AE",
        "bootloader_supported": true,
        "overrides": {
            "network-default-interface-type": "ETHERNET",
            "deep-sleep-latency": 1,
            "tickless-from-us-ticker": true
        },
        "detect_code": [
            "1302"
        ]
    },
    "NUMAKER_PFM_M453": {
        "core": "Cortex-M4F",
        "default_toolchain": "ARM",
        "extra_labels": [
            "NUVOTON",
            "M451",
            "M45xG_M45xE",
            "NUMAKER_PFM_M453",
            "FLASH_CMSIS_ALGO"
        ],
        "is_disk_virtual": true,
        "supported_toolchains": [
            "ARM",
            "GCC_ARM",
            "IAR"
        ],
        "config": {
            "gpio-irq-debounce-enable": {
                "help": "Enable GPIO IRQ debounce",
                "value": 0
            },
            "gpio-irq-debounce-enable-list": {
                "help": "Comma separated pin list to enable GPIO IRQ debounce",
                "value": "NC"
            },
            "gpio-irq-debounce-clock-source": {
                "help": "Select GPIO IRQ debounce clock source: GPIO_DBCTL_DBCLKSRC_HCLK or GPIO_DBCTL_DBCLKSRC_LIRC",
                "value": "GPIO_DBCTL_DBCLKSRC_LIRC"
            },
            "gpio-irq-debounce-sample-rate": {
                "help": "Select GPIO IRQ debounce sample rate: GPIO_DBCTL_DBCLKSEL_1, GPIO_DBCTL_DBCLKSEL_2, GPIO_DBCTL_DBCLKSEL_4, ..., or GPIO_DBCTL_DBCLKSEL_32768",
                "value": "GPIO_DBCTL_DBCLKSEL_16"
            }
        },
        "inherits": [
            "Target"
        ],
        "macros_add": [
            "LPTICKER_DELAY_TICKS=4"
        ],
        "progen": {
            "target": "numaker-pfm-m453"
        },
        "device_has": [
            "USTICKER",
            "LPTICKER",
            "RTC",
            "ANALOGIN",
            "ANALOGOUT",
            "I2C",
            "I2CSLAVE",
            "I2C_ASYNCH",
            "INTERRUPTIN",
            "PORTIN",
            "PORTINOUT",
            "PORTOUT",
            "PWMOUT",
            "SERIAL",
            "SERIAL_ASYNCH",
            "SERIAL_FC",
            "STDIO_MESSAGES",
            "SLEEP",
            "SPI",
            "SPISLAVE",
            "SPI_ASYNCH",
            "CAN",
            "FLASH",
            "MPU",
            "WATCHDOG",
            "RESET_REASON",
            "USBDEVICE"
        ],
        "components_add": [
            "FLASHIAP"
        ],
        "release_versions": [
            "5"
        ],
        "supported_c_libs": {
            "arm": [
                "std",
                "small"
            ],
            "gcc_arm": [
                "std",
                "small"
            ],
            "iar": [
                "std"
            ]
        },
        "c_lib": "small",
        "supported_application_profiles": [
            "bare-metal"
        ],
        "sectors": [
            [
                0,
                2048
            ]
        ],
        "device_name": "M453VG6AE",
        "bootloader_supported": true,
        "overrides": {
            "deep-sleep-latency": 1,
            "tickless-from-us-ticker": true
        },
        "detect_code": [
            "1303"
        ]
    },
    "NUMAKER_PFM_NANO130": {
        "core": "Cortex-M0",
        "default_toolchain": "ARM",
        "extra_labels": [
            "NUVOTON",
            "NANO100",
            "NANO130KE3BN"
        ],
        "is_disk_virtual": true,
        "supported_toolchains": [
            "ARM",
            "GCC_ARM",
            "IAR"
        ],
        "config": {
            "gpio-irq-debounce-enable": {
                "help": "Enable GPIO IRQ debounce",
                "value": 0
            },
            "gpio-irq-debounce-enable-list": {
                "help": "Comma separated pin list to enable GPIO IRQ debounce",
                "value": "NC"
            },
            "gpio-irq-debounce-clock-source": {
                "help": "Select GPIO IRQ debounce clock source: GPIO_DBCLKSRC_HCLK or GPIO_DBCLKSRC_IRC10K",
                "value": "GPIO_DBCLKSRC_IRC10K"
            },
            "gpio-irq-debounce-sample-rate": {
                "help": "Select GPIO IRQ debounce sample rate: GPIO_DBCLKSEL_1, GPIO_DBCLKSEL_2, GPIO_DBCLKSEL_4, ..., or GPIO_DBCLKSEL_32768",
                "value": "GPIO_DBCLKSEL_16"
            },
            "clock-pll": {
                "help": "Choose clock source to clock PLL: NU_HXT_PLL or NU_HIRC_PLL",
                "macro_name": "NU_CLOCK_PLL",
                "value": "NU_HIRC_PLL"
            }
        },
        "inherits": [
            "Target"
        ],
        "macros": [
            "CMSIS_VECTAB_VIRTUAL",
            "CMSIS_VECTAB_VIRTUAL_HEADER_FILE=\"cmsis_nvic.h\"",
            "MBED_FAULT_HANDLER_DISABLED",
            "LPTICKER_DELAY_TICKS=4"
        ],
        "device_has": [
            "USTICKER",
            "LPTICKER",
            "RTC",
            "ANALOGIN",
            "ANALOGOUT",
            "I2C",
            "I2CSLAVE",
            "I2C_ASYNCH",
            "INTERRUPTIN",
            "PORTIN",
            "PORTINOUT",
            "PORTOUT",
            "PWMOUT",
            "SERIAL",
            "SERIAL_ASYNCH",
            "SERIAL_FC",
            "STDIO_MESSAGES",
            "SLEEP",
            "SPI",
            "SPISLAVE",
            "SPI_ASYNCH",
            "WATCHDOG",
            "RESET_REASON",
            "USBDEVICE"
        ],
        "release_versions": [
            "5"
        ],
        "supported_c_libs": {
            "arm": [
                "std",
                "small"
            ],
            "gcc_arm": [
                "std",
                "small"
            ],
            "iar": [
                "std"
            ]
        },
        "c_lib": "small",
        "supported_application_profiles": [
            "bare-metal"
        ],
        "device_name": "NANO130KE3BN",
        "overrides": {
            "deep-sleep-latency": 1,
            "tickless-from-us-ticker": true
        },
        "detect_code": [
            "1306"
        ]
    },
    "MCU_M480": {
        "core": "Cortex-M4F",
        "default_toolchain": "ARM",
        "public": false,
        "extra_labels": [
            "NUVOTON",
            "M480",
            "FLASH_CMSIS_ALGO",
            "NUVOTON_EMAC"
        ],
        "is_disk_virtual": true,
        "supported_toolchains": [
            "ARM",
            "uARM",
            "GCC_ARM",
            "IAR"
        ],
        "config": {
            "spim-ccm-enable": {
                "help": "Enable SPIM CCM mode to spare 32KiB SRAM for normal use",
                "value": 0
            },
            "usb-uart": {
                "help": "Configure USB_UART. USB_UART and USB_UART_TX/USB_UART_RX must be consistent.",
                "value": null
            },
            "usb-uart-tx": {
                "help": "Configure USBTX. USB_UART and USBTX/USBRX must be consistent.",
                "value": null
            },
            "usb-uart-rx": {
                "help": "Configure USBRX. USB_UART and USBTX/USBRX must be consistent.",
                "value": null
            },
            "stdio-uart": {
                "help": "Configure STDIO_UART. STDIO_UART and STDIO_UART_TX/STDIO_UART_RX must be consistent. STDIO_UART defaults to USB_UART.",
                "value": null
            },
            "stdio-uart-tx": {
                "help": "Configure STDIO_UART_TX. STDIO_UART and STDIO_UART_TX/STDIO_UART_RX must be consistent. STDIO_UART_TX defaults to USBTX.",
                "value": null
            },
            "stdio-uart-rx": {
                "help": "Configure STDIO_UART_RX. STDIO_UART and STDIO_UART_TX/STDIO_UART_RX must be consistent. STDIO_UART_RX defaults to USBRX.",
                "value": null
            },
            "gpio-irq-debounce-enable": {
                "help": "Enable GPIO IRQ debounce",
                "value": 0
            },
            "gpio-irq-debounce-enable-list": {
                "help": "Comma separated pin list to enable GPIO IRQ debounce",
                "value": "NC"
            },
            "gpio-irq-debounce-clock-source": {
                "help": "Select GPIO IRQ debounce clock source: GPIO_DBCTL_DBCLKSRC_HCLK or GPIO_DBCTL_DBCLKSRC_LIRC",
                "value": "GPIO_DBCTL_DBCLKSRC_LIRC"
            },
            "gpio-irq-debounce-sample-rate": {
                "help": "Select GPIO IRQ debounce sample rate: GPIO_DBCTL_DBCLKSEL_1, GPIO_DBCTL_DBCLKSEL_2, GPIO_DBCTL_DBCLKSEL_4, ..., or GPIO_DBCTL_DBCLKSEL_32768",
                "value": "GPIO_DBCTL_DBCLKSEL_16"
            },
            "usb-device-hsusbd": {
                "help": "Select high-speed USB device or not",
                "value": 0
            }
        },
        "inherits": [
            "Target"
        ],
        "macros_add": [
            "LPTICKER_DELAY_TICKS=4"
        ],
        "device_has": [
            "USTICKER",
            "LPTICKER",
            "RTC",
            "ANALOGIN",
            "ANALOGOUT",
            "I2C",
            "I2CSLAVE",
            "I2C_ASYNCH",
            "INTERRUPTIN",
            "PORTIN",
            "PORTINOUT",
            "PORTOUT",
            "PWMOUT",
            "SERIAL",
            "SERIAL_ASYNCH",
            "SERIAL_FC",
            "STDIO_MESSAGES",
            "SLEEP",
            "SPI",
            "SPISLAVE",
            "SPI_ASYNCH",
            "FLASH",
            "CAN",
            "EMAC",
            "MPU",
            "WATCHDOG",
            "RESET_REASON",
            "USBDEVICE"
        ],
        "components_add": [
            "FLASHIAP"
        ],
        "release_versions": [
            "5"
        ],
        "sectors": [
            [
                0,
                4096
            ]
        ],
        "bootloader_supported": true,
        "overrides": {
            "deep-sleep-latency": 1,
            "tickless-from-us-ticker": true
        }
    },
    "NUMAKER_PFM_M487": {
        "inherits": [
            "MCU_M480"
        ],
        "macros_add": [
            "MBEDTLS_CONFIG_HW_SUPPORT"
        ],
        "device_name": "M487JIDAE",
        "detect_code": [
            "1304"
        ],
        "overrides": {
            "usb-uart": "UART_0",
            "usb-uart-tx": "PB_13",
            "usb-uart-rx": "PB_12",
            "spim-ccm-enable": 1,
            "network-default-interface-type": "ETHERNET"
        }
    },
    "NUMAKER_IOT_M487": {
        "inherits": [
            "MCU_M480"
        ],
        "macros_add": [
            "MBEDTLS_CONFIG_HW_SUPPORT"
        ],
        "device_name": "M487JIDAE",
        "detect_code": [
            "1308"
        ],
        "overrides": {
            "usb-uart": "UART_0",
            "usb-uart-tx": "PB_13",
            "usb-uart-rx": "PB_12",
            "spim-ccm-enable": 1,
            "network-default-interface-type": "WIFI"
        }
    },
    "TMPM46B": {
        "inherits": [
            "Target"
        ],
        "core": "Cortex-M4F",
        "is_disk_virtual": true,
        "extra_labels": [
            "TOSHIBA"
        ],
        "macros": [
            "__TMPM46B__"
        ],
        "supported_toolchains": [
            "GCC_ARM",
            "ARM",
            "IAR"
        ],
        "device_has": [
            "USTICKER",
            "ANALOGIN",
            "INTERRUPTIN",
            "PORTIN",
            "PORTINOUT",
            "PORTOUT",
            "PWMOUT",
            "RESET_REASON",
            "RTC",
            "SERIAL",
            "SERIAL_FC",
            "SPI",
            "SPISLAVE",
            "SPI_ASYNCH",
            "I2C",
            "I2CSLAVE",
            "I2C_ASYNCH",
            "STDIO_MESSAGES",
            "TRNG",
            "FLASH",
            "SLEEP"
        ],
        "device_name": "TMPM46BF10FG",
        "detect_code": [
            "7013"
        ],
        "release_versions": [
            "5"
        ],
        "bootloader_supported": true
    },
    "ARM_FM": {
        "inherits": [
            "Target"
        ],
        "public": false,
        "extra_labels": [
            "ARM_FM"
        ]
    },
    "FVP_MPS2": {
        "inherits": [
            "ARM_FM"
        ],
        "features_add": [
            "PSA"
        ],
        "extra_labels_add": [
            "MBED_PSA_SRV"
        ],
        "public": false,
        "supported_toolchains": [
            "GCC_ARM",
            "ARM",
            "IAR"
        ],
        "OUTPUT_EXT": "elf",
        "device_has": [
            "AACI",
            "ANALOGIN",
            "CLCD",
            "EMAC",
            "FLASH",
            "I2C",
            "INTERRUPTIN",
            "LPTICKER",
            "PORTIN",
            "PORTINOUT",
            "PORTOUT",
            "SERIAL",
            "SLEEP",
            "SPI",
            "SPISLAVE",
            "TSC",
            "TRNG",
            "USTICKER"
        ],
        "release_versions": [
            "5"
        ],
        "components_add": [
            "LAN91C111",
            "FLASHIAP"
        ],
        "overrides": {
            "network-default-interface-type": "ETHERNET"
        }
    },
    "FVP_MPS2_M0": {
        "inherits": [
            "FVP_MPS2"
        ],
        "core": "Cortex-M0",
        "macros_add": [
            "CMSDK_CM0"
        ]
    },
    "FVP_MPS2_M0P": {
        "inherits": [
            "FVP_MPS2"
        ],
        "core": "Cortex-M0+",
        "macros_add": [
            "CMSDK_CM0plus"
        ]
    },
    "FVP_MPS2_M3": {
        "inherits": [
            "FVP_MPS2"
        ],
        "core": "Cortex-M3",
        "macros_add": [
            "CMSDK_CM3"
        ],
        "device_has_add": [
            "MPU"
        ]
    },
    "FVP_MPS2_M4": {
        "inherits": [
            "FVP_MPS2"
        ],
        "core": "Cortex-M4F",
        "macros_add": [
            "CMSDK_CM4"
        ],
        "device_has_add": [
            "MPU"
        ]
    },
    "FVP_MPS2_M7": {
        "inherits": [
            "FVP_MPS2"
        ],
        "core": "Cortex-M7FD",
        "macros_add": [
            "CMSDK_CM7"
        ],
        "device_has_add": [
            "MPU"
        ]
    },
    "MCU_M251": {
        "core": "Cortex-M23",
        "public": false,
        "trustzone": false,
        "is_disk_virtual": true,
        "default_toolchain": "ARMC6",
        "extra_labels": [
            "NUVOTON",
            "M251",
            "FLASH_CMSIS_ALGO"
        ],
        "macros_add": [
            "MBED_FAULT_HANDLER_DISABLED",
            "LPTICKER_DELAY_TICKS=4"
        ],
        "supported_toolchains": [
            "ARMC6",
            "GCC_ARM",
            "IAR"
        ],
        "config": {
            "usb-uart": {
                "help": "Configure USB_UART. USB_UART and USB_UART_TX/USB_UART_RX must be consistent.",
                "value": null
            },
            "usb-uart-tx": {
                "help": "Configure USBTX. USB_UART and USBTX/USBRX must be consistent.",
                "value": null
            },
            "usb-uart-rx": {
                "help": "Configure USBRX. USB_UART and USBTX/USBRX must be consistent.",
                "value": null
            },
            "stdio-uart": {
                "help": "Configure STDIO_UART. STDIO_UART and STDIO_UART_TX/STDIO_UART_RX must be consistent. STDIO_UART defaults to USB_UART.",
                "value": null
            },
            "stdio-uart-tx": {
                "help": "Configure STDIO_UART_TX. STDIO_UART and STDIO_UART_TX/STDIO_UART_RX must be consistent. STDIO_UART_TX defaults to USBTX.",
                "value": null
            },
            "stdio-uart-rx": {
                "help": "Configure STDIO_UART_RX. STDIO_UART and STDIO_UART_TX/STDIO_UART_RX must be consistent. STDIO_UART_RX defaults to USBRX.",
                "value": null
            },
            "gpio-irq-debounce-enable": {
                "help": "Enable GPIO IRQ debounce",
                "value": 0
            },
            "gpio-irq-debounce-enable-list": {
                "help": "Comma separated pin list to enable GPIO IRQ debounce",
                "value": "NC"
            },
            "gpio-irq-debounce-clock-source": {
                "help": "Select GPIO IRQ debounce clock source: GPIO_DBCTL_DBCLKSRC_HCLK or GPIO_DBCTL_DBCLKSRC_LIRC",
                "value": "GPIO_DBCTL_DBCLKSRC_LIRC"
            },
            "gpio-irq-debounce-sample-rate": {
                "help": "Select GPIO IRQ debounce sample rate: GPIO_DBCTL_DBCLKSEL_1, GPIO_DBCTL_DBCLKSEL_2, GPIO_DBCTL_DBCLKSEL_4, ..., or GPIO_DBCTL_DBCLKSEL_32768",
                "value": "GPIO_DBCTL_DBCLKSEL_16"
            },
            "hxt-enable": {
                "help": "Enable external high-speed crystal (HXT)",
                "value": 0,
                "macro_name": "NU_HXT_ENABLE"
            }
        },
        "overrides": {
            "mpu-rom-end": "0x1fffffff",
            "deep-sleep-latency": 1,
            "tickless-from-us-ticker": true
        },
        "inherits": [
            "Target"
        ],
        "device_has": [
            "USTICKER",
            "LPTICKER",
            "RTC",
            "ANALOGIN",
            "ANALOGOUT",
            "I2C",
            "I2CSLAVE",
            "I2C_ASYNCH",
            "INTERRUPTIN",
            "PORTIN",
            "PORTINOUT",
            "PORTOUT",
            "PWMOUT",
            "SERIAL",
            "SERIAL_ASYNCH",
            "SERIAL_FC",
            "STDIO_MESSAGES",
            "SLEEP",
            "SPI",
            "SPISLAVE",
            "SPI_ASYNCH",
            "FLASH",
            "MPU"
        ],
        "components_add": [
            "FLASHIAP"
        ],
        "sectors": [
            [
                0,
                512
            ]
        ],
        "bootloader_supported": true
    },
    "NUMAKER_IOT_M252": {
        "inherits": [
            "MCU_M251"
        ],
        "detect_code": [
            "1309"
        ],
        "release_versions": [
            "2",
            "5"
        ],
        "device_name": "M252KG6AE",
        "overrides": {
            "usb-uart": "UART_0",
            "usb-uart-tx": "PB_13",
            "usb-uart-rx": "PB_12"
        }
    },
    "TMPM4G9": {
        "inherits": [
            "Target"
        ],
        "core": "Cortex-M4F",
        "is_disk_virtual": true,
        "extra_labels": [
            "TOSHIBA"
        ],
        "macros": [
            "__TMPM4G9__"
        ],
        "supported_toolchains": [
            "GCC_ARM",
            "ARM",
            "IAR"
        ],
        "device_has": [
            "ANALOGIN",
            "ANALOGOUT",
            "INTERRUPTIN",
            "PORTIN",
            "PORTINOUT",
            "PORTOUT",
            "PWMOUT",
            "RESET_REASON",
            "SERIAL",
            "SERIAL_FC",
            "SPI",
            "SPISLAVE",
            "SPI_ASYNCH",
            "I2C",
            "I2CSLAVE",
            "I2C_ASYNCH",
            "RTC",
            "STDIO_MESSAGES",
            "FLASH",
            "SLEEP",
            "USTICKER",
            "MPU"
        ],
        "device_name": "TMPM4G9F15FG",
        "detect_code": [
            "7015"
        ],
        "release_versions": [
            "5"
        ],
        "bootloader_supported": true
    },
    "MCU_PSOC6": {
        "inherits": [
            "Target"
        ],
        "macros": [
            "MBED_MPU_CUSTOM",
            "MBEDTLS_CONFIG_HW_SUPPORT",
            "LPTICKER_DELAY_TICKS=3"
        ],
        "default_toolchain": "GCC_ARM",
        "supported_toolchains": [
            "ARM",
            "GCC_ARM",
            "IAR"
        ],
        "core": "Cortex-M4F",
        "OUTPUT_EXT": "hex",
        "device_has_add": [
            "ANALOGIN",
            "ANALOGOUT",
            "CRC",
            "FLASH",
            "I2C",
            "I2C_ASYNCH",
            "I2CSLAVE",
            "INTERRUPTIN",
            "LPTICKER",
            "PORTIN",
            "PORTOUT",
            "PORTINOUT",
            "PWMOUT",
            "QSPI",
            "RESET_REASON",
            "RTC",
            "SERIAL",
            "SERIAL_FC",
            "SERIAL_ASYNCH",
            "SLEEP",
            "SPI",
            "SPI_ASYNCH",
            "SPISLAVE",
            "STDIO_MESSAGES",
            "TRNG",
            "USBDEVICE",
            "USTICKER",
            "WATCHDOG"
        ],
        "release_versions": [
            "5"
        ],
        "extra_labels_add": [
            "Cypress",
            "PSOC6",
            "MXCRYPTO"
        ],
        "components_add": [
            "SOFTFP",
            "RTX"
        ],
        "public": false,
        "forced_reset_timeout": 5,
        "overrides": {
            "deep-sleep-latency": "CY_CFG_PWR_DEEPSLEEP_LATENCY"
        }
    },
    "MCU_PSOC6_M4": {
        "inherits": [
            "MCU_PSOC6"
        ],
        "components_add": [
            "CM4",
            "FLASHIAP",
            "QSPIF",
            "BSP_DESIGN_MODUS",
            "CM0P_SLEEP"
        ],
        "macros_add": [
            "MCU_PSOC6_M4",
            "CY_USING_HAL",
            "MBED_TICKLESS"
        ],
        "public": false
    },
    "CY8CPROTO_062_4343W": {
        "inherits": [
            "MCU_PSOC6_M4"
        ],
        "features": [
            "BLE"
        ],
        "components_add": [
            "WHD",
            "4343W",
            "CYW43XXX"
        ],
        "device_has_remove": [
            "ANALOGOUT"
        ],
        "extra_labels_add": [
            "PSOC6_02",
            "MXCRYPTO_02",
            "CORDIO"
        ],
        "macros_add": [
            "CY8C624ABZI_D44",
            "CYBSP_WIFI_CAPABLE"
        ],
        "device_name": "CY8C624ABZI-D44",
        "mbed_ram_start": "0x08002000",
        "mbed_ram_size": "0x000FD800",
        "detect_code": [
            "1901"
        ],
        "bootloader_supported": false,
        "sectors": [
            [
                268435456,
                512
            ]
        ],
        "overrides": {
            "network-default-interface-type": "WIFI"
        }
    },
    "CY8CKIT_062S2_43012": {
        "inherits": [
            "MCU_PSOC6_M4"
        ],
        "features": [
            "BLE"
        ],
        "components_add": [
            "WHD",
            "43012",
            "CYW43XXX"
        ],
        "supported_form_factors": [
            "ARDUINO"
        ],
        "device_has_remove": [
            "ANALOGOUT"
        ],
        "extra_labels_add": [
            "PSOC6_02",
            "MXCRYPTO_02",
            "CORDIO"
        ],
        "macros_add": [
            "CY8C624ABZI_D44",
            "CYBSP_WIFI_CAPABLE"
        ],
        "device_name": "CY8C624ABZI-D44",
        "mbed_ram_start": "0x08002000",
        "mbed_ram_size": "0x000FD800",
        "detect_code": [
            "190B"
        ],
        "overrides": {
            "network-default-interface-type": "WIFI"
        }
    },
    "CY8CPROTO_062S3_4343W": {
        "inherits": [
            "MCU_PSOC6_M4"
        ],
        "features": [
            "BLE"
        ],
        "components_add": [
            "WHD",
            "4343W",
            "CYW43XXX"
        ],
        "components_remove": [
            "QSPIF"
        ],
        "device_has_remove": [
            "ANALOGOUT"
        ],
        "extra_labels_add": [
            "PSOC6_03",
            "MXCRYPTO_02",
            "CORDIO"
        ],
        "macros_add": [
            "CY8C6245LQI_S3D72",
            "CYBSP_WIFI_CAPABLE",
            "CY_ENABLE_XIP_PROGRAM",
            "CY_STORAGE_WIFI_DATA=\".cy_xip\""
        ],
        "device_name": "CY8C6245LQI-S3D72",
        "mbed_ram_start": "0x08002000",
        "mbed_ram_size": "0x0003D800",
        "detect_code": [
            "190E"
        ],
        "overrides": {
            "network-default-interface-type": "WIFI",
            "xip-enable": true
        }
    },
    "CY8CKIT_062_WIFI_BT": {
        "inherits": [
            "MCU_PSOC6_M4"
        ],
        "features": [
            "BLE"
        ],
        "components_add": [
            "WHD",
            "4343W",
            "CYW43XXX",
            "UDB_SDIO_P2"
        ],
        "supported_form_factors": [
            "ARDUINO"
        ],
        "extra_labels_add": [
            "PSOC6_01",
            "MXCRYPTO_01",
            "CORDIO"
        ],
        "macros_add": [
            "CY8C6247BZI_D54",
            "CYHAL_UDB_SDIO",
            "CYBSP_WIFI_CAPABLE"
        ],
        "device_name": "CY8C6247BZI-D54",
        "mbed_ram_start": "0x08002000",
        "mbed_ram_size": "0x00045800",
        "detect_code": [
            "1900"
        ],
        "bootloader_supported": false,
        "sectors": [
            [
                268435456,
                512
            ]
        ],
        "overrides": {
            "network-default-interface-type": "WIFI"
        },
        "program_cycle_s": 10
    },
    "CY8CKIT_062_BLE": {
        "inherits": [
            "MCU_PSOC6_M4"
        ],
        "device_has_remove": [
            "USBDEVICE"
        ],
        "supported_form_factors": [
            "ARDUINO"
        ],
        "extra_labels_add": [
            "PSOC6_01",
            "MXCRYPTO_01"
        ],
        "macros_add": [
            "CY8C6347BZI_BLD53"
        ],
        "device_name": "CY8C6347BZI-BLD53",
        "mbed_ram_start": "0x08002000",
        "mbed_ram_size": "0x00045800",
        "detect_code": [
            "1902"
        ],
        "sectors": [
            [
                268443648,
                512
            ]
        ],
        "bootloader_supported": false
    },
    "CYW9P62S1_43438EVB_01": {
        "inherits": [
            "MCU_PSOC6_M4"
        ],
        "features": [
            "BLE"
        ],
        "supported_form_factors": [
            "ARDUINO"
        ],
        "components_add": [
            "WHD",
            "43438",
            "CYW43XXX",
            "UDB_SDIO_P2"
        ],
        "extra_labels_add": [
            "PSOC6_01",
            "MXCRYPTO_01",
            "CORDIO"
        ],
        "macros_add": [
            "CY8C6247BZI_D54",
            "CYHAL_UDB_SDIO",
            "CYBSP_WIFI_CAPABLE"
        ],
        "device_name": "CY8C6247BZI-D54",
        "mbed_ram_start": "0x08002000",
        "mbed_ram_size": "0x00045800",
        "detect_code": [
            "1900"
        ],
        "bootloader_supported": false,
        "sectors": [
            [
                268435456,
                512
            ]
        ],
        "overrides": {
            "network-default-interface-type": "WIFI"
        },
        "program_cycle_s": 10
    },
    "CYW9P62S1_43012EVB_01": {
        "inherits": [
            "MCU_PSOC6_M4"
        ],
        "features": [
            "BLE"
        ],
        "supported_form_factors": [
            "ARDUINO"
        ],
        "components_add": [
            "WHD",
            "43012",
            "CYW43XXX",
            "UDB_SDIO_P12"
        ],
        "components_remove": [
            "QSPIF"
        ],
        "device_has_remove": [
            "ANALOGOUT",
            "QSPI"
        ],
        "extra_labels_add": [
            "PSOC6_01",
            "MXCRYPTO_01",
            "CORDIO"
        ],
        "macros_add": [
            "CY8C6247FDI_D52",
            "CYHAL_UDB_SDIO",
            "CYBSP_WIFI_CAPABLE"
        ],
        "device_name": "CY8C6247FDI-D52",
        "mbed_ram_start": "0x08002000",
        "mbed_ram_size": "0x00045800",
        "detect_code": [
            "1903"
        ],
        "overrides": {
            "network-default-interface-type": "WIFI"
        }
    },
    "CY8CKIT064B0S2_4343W": {
        "inherits": [
            "MCU_PSOC6_M4"
        ],
        "supported_form_factors": [
            "ARDUINO"
        ],
        "features": [
            "BLE"
        ],
        "components_add": [
            "WHD",
            "4343W",
            "CYW43XXX",
            "CM0P_SECURE"
        ],
        "components_remove": [
            "QSPIF",
            "CM0P_SLEEP"
        ],
        "device_has_remove": [
            "ANALOGOUT",
            "QSPI"
        ],
        "extra_labels_add": [
            "PSOC6_02",
            "MXCRYPTO_02",
            "CORDIO"
        ],
        "macros_add": [
            "CYB0644ABZI_S2D44",
            "CY_IPC_DEFAULT_CFG_DISABLE",
            "CYBSP_WIFI_CAPABLE"
        ],
        "detect_code": [
            "1910"
        ],
        "forced_reset_timeout": 5,
        "hex_filename": "psoc6_02_cm0p_secure.hex",
        "cm0_img_id": 1,
        "cm4_img_id": 16,
        "boot_scheme": "single_image",
        "policy_file": "policy_single_CM0_CM4.json",
        "post_binary_hook": {
            "function": "PSOC6Code.sign_image"
        },
        "overrides": {
            "network-default-interface-type": "WIFI"
        },
        "program_cycle_s": 10
    },
    "CYTFM_064B0S2_4343W": {
        "inherits": [
            "MCU_PSOC6_M4"
        ],
        "supported_form_factors": [
            "ARDUINO"
        ],
        "features_add": [
            "BLE",
            "EXPERIMENTAL_API",
            "PSA"
        ],
        "components_add": [
            "WHD",
            "4343W",
            "CYW43XXX",
            "TFM_S_FW"
        ],
        "components_remove": [
            "QSPIF",
            "CM0P_SLEEP"
        ],
        "device_has_remove": [
            "ANALOGOUT",
            "QSPI",
            "TRNG",
            "CRC"
        ],
        "extra_labels_add": [
            "PSOC6_02",
            "CORDIO",
            "TFM",
            "TFM_V1_0",
            "TFM_DUALCPU"
        ],
        "macros_add": [
            "CYB0644ABZI_S2D44",
            "CY_IPC_DEFAULT_CFG_DISABLE",
            "CYBSP_WIFI_CAPABLE",
            "MXCRYPTO_DISABLED",
            "TFM_MULTI_CORE_MULTI_CLIENT_CALL=1"
        ],
        "detect_code": [
            "1910"
        ],
        "forced_reset_timeout": 5,
        "hex_filename": "tfm_s.hex",
        "cm0_img_id": 1,
        "cm4_img_id": 16,
        "boot_scheme": "multi_image",
        "policy_file": "policy_multi_CM0_CM4_tfm.json",
        "post_binary_hook": {
            "function": "PSOC6Code.sign_image"
        },
        "overrides": {
            "network-default-interface-type": "WIFI"
        },
        "program_cycle_s": 10,
        "tfm_target_name": "psoc64",
        "tfm_bootloader_supported": false,
        "tfm_default_toolchain": "GNUARM",
        "tfm_supported_toolchains": [
            "GNUARM"
        ],
        "tfm_delivery_dir": "TARGET_Cypress/TARGET_PSOC6/TARGET_CYTFM_064B0S2_4343W/COMPONENT_TFM_S_FW",
        "TFM_OUTPUT_EXT": "hex"
    },
    "CYSBSYSKIT_01": {
        "inherits": [
            "MCU_PSOC6_M4"
        ],
        "components_add": [
            "SCL",
            "43012",
            "CYW43XXX"
        ],
        "device_has_remove": [
            "ANALOGOUT"
        ],
        "components_remove": [
            "CM0P_SLEEP"
        ],
        "extra_labels_add": [
            "PSOC6_02",
            "MXCRYPTO_02"
        ],
        "macros_add": [
            "CY8C624AFNI_S2D43"
        ],
        "macros_remove": [
            "MBED_TICKLESS"
        ],
        "detect_code": [
            "1912"
        ],
        "device_name": "CY8C624AFNI-S2D43",
        "mbed_ram_start": "0x08080000",
        "mbed_ram_size": "0x0007F800",
        "mbed_rom_start": "0x10180000",
        "mbed_rom_size": "0x80000",
        "bootloader_supported": true,
        "sectors": [
            [
                270008320,
                512
            ]
        ],
        "forced_reset_timeout": 5,
        "post_binary_hook": {
            "function": "PSOC6Code.complete"
        },
        "overrides": {
            "network-default-interface-type": "WIFI",
            "deep-sleep-latency": 0
        },
        "config": {
            "np_cloud_disable": {
                "help": "Value: Tells the np to connect to cloud or not",
                "value": false
            },
            "np_wifi_enable": {
                "help": "Value: Tells the np to connect to wifi with its network credentials or wait till cp provides network credentials to it",
                "value": false
            }
        }
    },
    "GD32_Target": {
        "inherits": [
            "Target"
        ],
        "public": false,
        "extra_labels_add": [
            "GigaDevice"
        ],
        "supported_toolchains": [
            "ARM",
            "IAR",
            "GCC_ARM"
        ],
        "device_has_add": [
            "USTICKER",
            "ANALOGIN",
            "INTERRUPTIN",
            "PORTIN",
            "PORTINOUT",
            "PORTOUT",
            "PWMOUT",
            "SERIAL"
        ]
    },
    "GD32_F307VG": {
        "inherits": [
            "GD32_Target"
        ],
        "supported_form_factors": [
            "ARDUINO"
        ],
        "core": "Cortex-M4F",
        "extra_labels_add": [
            "GD32F30X",
            "GD32F307VG",
            "GD_EMAC"
        ],
        "device_has_add": [
            "RTC",
            "I2C",
            "CAN",
            "I2CSLAVE",
            "ANALOGOUT",
            "SPI",
            "SPISLAVE",
            "SERIAL_ASYNCH",
            "SERIAL_FC",
            "EMAC",
            "FLASH",
            "SLEEP",
            "MPU"
        ],
        "detect_code": [
            "1701"
        ],
        "macros_add": [
            "GD32F30X_CL"
        ],
        "release_versions": [
            "5"
        ],
        "overrides": {
            "network-default-interface-type": "ETHERNET"
        }
    },
    "GD32_F450ZI": {
        "inherits": [
            "GD32_Target"
        ],
        "supported_form_factors": [
            "ARDUINO"
        ],
        "core": "Cortex-M4F",
        "components_add": [
            "FLASHIAP"
        ],
        "extra_labels_add": [
            "GD32F4XX",
            "GD32F450ZI",
            "GD_EMAC",
            "MBED_PSA_SRV"
        ],
        "features_add": [
            "PSA"
        ],
        "device_has_add": [
            "RTC",
            "I2C",
            "CAN",
            "I2CSLAVE",
            "ANALOGOUT",
            "SPI",
            "SPISLAVE",
            "SERIAL_ASYNCH",
            "SERIAL_FC",
            "EMAC",
            "FLASH",
            "SLEEP",
            "MPU",
            "TRNG"
        ],
        "device_name": "GD32F450ZI",
        "detect_code": [
            "1702"
        ],
        "macros_add": [
            "GD32F450"
        ],
        "bootloader_supported": true,
        "release_versions": [
            "5"
        ],
        "overrides": {
            "network-default-interface-type": "ETHERNET"
        }
    },
    "EP_AGORA": {
        "inherits": [
            "MCU_NRF52840"
        ],
        "supported_form_factors": [],
        "macros_add": [
            "CONFIG_GPIO_AS_PINRESET"
        ],
        "detect_code": [
            "2600"
        ],
        "config": {
            "enable-objects-extensions": {
                "help": "Enable inclusion of objects_extensions.h",
                "value": false
            }
        }
    },
    "MCU_M261": {
        "core": "Cortex-M23",
        "default_toolchain": "ARMC6",
        "public": false,
        "extra_labels": [
            "NUVOTON",
            "M261",
            "FLASH_CMSIS_ALGO"
        ],
        "macros": [
            "MBED_FAULT_HANDLER_DISABLED",
            "LPTICKER_DELAY_TICKS=4"
        ],
        "is_disk_virtual": true,
        "supported_toolchains": [
            "ARMC6",
            "GCC_ARM",
            "IAR"
        ],
        "config": {
            "usb-uart": {
                "help": "Configure USB_UART. USB_UART and USB_UART_TX/USB_UART_RX must be consistent.",
                "value": null
            },
            "usb-uart-tx": {
                "help": "Configure USBTX. USB_UART and USBTX/USBRX must be consistent.",
                "value": null
            },
            "usb-uart-rx": {
                "help": "Configure USBRX. USB_UART and USBTX/USBRX must be consistent.",
                "value": null
            },
            "stdio-uart": {
                "help": "Configure STDIO_UART. STDIO_UART and STDIO_UART_TX/STDIO_UART_RX must be consistent. STDIO_UART defaults to USB_UART.",
                "value": null
            },
            "stdio-uart-tx": {
                "help": "Configure STDIO_UART_TX. STDIO_UART and STDIO_UART_TX/STDIO_UART_RX must be consistent. STDIO_UART_TX defaults to USBTX.",
                "value": null
            },
            "stdio-uart-rx": {
                "help": "Configure STDIO_UART_RX. STDIO_UART and STDIO_UART_TX/STDIO_UART_RX must be consistent. STDIO_UART_RX defaults to USBRX.",
                "value": null
            },
            "gpio-irq-debounce-enable": {
                "help": "Enable GPIO IRQ debounce",
                "value": 0
            },
            "gpio-irq-debounce-enable-list": {
                "help": "Comma separated pin list to enable GPIO IRQ debounce",
                "value": "NC"
            },
            "gpio-irq-debounce-clock-source": {
                "help": "Select GPIO IRQ debounce clock source: GPIO_DBCTL_DBCLKSRC_HCLK or GPIO_DBCTL_DBCLKSRC_LIRC",
                "value": "GPIO_DBCTL_DBCLKSRC_LIRC"
            },
            "gpio-irq-debounce-sample-rate": {
                "help": "Select GPIO IRQ debounce sample rate: GPIO_DBCTL_DBCLKSEL_1, GPIO_DBCTL_DBCLKSEL_2, GPIO_DBCTL_DBCLKSEL_4, ..., or GPIO_DBCTL_DBCLKSEL_32768",
                "value": "GPIO_DBCTL_DBCLKSEL_16"
            }
        },
        "inherits": [
            "Target"
        ],
        "device_has": [
            "USTICKER",
            "LPTICKER",
            "RTC",
            "ANALOGIN",
            "ANALOGOUT",
            "I2C",
            "I2CSLAVE",
            "I2C_ASYNCH",
            "INTERRUPTIN",
            "PORTIN",
            "PORTINOUT",
            "PORTOUT",
            "PWMOUT",
            "SERIAL",
            "SERIAL_ASYNCH",
            "SERIAL_FC",
            "STDIO_MESSAGES",
            "SLEEP",
            "SPI",
            "SPISLAVE",
            "SPI_ASYNCH",
            "TRNG",
            "FLASH",
            "MPU",
            "USBDEVICE"
        ],
        "components_add": [
            "FLASHIAP"
        ],
        "release_versions": [
            "5"
        ],
        "sectors": [
            [
                0,
                2048
            ]
        ],
        "bootloader_supported": true,
        "overrides": {
            "deep-sleep-latency": 1,
            "tickless-from-us-ticker": true
        },
        "forced_reset_timeout": 3
    },
    "NUMAKER_IOT_M263A": {
        "inherits": [
            "MCU_M261"
        ],
        "device_name": "M263KIAAE",
        "detect_code": [
            "1310"
        ],
        "overrides": {
            "usb-uart": "UART_0",
            "usb-uart-tx": "PB_13",
            "usb-uart-rx": "PB_12"
        }
    },
    "S5JS100": {
        "inherits": [
            "Target"
        ],
        "core": "Cortex-M7",
        "supported_toolchains": [
            "GCC_ARM",
            "IAR",
            "ARMC6"
        ],
        "default_toolchain": "GCC_ARM",
        "extra_labels": [
            "Samsung",
            "SIDK_S5JS100"
        ],
        "macros": [
            "CMSDK_CM7",
            "MBED_MPU_CUSTOM",
            "CMSIS_NVIC_VIRTUAL",
            "MBEDTLS_CONFIG_HW_SUPPORT"
        ],
        "device_has": [
            "INTERRUPTIN",
            "USTICKER",
            "SERIAL",
            "SLEEP",
            "TRNG"
        ],
        "release_versions": [
            "5"
        ],
        "detect_code": [
            "3701"
        ]
    },
    "EP_ATLAS": {
        "inherits": ["MCU_NRF52840"],
        "device_name": "nRF52840_xxAA",
        "supported_form_factors": [],
        "config": {
            "modem_is_on_board": {
                "help": "Value: Tells the build system that the modem is on-board as oppose to a plug-in shield/module.",
                "value": 1,
                "macro_name": "MODEM_ON_BOARD"
            },
            "modem_data_connection_type": {
                "help": "Value: Defines how an on-board modem is wired up to the MCU, e.g., data connection can be a UART or USB and so forth.",
                "value": 1,
                "macro_name": "MODEM_ON_BOARD_UART"
            }
        },
        "components_add": ["SPIF"],
        "components_remove": ["QSPIF"],
        "release_versions": ["5"],
        "macros_add": [
            "CONFIG_GPIO_AS_PINRESET"
        ]
    },
    "S1SBP6A": {
        "inherits": ["Target"],
        "core": "Cortex-M4F",
        "supported_toolchains": [
            "GCC_ARM",
            "ARMC6"
        ],
        "default_toolchain": "GCC_ARM",
        "extra_labels": [
            "Samsung",
            "SIDK_S1SBP6A"
        ],
        "device_has": [
            "USTICKER",
            "INTERRUPTIN",
            "SERIAL",
            "MPU",
            "SPI",
            "I2C",
            "RTC",
            "FLASH",
            "SLEEP",
            "WATCHDOG"
        ],
        "release_versions": ["5"],
        "detect_code": ["3703"]
    },
    "FAMILY_Apollo3": {
        "inherits": ["Target"],
        "core": "Cortex-M4F",
        "features": ["BLE"],
        "default_toolchain": "GCC_ARM",
        "supported_toolchains": [
            "GCC_ARM", 
            "ARMC6"
        ],
        "public": false,
        "extra_labels": [
            "Ambiq_Micro",
            "Apollo3",
            "CORDIO"
        ],
        "device_has": [
            "MPU",
            "USTICKER",
            "SERIAL",
            "INTERRUPTIN",
            "LPTICKER",
            "STDIO_MESSAGES",
            "FLASH",
            "SPI",
            "I2C"
        ],
        "components": [
            "FLASHIAP"
        ],
        "macros": [
            "CORDIO_ZERO_COPY_HCI",
            "USE_AMBIQ_DRIVER"
        ]
    },
    "AMA3B1KK": {
        "public": false,
        "inherits": ["FAMILY_Apollo3"],
        "macros_add": ["AM_PACKAGE_BGA"]
    },
    "SFE_ARTEMIS": {
        "inherits": ["AMA3B1KK"]
    },
    "SFE_ARTEMIS_ATP": {
        "inherits": ["AMA3B1KK"]
    },
    "SFE_ARTEMIS_DK": {
        "inherits": ["AMA3B1KK"],
        "components_add": ["lis2dh12", "hm01b0"]
    },
    "SFE_ARTEMIS_MODULE": {
        "inherits": ["AMA3B1KK"]
    },
    "SFE_ARTEMIS_NANO": {
        "inherits": ["AMA3B1KK"]
    },
    "SFE_ARTEMIS_THING_PLUS": {
        "inherits": ["AMA3B1KK"]
    },   
    "SFE_EDGE": {
        "inherits": ["AMA3B1KK"],
        "components_add": ["lis2dh12", "hm01b0"]
    },
    "SFE_EDGE2": {
        "inherits": ["AMA3B1KK"],
        "components_add": ["lis2dh12", "hm01b0"]
    },
	"PIC32CX": {
        "inherits": [
			"Target"
		],
		"extra_labels": [
            "MICROCHIP"
        ],
		"core": "Cortex-M4F",
        "supported_toolchains": [
            "ARM",
            "GCC_ARM",
            "IAR"
        ],
		"device_has": [
            "INTERRUPTIN",
            "PORTIN",
            "PORTOUT",
            "SERIAL",
            "MPU",
<<<<<<< HEAD
			"RESET_REASON"
=======
            "LPTICKER",
            "USTICKER"
>>>>>>> b072ecb7
        ],
        "c_lib": "small",
		"bootloader_supported": false,
		"public": false
    },
    "PIC32CXMTG_EK": {
        "inherits": [
			"PIC32CX"
		],
        "macros_add": [
            "__PIC32CX2051MTG100__"
        ],
		"device_name": "PIC32CX2051MTG100",
		"detect_code": ["0921"]
    },
    "__build_tools_metadata__": {
        "version": "1",
        "public": false
    }
}<|MERGE_RESOLUTION|>--- conflicted
+++ resolved
@@ -6977,12 +6977,9 @@
             "PORTOUT",
             "SERIAL",
             "MPU",
-<<<<<<< HEAD
+            "LPTICKER",
+            "USTICKER",
 			"RESET_REASON"
-=======
-            "LPTICKER",
-            "USTICKER"
->>>>>>> b072ecb7
         ],
         "c_lib": "small",
 		"bootloader_supported": false,
